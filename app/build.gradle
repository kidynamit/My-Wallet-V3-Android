apply plugin: 'com.android.application'
apply plugin: 'me.tatarka.retrolambda'
apply from: '../jacoco.gradle'
apply from: 'environment.gradle'

android {
    compileSdkVersion 25
    buildToolsVersion '25.0.2'

    dexOptions {
        javaMaxHeapSize "3g"
    }

    defaultConfig {
        applicationId "piuk.blockchain.android"
        targetSdkVersion 25
        versionCode 235
        versionName "6.2.0"
        testInstrumentationRunner "android.support.test.runner.AndroidJUnitRunner"
        vectorDrawables.useSupportLibrary = true
        archivesBaseName = "blockchain-$versionName"
        // URLs for Staging, Dev and TestNet Support
        buildConfigField "String", "DEV_BASE_SERVER", devBaseServer
        buildConfigField "String", "STAGING_BASE_SERVER", stagingBaseServer
        buildConfigField "String", "TESTNET_BASE_SERVER", testnetBaseServer
        buildConfigField "String", "DEV_API_SERVER", devApiServer
        buildConfigField "String", "STAGING_API_SERVER", stagingApiServer
        buildConfigField "String", "TESTNET_API_SERVER", testnetApiServer
        buildConfigField "String", "DEV_WEBSOCKET", devWebsocket
        buildConfigField "String", "STAGING_WEBSOCKET", stagingWebsocket
        buildConfigField "String", "TESTNET_WEBSOCKET", testnetWebsocket
    }

    buildTypes {
        release {
            debuggable false
            minifyEnabled true
            zipAlignEnabled true
            shrinkResources true
            proguardFiles getDefaultProguardFile('proguard-android-optimize.txt'), 'proguard-rules.pro'
            resValue "string", "google_maps_key", "AIzaSyB_5WN2exwvF4pqQ6rW6JdkHcYWjZOim4w"
            multiDexEnabled false
            buildConfigField "boolean", "DOGFOOD", "false"
        }
        debug {
            resValue "string", "google_maps_key", "AIzaSyDOrXqr30C3vjiUM4HMeZO8HFpTIH8CVaM"
            multiDexEnabled true
            buildConfigField "boolean", "DOGFOOD", "false"
        }
        dogfood {
            signingConfig signingConfigs.debug
            applicationIdSuffix ".dogfood"
            versionNameSuffix '-DOGFOOD'
            debuggable true
            minifyEnabled true
            zipAlignEnabled true
            shrinkResources true
            proguardFiles getDefaultProguardFile('proguard-android-optimize.txt'), 'proguard-rules.pro'
            resValue "string", "google_maps_key", "AIzaSyB_5WN2exwvF4pqQ6rW6JdkHcYWjZOim4w"
            multiDexEnabled false
            buildConfigField "boolean", "DOGFOOD", "true"
        }
    }

    productFlavors {
        prod {
            // For release and testing on <API21 devices
            minSdkVersion 14
        }
        dev {
            // For everyday work, setting minSdkVersion to 21 bypasses MultiDex, resulting in
            // much faster builds
            minSdkVersion 21
        }
    }

    compileOptions {
        sourceCompatibility JavaVersion.VERSION_1_8
        targetCompatibility JavaVersion.VERSION_1_8
    }

    lintOptions {
        checkReleaseBuilds true
        abortOnError false
        fatal 'StopShip'
    }
    packagingOptions {
        exclude 'META-INF/LICENSE'
        exclude 'META-INF/LICENSE.txt'
        exclude 'META-INF/NOTICE.txt'
    }

    dataBinding {
        enabled = true
    }

    // Always show the result of every unit test, even if it passes.
    testOptions.unitTests.all {
        testLogging {
            events 'passed', 'skipped', 'failed', 'standardOut', 'standardError'
        }
        reports.junitXml.destination = file('../build/test-results/')
        // This allows "unstable" builds on CI rather than straight failures
        ignoreFailures true
        // Required for correct coverage of Robolectric tests
        jacoco {
            includeNoLocationClasses = true
        }
    }
}

ext {
    supportVersion = '25.1.0'
    googleServicesVersion = '10.0.1'
<<<<<<< HEAD
    rxJavaVersion = '2.0.4'
=======
    rxJavaVersion = '2.0.3'
>>>>>>> eaf79b9f
    rxAndroidVersion = '2.0.1'
    daggerVersion = '2.8'
    retrofitVersion = '2.1.0'
    okHttpVersion = '3.5.0'
}

dependencies {
    compile fileTree(dir: 'libs', include: ['*.jar'])
    compile "com.android.support:appcompat-v7:$supportVersion"
    compile "com.android.support:recyclerview-v7:$supportVersion"
    compile "com.android.support:cardview-v7:$supportVersion"
    compile "com.android.support:design:$supportVersion"
    compile "com.android.support:support-v13:$supportVersion"
    compile "com.android.support:preference-v7:$supportVersion"
    compile "com.android.support:preference-v14:$supportVersion"

    // Enable crash reporting only for release version
    releaseCompile "com.google.firebase:firebase-crash:$googleServicesVersion"
    compile "com.google.firebase:firebase-messaging:$googleServicesVersion"
    compile "com.google.android.gms:play-services-maps:$googleServicesVersion"
    compile 'org.bitcoinj:bitcoinj-core:0.13.4'
    compile 'commons-io:commons-io:2.4'
    // Keep at 1.3 to match Android implementation
    compile 'commons-codec:commons-codec:1.3'
    compile 'org.apache.commons:commons-lang3:3.4'
    compile 'com.android.support:multidex:1.0.1'
    compile 'org.thoughtcrime.ssl.pinning:AndroidPinning:1.0.0'
    compile 'com.neovisionaries:nv-websocket-client:1.19'
    compile('com.google.zxing:core:3.3.0') { transitive = true }
    compile 'com.github.mukeshsolanki:country-picker-android:1.1.6'
    compile 'com.aurelhubert:ahbottomnavigation:2.0.2'
    // RxJava
    compile "io.reactivex.rxjava2:rxjava:$rxJavaVersion"
    compile "io.reactivex.rxjava2:rxandroid:$rxAndroidVersion"
<<<<<<< HEAD
    // Retrofit
    compile "com.squareup.retrofit2:retrofit:$retrofitVersion"
    compile "com.squareup.retrofit2:converter-jackson:$retrofitVersion"
    // OkHttp
    compile "com.squareup.okhttp3:logging-interceptor:$okHttpVersion"
    compile "com.squareup.okhttp3:okhttp:$okHttpVersion"
=======
>>>>>>> eaf79b9f
    // Dagger2
    compile "com.google.dagger:dagger:$daggerVersion"
    annotationProcessor "com.google.dagger:dagger-compiler:$daggerVersion"
    annotationProcessor 'com.google.guava:guava:19.0'
    // Fingerprint authentication
    compile 'com.mtramin:rxfingerprint:2.0.1'

    // UI/Instrumentation Tests
    androidTestCompile 'junit:junit:4.12'
    androidTestCompile 'org.mockito:mockito-core:1.9.5'
    androidTestCompile 'com.jayway.android.robotium:robotium-solo:5.6.3'
    androidTestCompile "com.android.support:support-annotations:$supportVersion"
    androidTestCompile 'com.android.support.test:rules:0.5'
    androidTestCompile('com.android.support.test:runner:0.5') {
        exclude module: 'support-annotations'
    }
    androidTestCompile('com.android.support.test.espresso:espresso-core:2.2.2') {
        exclude group: 'javax.inject', module: 'support-annotations'
    }

    // Unit Tests
    testCompile 'org.json:json:20140107'
    testCompile 'org.mockito:mockito-core:1.9.5'
    testCompile 'org.hamcrest:hamcrest-junit:2.0.0.0'
    testCompile('org.robolectric:robolectric:3.1.4') {
        exclude group: 'com.google.guava'
        exclude group: 'com.google.protobuf'
    }
}

buildscript {
    repositories {
        jcenter()
    }

    dependencies {
        classpath 'me.tatarka:gradle-retrolambda:3.4.0'
    }
}

// Required for RetroLambda && CountryPicker
repositories {
    jcenter()
    maven { url "https://jitpack.io" }
}

// This must remain at the bottom of this file until Google work out a better way to do this
apply plugin: 'com.google.gms.google-services'<|MERGE_RESOLUTION|>--- conflicted
+++ resolved
@@ -6,11 +6,9 @@
 android {
     compileSdkVersion 25
     buildToolsVersion '25.0.2'
-
     dexOptions {
         javaMaxHeapSize "3g"
     }
-
     defaultConfig {
         applicationId "piuk.blockchain.android"
         targetSdkVersion 25
@@ -30,7 +28,6 @@
         buildConfigField "String", "STAGING_WEBSOCKET", stagingWebsocket
         buildConfigField "String", "TESTNET_WEBSOCKET", testnetWebsocket
     }
-
     buildTypes {
         release {
             debuggable false
@@ -61,7 +58,6 @@
             buildConfigField "boolean", "DOGFOOD", "true"
         }
     }
-
     productFlavors {
         prod {
             // For release and testing on <API21 devices
@@ -73,12 +69,10 @@
             minSdkVersion 21
         }
     }
-
     compileOptions {
         sourceCompatibility JavaVersion.VERSION_1_8
         targetCompatibility JavaVersion.VERSION_1_8
     }
-
     lintOptions {
         checkReleaseBuilds true
         abortOnError false
@@ -89,11 +83,9 @@
         exclude 'META-INF/LICENSE.txt'
         exclude 'META-INF/NOTICE.txt'
     }
-
     dataBinding {
         enabled = true
     }
-
     // Always show the result of every unit test, even if it passes.
     testOptions.unitTests.all {
         testLogging {
@@ -112,11 +104,7 @@
 ext {
     supportVersion = '25.1.0'
     googleServicesVersion = '10.0.1'
-<<<<<<< HEAD
     rxJavaVersion = '2.0.4'
-=======
-    rxJavaVersion = '2.0.3'
->>>>>>> eaf79b9f
     rxAndroidVersion = '2.0.1'
     daggerVersion = '2.8'
     retrofitVersion = '2.1.0'
@@ -124,7 +112,7 @@
 }
 
 dependencies {
-    compile fileTree(dir: 'libs', include: ['*.jar'])
+    compile fileTree(include: ['*.jar'], dir: 'libs')
     compile "com.android.support:appcompat-v7:$supportVersion"
     compile "com.android.support:recyclerview-v7:$supportVersion"
     compile "com.android.support:cardview-v7:$supportVersion"
@@ -132,7 +120,6 @@
     compile "com.android.support:support-v13:$supportVersion"
     compile "com.android.support:preference-v7:$supportVersion"
     compile "com.android.support:preference-v14:$supportVersion"
-
     // Enable crash reporting only for release version
     releaseCompile "com.google.firebase:firebase-crash:$googleServicesVersion"
     compile "com.google.firebase:firebase-messaging:$googleServicesVersion"
@@ -151,22 +138,18 @@
     // RxJava
     compile "io.reactivex.rxjava2:rxjava:$rxJavaVersion"
     compile "io.reactivex.rxjava2:rxandroid:$rxAndroidVersion"
-<<<<<<< HEAD
     // Retrofit
     compile "com.squareup.retrofit2:retrofit:$retrofitVersion"
     compile "com.squareup.retrofit2:converter-jackson:$retrofitVersion"
     // OkHttp
     compile "com.squareup.okhttp3:logging-interceptor:$okHttpVersion"
     compile "com.squareup.okhttp3:okhttp:$okHttpVersion"
-=======
->>>>>>> eaf79b9f
     // Dagger2
     compile "com.google.dagger:dagger:$daggerVersion"
     annotationProcessor "com.google.dagger:dagger-compiler:$daggerVersion"
     annotationProcessor 'com.google.guava:guava:19.0'
     // Fingerprint authentication
     compile 'com.mtramin:rxfingerprint:2.0.1'
-
     // UI/Instrumentation Tests
     androidTestCompile 'junit:junit:4.12'
     androidTestCompile 'org.mockito:mockito-core:1.9.5'
@@ -179,7 +162,6 @@
     androidTestCompile('com.android.support.test.espresso:espresso-core:2.2.2') {
         exclude group: 'javax.inject', module: 'support-annotations'
     }
-
     // Unit Tests
     testCompile 'org.json:json:20140107'
     testCompile 'org.mockito:mockito-core:1.9.5'
