apply plugin: 'com.android.application'
apply plugin: 'io.fabric'
apply plugin: 'kotlin-android'
apply plugin: 'kotlin-android-extensions'
apply plugin: 'kotlin-allopen'
apply plugin: 'kotlin-kapt'
apply plugin: 'com.novoda.build-properties'
apply from: '../quality/jacoco.gradle'
apply from: '../quality/releasechecks.gradle'
apply from: '../dependencies.gradle'

buildProperties {
    secrets.file rootProject.file('app/secrets.properties')
}

android {
    compileSdkVersion 27
    buildToolsVersion '27.0.1'
    dexOptions.javaMaxHeapSize "3g"

    defaultConfig {
        applicationId "piuk.blockchain.android"
<<<<<<< HEAD
        targetSdkVersion 27
        versionCode 284
        versionName "6.9.0-rc1"
=======
        targetSdkVersion 26
        versionCode 291
        versionName "6.9.0"
>>>>>>> 453572cb
        testInstrumentationRunner "android.support.test.runner.AndroidJUnitRunner"
        vectorDrawables.useSupportLibrary = true
        archivesBaseName = "blockchain-$versionName"
        // Flag to hide or show the Contacts feature
        buildConfigBoolean "CONTACTS_ENABLED", false
        buildConfigProperty "SHAPE_SHIFT_API_KEY", buildProperties.secrets['shapeShiftApiKey']
        manifestPlaceholders = [FABRIC_API_KEY: buildProperties.secrets['fabricApiKey'].string]
    }
    buildTypes {
        release {
            debuggable false
            minifyEnabled true
            zipAlignEnabled true
            shrinkResources true
            proguardFiles getDefaultProguardFile('proguard-android-optimize.txt'), 'proguard-rules.pro'
            multiDexEnabled false
            buildConfigBoolean "DOGFOOD", false
            buildConfigBoolean "USE_CRASHLYTICS", true
        }
        debug {
            multiDexEnabled true
            buildConfigBoolean "DOGFOOD", false
            buildConfigBoolean "USE_CRASHLYTICS", false
        }
        dogfood {
            initWith release
            debuggable true
            buildConfigBoolean "DOGFOOD", true
            signingConfig signingConfigs.debug
            applicationIdSuffix ".dogfood"
            versionNameSuffix '-DOGFOOD'
        }
    }

    flavorDimensions "environment", "minSdk"

    productFlavors {
        /**
         * API LEVELS
         */
        minApi16 {
            dimension "minSdk"
            minSdkVersion 16
        }
        minApi21 {
            // Specifically to avoid Multidexing on CI, which is causing OOM errors for now
            // This should be removed when possible
            dimension "minSdk"
            minSdkVersion 21
        }
        /**
         * Environments
         */
        envProd {
            dimension "environment"
            buildConfigProperty "EXPLORER_URL", buildProperties.secrets['prodExplorer']
            buildConfigProperty "API_URL", buildProperties.secrets['prodApiServer']
            buildConfigProperty "BITCOIN_WEBSOCKET_URL", buildProperties.secrets['prodBtcWebsocket']
            buildConfigProperty "ETHEREUM_WEBSOCKET_URL", buildProperties.secrets['prodEthWebsocket']
            buildConfigField "String", "ENVIRONMENT", '"env_prod"'
        }
        envDev {
            dimension "environment"
            buildConfigProperty "EXPLORER_URL", buildProperties.secrets['devExplorer']
            buildConfigProperty "API_URL", buildProperties.secrets['devApiServer']
            buildConfigProperty "BITCOIN_WEBSOCKET_URL", buildProperties.secrets['devBtcWebsocket']
            buildConfigProperty "ETHEREUM_WEBSOCKET_URL", buildProperties.secrets['devEthWebsocket']
            buildConfigField "String", "ENVIRONMENT", '"env_dev"'
            versionNameSuffix '-dev'
        }
        envStaging {
            dimension "environment"
            buildConfigProperty "EXPLORER_URL", buildProperties.secrets['stagingExplorer']
            buildConfigProperty "API_URL", buildProperties.secrets['stagingApiServer']
            buildConfigProperty "BITCOIN_WEBSOCKET_URL", buildProperties.secrets['stagingBtcWebsocket']
            buildConfigProperty "ETHEREUM_WEBSOCKET_URL", buildProperties.secrets['stagingEthWebsocket']
            buildConfigField "String", "ENVIRONMENT", '"env_staging"'
            versionNameSuffix '-staging'
        }
        envTestnet {
            dimension "environment"
            buildConfigProperty "EXPLORER_URL", buildProperties.secrets['testnetExplorer']
            buildConfigProperty "API_URL", buildProperties.secrets['testnetApiServer']
            buildConfigProperty "BITCOIN_WEBSOCKET_URL", buildProperties.secrets['testnetBtcWebsocket']
            buildConfigProperty "ETHEREUM_WEBSOCKET_URL", buildProperties.secrets['testnetEthWebsocket']
            buildConfigField "String", "ENVIRONMENT", '"env_testnet"'
            versionNameSuffix '-testnet'
        }
    }
    compileOptions {
        sourceCompatibility JavaVersion.VERSION_1_8
        targetCompatibility JavaVersion.VERSION_1_8
    }
    lintOptions {
        disable 'MissingTranslation', 'ObsoleteLintCustomCheck'
        checkReleaseBuilds true
        fatal 'StopShip'
        htmlReport true
        htmlOutput file("build/reports/lint-report.html")
        abortOnError false
        baseline file("lint-baseline.xml")
    }
    packagingOptions {
        exclude 'META-INF/LICENSE'
        exclude 'META-INF/LICENSE.txt'
        exclude 'META-INF/NOTICE.txt'
        exclude 'META-INF/rxjava.properties'
    }
    dataBinding.enabled true

    testOptions {
        // Fix for Robolectric bug when using AAPT2
        unitTests.includeAndroidResources true
        // Always show the result of every unit test, even if it passes.
        unitTests.all {
            testLogging {
                events 'passed', 'skipped', 'failed', 'standardOut', 'standardError'
            }
            reports.junitXml.destination = file('../build/test-results/')
            // Required for correct coverage of Robolectric tests
            jacoco {
                includeNoLocationClasses = true
            }
        }
    }
}

allOpen {
    annotation("piuk.blockchain.android.util.annotations.Mockable")
}

androidExtensions {
    experimental = true
}

afterEvaluate {
    // Ensure correct JSON file is being used when signing the app
    assembleEnvProdMinApi16Release.dependsOn checkFirebaseConfig
}

dependencies {
    // Blockchain libraries
    implementation files('libs/MyWalletHD.jar')
    implementation files('libs/api-client-0.1.15-SNAPSHOT.jar')
    // Kotlin
    implementation libraries.kotlin
    // Support Libs
    implementation libraries.appCompat
    implementation libraries.recyclerView
    implementation libraries.cardView
    implementation libraries.gridLayout
    implementation libraries.design
    implementation libraries.v13
    implementation libraries.v14
    implementation libraries.dynamicAnims
    implementation libraries.constraintLayout
    implementation libraries.multidex
    kapt libraries.dataBindingKapt
    // Google services
    implementation libraries.firebaseMessaging
    implementation libraries.googlePlayServicesBase
    // Utils
    implementation libraries.bitcoinj
    implementation libraries.web3j
    implementation libraries.commonsCodec
    implementation libraries.commonsLang
    implementation libraries.urlBuilder
    implementation libraries.yearclass
    // Networking and Core libs
    implementation libraries.rxJava
    implementation libraries.rxAndroid
    implementation libraries.rxBinding
    implementation libraries.rxFingerprint
    implementation libraries.retrofit
    implementation libraries.retrofitJacksonConverter
    implementation libraries.retrofitRxJavaAdapter
    implementation libraries.okHttp
    implementation libraries.okHttpInterceptor
    implementation libraries.dagger
    kapt libraries.daggerKapt
    // Views
    implementation libraries.calligraphy
    implementation(libraries.zxing) { transitive = true }
    implementation libraries.countryPicker
    implementation libraries.bottomNav
    implementation libraries.circleIndicator
    implementation libraries.charts
    // Logging
    implementation libraries.timber
    implementation(libraries.crashlytics) { transitive = true }
    releaseImplementation libraries.slf4jNoOp
    dogfoodImplementation libraries.slf4jNoOp
    debugImplementation libraries.slf4j
    // UI/Instrumentation Tests
    androidTestImplementation libraries.junit
    androidTestImplementation libraries.mockito
    androidTestImplementation libraries.annotations
    androidTestImplementation libraries.testRules
    androidTestImplementation(libraries.testRunner) {
        exclude module: 'support-annotations'
    }
    androidTestImplementation(libraries.espresso) {
        exclude group: 'javax.inject', module: 'support-annotations'
    }
    // Unit Tests
    testImplementation libraries.json
    testImplementation libraries.mockito
    testImplementation libraries.hamcrestJunit
    testImplementation libraries.kotlinJunit
    testImplementation libraries.kluent
    testImplementation(libraries.mockitoKotlin) {
        exclude module: 'kotlin-stdlib'
    }
    testImplementation(libraries.robolectric) {
        exclude group: 'com.google.guava'
        exclude group: 'com.google.protobuf'
    }
}

buildscript {
    repositories {
        jcenter()
        maven { url 'https://maven.fabric.io/public' }
        maven { url "https://jitpack.io" }
    }

    dependencies {
        classpath 'io.fabric.tools:gradle:1.24.4'
        classpath 'com.novoda:gradle-build-properties-plugin:0.3'
    }
}

// Required for CountryPicker
repositories {
    jcenter()
    maven { url "https://jitpack.io" }
    maven { url 'https://maven.fabric.io/public' }
}

// This must remain at the bottom of this file until Google work out a better way to do this
apply plugin: 'com.google.gms.google-services'<|MERGE_RESOLUTION|>--- conflicted
+++ resolved
@@ -20,15 +20,9 @@
 
     defaultConfig {
         applicationId "piuk.blockchain.android"
-<<<<<<< HEAD
-        targetSdkVersion 27
-        versionCode 284
-        versionName "6.9.0-rc1"
-=======
         targetSdkVersion 26
         versionCode 291
         versionName "6.9.0"
->>>>>>> 453572cb
         testInstrumentationRunner "android.support.test.runner.AndroidJUnitRunner"
         vectorDrawables.useSupportLibrary = true
         archivesBaseName = "blockchain-$versionName"
