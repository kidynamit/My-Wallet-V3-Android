apply plugin: 'com.android.application'
apply plugin: 'io.fabric'
apply plugin: 'kotlin-android'
apply plugin: 'kotlin-android-extensions'
apply plugin: 'kotlin-allopen'
apply plugin: 'kotlin-kapt'
apply plugin: 'com.novoda.build-properties'
apply from: '../quality/jacoco.gradle'
apply from: '../quality/releasechecks.gradle'

buildProperties {
    secrets.file rootProject.file('app/secrets.properties')
}

android {
    compileSdkVersion 26
    buildToolsVersion '26.0.2'
    dexOptions.javaMaxHeapSize "3g"

    defaultConfig {
        applicationId "piuk.blockchain.android"
        targetSdkVersion 26
        versionCode 281
        versionName "6.8.1"
        testInstrumentationRunner "android.support.test.runner.AndroidJUnitRunner"
        vectorDrawables.useSupportLibrary = true
        archivesBaseName = "blockchain-$versionName"
        // Flag to hide or show the Contacts feature
        buildConfigBoolean "CONTACTS_ENABLED", false
        buildConfigProperty "SHAPE_SHIFT_API_KEY", buildProperties.secrets['shapeShiftApiKey']
        manifestPlaceholders = [FABRIC_API_KEY: buildProperties.secrets['fabricApiKey'].string]
    }
    buildTypes {
        release {
            debuggable false
            minifyEnabled true
            zipAlignEnabled true
            shrinkResources true
            proguardFiles getDefaultProguardFile('proguard-android-optimize.txt'), 'proguard-rules.pro'
<<<<<<< HEAD
            manifestPlaceholders = [GOOGLE_MAPS_KEY: buildProperties.secrets['mapsReleaseKey'].string]
=======
>>>>>>> 5b700917
            multiDexEnabled false
            buildConfigBoolean "DOGFOOD", false
            buildConfigBoolean "USE_CRASHLYTICS", true
        }
        debug {
<<<<<<< HEAD
            manifestPlaceholders = [GOOGLE_MAPS_KEY: buildProperties.secrets['mapsDebugKey'].string]
=======
>>>>>>> 5b700917
            multiDexEnabled true
            buildConfigBoolean "DOGFOOD", false
            buildConfigBoolean "USE_CRASHLYTICS", false
        }
        dogfood {
            initWith release
            debuggable true
            buildConfigBoolean "DOGFOOD", true
            signingConfig signingConfigs.debug
            applicationIdSuffix ".dogfood"
            versionNameSuffix '-DOGFOOD'
        }
    }

    flavorDimensions "environment", "minSdk"

    productFlavors {
        /**
         * API LEVELS
         */
        minApi16 {
            dimension "minSdk"
            minSdkVersion 16
        }
        minApi21 {
            // Specifically to avoid Multidexing on CI, which is causing OOM errors for now
            // This should be removed when possible
            dimension "minSdk"
            minSdkVersion 21
        }
        /**
         * Environments
         */
        envProd {
            dimension "environment"
            buildConfigProperty "EXPLORER_URL", buildProperties.secrets['prodExplorer']
            buildConfigProperty "API_URL", buildProperties.secrets['prodApiServer']
            buildConfigProperty "BITCOIN_WEBSOCKET_URL", buildProperties.secrets['prodBtcWebsocket']
            buildConfigProperty "ETHEREUM_WEBSOCKET_URL", buildProperties.secrets['prodEthWebsocket']
            buildConfigField "String", "ENVIRONMENT", '"env_prod"'
        }
        envDev {
            dimension "environment"
            buildConfigProperty "EXPLORER_URL", buildProperties.secrets['devExplorer']
            buildConfigProperty "API_URL", buildProperties.secrets['devApiServer']
            buildConfigProperty "BITCOIN_WEBSOCKET_URL", buildProperties.secrets['devBtcWebsocket']
            buildConfigProperty "ETHEREUM_WEBSOCKET_URL", buildProperties.secrets['devEthWebsocket']
            buildConfigField "String", "ENVIRONMENT", '"env_dev"'
            versionNameSuffix '-dev'
        }
        envStaging {
            dimension "environment"
            buildConfigProperty "EXPLORER_URL", buildProperties.secrets['stagingExplorer']
            buildConfigProperty "API_URL", buildProperties.secrets['stagingApiServer']
            buildConfigProperty "BITCOIN_WEBSOCKET_URL", buildProperties.secrets['stagingBtcWebsocket']
            buildConfigProperty "ETHEREUM_WEBSOCKET_URL", buildProperties.secrets['stagingEthWebsocket']
            buildConfigField "String", "ENVIRONMENT", '"env_staging"'
            versionNameSuffix '-staging'
        }
        envTestnet {
            dimension "environment"
            buildConfigProperty "EXPLORER_URL", buildProperties.secrets['testnetExplorer']
            buildConfigProperty "API_URL", buildProperties.secrets['testnetApiServer']
            buildConfigProperty "BITCOIN_WEBSOCKET_URL", buildProperties.secrets['testnetBtcWebsocket']
            buildConfigProperty "ETHEREUM_WEBSOCKET_URL", buildProperties.secrets['testnetEthWebsocket']
            buildConfigField "String", "ENVIRONMENT", '"env_testnet"'
            versionNameSuffix '-testnet'
        }
    }
    compileOptions {
        sourceCompatibility JavaVersion.VERSION_1_8
        targetCompatibility JavaVersion.VERSION_1_8
    }
    lintOptions {
        disable 'MissingTranslation', 'ObsoleteLintCustomCheck'
        checkReleaseBuilds true
        fatal 'StopShip'
        htmlReport true
        htmlOutput file("build/reports/lint-report.html")
        abortOnError false
        baseline file("lint-baseline.xml")
    }
    packagingOptions {
        exclude 'META-INF/LICENSE'
        exclude 'META-INF/LICENSE.txt'
        exclude 'META-INF/NOTICE.txt'
        exclude 'META-INF/rxjava.properties'
    }
    dataBinding.enabled true

    testOptions {
        // Fix for Robolectric bug when using AAPT2
        unitTests.includeAndroidResources true
        // Always show the result of every unit test, even if it passes.
        unitTests.all {
            testLogging {
                events 'passed', 'skipped', 'failed', 'standardOut', 'standardError'
            }
            reports.junitXml.destination = file('../build/test-results/')
            // Required for correct coverage of Robolectric tests
            jacoco {
                includeNoLocationClasses = true
            }
        }
    }
}

allOpen {
    annotation("piuk.blockchain.android.util.annotations.Mockable")
}

androidExtensions {
    experimental = true
}

afterEvaluate {
    // Ensure correct JSON file is being used when signing the app
    assembleEnvProdMinApi16Release.dependsOn checkFirebaseConfig
}

dependencies {
    implementation files('libs/MyWalletHD.jar')
    implementation files('libs/api-client-0.1.15-SNAPSHOT.jar')
    // Kotlin
    implementation "org.jetbrains.kotlin:kotlin-stdlib:$kotlinVersion"
    // Support Libs
    implementation "com.android.support:appcompat-v7:$supportVersion"
    implementation "com.android.support:recyclerview-v7:$supportVersion"
    implementation "com.android.support:cardview-v7:$supportVersion"
    implementation "com.android.support:gridlayout-v7:$supportVersion"
    implementation "com.android.support:design:$supportVersion"
    implementation "com.android.support:support-v13:$supportVersion"
    implementation "com.android.support:preference-v14:$supportVersion"
    implementation "com.android.support:support-dynamic-animation:$supportVersion"
    // Data Binding
    kapt "com.android.databinding:compiler:$pluginVersion"
    // Play Services
    implementation "com.google.firebase:firebase-messaging:$googleServicesVersion"
    implementation "com.google.android.gms:play-services-maps:$googleServicesVersion"
    // Constraint Layout
    implementation "com.android.support.constraint:constraint-layout:$constraintLayoutVersion"
    // MultiDex
    implementation 'com.android.support:multidex:1.0.2'
    // BitcoinJ
    implementation 'org.bitcoinj:bitcoinj-core:0.14.4'
    // Ethereum web3j
    implementation 'org.web3j:core-android:2.2.1'
    // Keep at 1.3 to match Android implementation
    //noinspection GradleDependency
    implementation 'commons-codec:commons-codec:1.3'
    //noinspection GradleDependency
    implementation 'org.apache.commons:commons-lang3:3.4'
    implementation('com.google.zxing:core:3.3.0') { transitive = true }
    implementation 'com.github.mukeshsolanki:country-picker-android:1.1.7'
    implementation 'com.aurelhubert:ahbottomnavigation:2.1.0'
    // URL Builder
    implementation "io.mikael:urlbuilder:2.0.8"
    // RxJava
    implementation "io.reactivex.rxjava2:rxjava:$rxJavaVersion"
    implementation "io.reactivex.rxjava2:rxandroid:$rxAndroidVersion"
    implementation 'com.jakewharton.rxbinding2:rxbinding-support-v4:2.0.0'
    implementation 'com.tspoon.traceur:traceur:1.0.1'
    // Retrofit
    implementation "com.squareup.retrofit2:retrofit:$retrofitVersion"
    implementation "com.squareup.retrofit2:converter-jackson:$retrofitVersion"
    implementation "com.squareup.retrofit2:adapter-rxjava2:$retrofitVersion"
    // OkHttp
    implementation "com.squareup.okhttp3:logging-interceptor:$okHttpVersion"
    implementation "com.squareup.okhttp3:okhttp:$okHttpVersion"
    // Dagger2
    implementation "com.google.dagger:dagger:$daggerVersion"
    kapt "com.google.dagger:dagger-compiler:$daggerVersion"
    // Fingerprint authentication
    implementation 'com.mtramin:rxfingerprint:2.1.0'
    // Custom fonts
    implementation 'uk.co.chrisjenx:calligraphy:2.2.0'
    // Logging
    implementation 'com.jakewharton.timber:timber:4.5.1'
    //noinspection GradleDependency
    releaseImplementation 'org.slf4j:slf4j-nop:1.7.20'
    //noinspection GradleDependency
    dogfoodImplementation 'org.slf4j:slf4j-nop:1.7.20'
    //noinspection GradleDependency
    debugImplementation 'org.slf4j:slf4j-simple:1.7.20'
    // ViewPager Indicator
    implementation 'me.relex:circleindicator:1.2.2@aar'
    // Charts
    implementation 'com.github.PhilJay:MPAndroidChart:v3.0.2'
    // Crash reporting
    implementation('com.crashlytics.sdk.android:crashlytics:2.7.1@aar') {
        transitive = true
    }
    // Device specs
    implementation 'com.facebook.device.yearclass:yearclass:2.0.0'

    // UI/Instrumentation Tests
    androidTestImplementation 'junit:junit:4.12'
    androidTestImplementation "org.mockito:mockito-core:$mockitoVersion"
    androidTestImplementation "com.android.support:support-annotations:$supportVersion"
    androidTestImplementation 'com.android.support.test:rules:1.0.1'
    androidTestImplementation('com.android.support.test:runner:1.0.1') {
        exclude module: 'support-annotations'
    }
    androidTestImplementation('com.android.support.test.espresso:espresso-core:3.0.1') {
        exclude group: 'javax.inject', module: 'support-annotations'
    }

    // Unit Tests
    //noinspection GradleDependency
    testImplementation 'org.json:json:20140107'
    testImplementation "org.mockito:mockito-core:$mockitoVersion"
    testImplementation 'org.hamcrest:hamcrest-junit:2.0.0.0'
    testImplementation "org.jetbrains.kotlin:kotlin-test-junit:$kotlinVersion"
    testImplementation 'org.amshove.kluent:kluent:1.19'
    testImplementation("com.nhaarman:mockito-kotlin:1.5.0") {
        exclude module: 'kotlin-stdlib'
    }
    testImplementation('org.robolectric:robolectric:3.4.2') {
        exclude group: 'com.google.guava'
        exclude group: 'com.google.protobuf'
    }
}

buildscript {
    repositories {
        jcenter()
        maven { url 'https://maven.fabric.io/public' }
        maven { url "https://jitpack.io" }
    }

    dependencies {
        classpath 'io.fabric.tools:gradle:1.24.4'
        classpath 'com.novoda:gradle-build-properties-plugin:0.3'
    }
}

// Required for CountryPicker
repositories {
    jcenter()
    maven { url "https://jitpack.io" }
    maven { url 'https://maven.fabric.io/public' }
}

// This must remain at the bottom of this file until Google work out a better way to do this
apply plugin: 'com.google.gms.google-services'<|MERGE_RESOLUTION|>--- conflicted
+++ resolved
@@ -37,19 +37,11 @@
             zipAlignEnabled true
             shrinkResources true
             proguardFiles getDefaultProguardFile('proguard-android-optimize.txt'), 'proguard-rules.pro'
-<<<<<<< HEAD
-            manifestPlaceholders = [GOOGLE_MAPS_KEY: buildProperties.secrets['mapsReleaseKey'].string]
-=======
->>>>>>> 5b700917
             multiDexEnabled false
             buildConfigBoolean "DOGFOOD", false
             buildConfigBoolean "USE_CRASHLYTICS", true
         }
         debug {
-<<<<<<< HEAD
-            manifestPlaceholders = [GOOGLE_MAPS_KEY: buildProperties.secrets['mapsDebugKey'].string]
-=======
->>>>>>> 5b700917
             multiDexEnabled true
             buildConfigBoolean "DOGFOOD", false
             buildConfigBoolean "USE_CRASHLYTICS", false
