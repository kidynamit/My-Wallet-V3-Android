apply plugin: 'com.android.application'
apply plugin: 'me.tatarka.retrolambda'
apply plugin: 'com.neenbedankt.android-apt'

android {
    compileSdkVersion 24
    buildToolsVersion '24.0.2'

    // Introduced to prevent crash during DEXing step since SDK 23, but also speeds up DEXing in general
    dexOptions {
        javaMaxHeapSize "2g"
    }

    defaultConfig {
        applicationId "piuk.blockchain.android"
        targetSdkVersion 24
        versionCode 222
        versionName "6.1.31"
        testInstrumentationRunner "android.support.test.runner.AndroidJUnitRunner"
        vectorDrawables.useSupportLibrary = true
    }

    buildTypes {
        release {
            debuggable false
            minifyEnabled true
            zipAlignEnabled true
            shrinkResources true
            proguardFiles getDefaultProguardFile('proguard-android-optimize.txt'), 'proguard-rules.pro'
            resValue "string", "google_maps_key", "AIzaSyB_5WN2exwvF4pqQ6rW6JdkHcYWjZOim4w"
            multiDexEnabled false
<<<<<<< HEAD
            applicationVariants.all { variant ->
                variant.outputs.each { output ->
                    project.ext { appName = 'blockchain' }
                    def newName = output.outputFile.name
                    newName = newName.replace("app-", "$project.ext.appName-${variant.versionName}-")
                    output.outputFile = new File(output.outputFile.parent, newName)
                }
            }
=======
            buildConfigField "boolean", "DOGFOOD", "false"
>>>>>>> 9184111c
        }
        debug {
            resValue "string", "google_maps_key", "AIzaSyASTnx7wjsCTkMr_RtLQYTzMAf7A9SWIMw"
            multiDexEnabled true
            buildConfigField "boolean", "DOGFOOD", "false"
        }
        dogfood {
            signingConfig signingConfigs.debug
            versionNameSuffix '-DOGFOOD'
            applicationIdSuffix ".dogfood"
            debuggable true
            minifyEnabled true
            zipAlignEnabled true
            shrinkResources true
            proguardFiles getDefaultProguardFile('proguard-android-optimize.txt'), 'proguard-rules.pro'
            resValue "string", "google_maps_key", "AIzaSyB_5WN2exwvF4pqQ6rW6JdkHcYWjZOim4w"
            multiDexEnabled false
            buildConfigField "boolean", "DOGFOOD", "true"
        }
    }

    productFlavors {
        prod {
            // For release and testing on <API21 devices
            minSdkVersion 14
        }
        dev {
            // For everyday work, setting minSdkVersion to 21 bypasses MultiDex, resulting in
            // much faster builds
            minSdkVersion 21
        }
        qa {
            // For testing on <API21 devices
            minSdkVersion 14
        }
    }

    compileOptions {
        sourceCompatibility JavaVersion.VERSION_1_8
        targetCompatibility JavaVersion.VERSION_1_8
    }

    lintOptions {
        checkReleaseBuilds true
        abortOnError false
        fatal 'StopShip'
    }
    packagingOptions {
        exclude 'META-INF/LICENSE.txt'
        exclude 'META-INF/NOTICE.txt'
    }

    testOptions {
        unitTests.returnDefaultValues = true
    }

    dataBinding {
        enabled = true
    }

    // Always show the result of every unit test, even if it passes.
    testOptions.unitTests.all {
        testLogging {
            events 'passed', 'skipped', 'failed', 'standardOut', 'standardError'
        }
        // This allows "unstable" builds on CI rather than straight failures
        ignoreFailures true
    }
}

ext {
    supportVersion = '24.2.0'
}

dependencies {
    compile fileTree(dir: 'libs', include: ['*.jar'])
    compile "com.android.support:appcompat-v7:$supportVersion"
    compile "com.android.support:recyclerview-v7:$supportVersion"
    compile "com.android.support:cardview-v7:$supportVersion"
    compile "com.android.support:design:$supportVersion"
    compile "com.android.support:support-v13:$supportVersion"
    compile "com.android.support:preference-v7:$supportVersion"
    compile "com.android.support:preference-v14:$supportVersion"

    compile 'org.slf4j:slf4j-api:1.7.13'
    compile 'org.bitcoinj:bitcoinj-core:0.13.4'
    compile 'commons-io:commons-io:2.4'
    compile 'commons-codec:commons-codec:1.10'
    compile 'org.apache.commons:commons-lang3:3.4'
    compile 'com.google.android.gms:play-services-maps:8.4.0'
    compile 'com.android.support:multidex:1.0.1'
    compile 'org.thoughtcrime.ssl.pinning:AndroidPinning:1.0.0'
    compile 'com.neovisionaries:nv-websocket-client:1.19'
    compile('com.google.zxing:core:3.2.1') { transitive = true }
    compile 'com.getbase:floatingactionbutton:1.10.1'
    compile 'com.mukesh:countrypicker:1.1.3'
    // RxJava
    compile 'io.reactivex:rxjava:1.1.8'
    compile 'io.reactivex:rxandroid:1.2.1'
    // Dagger2
    compile 'com.google.dagger:dagger:2.6'
    apt 'com.google.guava:guava:19.0'
    apt 'com.google.dagger:dagger-compiler:2.6'

    androidTestCompile 'com.jayway.android.robotium:robotium-solo:5.3.1'
    testCompile 'org.mockito:mockito-core:1.9.5'
    testCompile 'org.hamcrest:hamcrest-junit:2.0.0.0'
    testCompile ('org.robolectric:robolectric:3.1') {
        exclude group: 'com.google.guava'
        exclude group: 'com.google.protobuf'
    }

    //Classes from the android framework won't work in local jvm unit tests. Added below for unit test purposes only
    testCompile 'org.json:json:20140107'
    testCompile 'org.slf4j:slf4j-simple:1.7.13'
}

buildscript {
    repositories {
        jcenter()
    }

    dependencies {
        classpath 'me.tatarka:gradle-retrolambda:3.3.0-beta4'
    }
}

// Required for RetroLambda
repositories {
    jcenter()
}<|MERGE_RESOLUTION|>--- conflicted
+++ resolved
@@ -29,7 +29,7 @@
             proguardFiles getDefaultProguardFile('proguard-android-optimize.txt'), 'proguard-rules.pro'
             resValue "string", "google_maps_key", "AIzaSyB_5WN2exwvF4pqQ6rW6JdkHcYWjZOim4w"
             multiDexEnabled false
-<<<<<<< HEAD
+            buildConfigField "boolean", "DOGFOOD", "false"
             applicationVariants.all { variant ->
                 variant.outputs.each { output ->
                     project.ext { appName = 'blockchain' }
@@ -38,9 +38,6 @@
                     output.outputFile = new File(output.outputFile.parent, newName)
                 }
             }
-=======
-            buildConfigField "boolean", "DOGFOOD", "false"
->>>>>>> 9184111c
         }
         debug {
             resValue "string", "google_maps_key", "AIzaSyASTnx7wjsCTkMr_RtLQYTzMAf7A9SWIMw"
@@ -49,7 +46,6 @@
         }
         dogfood {
             signingConfig signingConfigs.debug
-            versionNameSuffix '-DOGFOOD'
             applicationIdSuffix ".dogfood"
             debuggable true
             minifyEnabled true
@@ -59,6 +55,14 @@
             resValue "string", "google_maps_key", "AIzaSyB_5WN2exwvF4pqQ6rW6JdkHcYWjZOim4w"
             multiDexEnabled false
             buildConfigField "boolean", "DOGFOOD", "true"
+            applicationVariants.all { variant ->
+                variant.outputs.each { output ->
+                    project.ext { appName = 'blockchain' }
+                    def newName = output.outputFile.name
+                    newName = newName.replace("app-", "$project.ext.appName-DOGFOOD-${variant.versionName}-")
+                    output.outputFile = new File(output.outputFile.parent, newName)
+                }
+            }
         }
     }
 
@@ -71,10 +75,6 @@
             // For everyday work, setting minSdkVersion to 21 bypasses MultiDex, resulting in
             // much faster builds
             minSdkVersion 21
-        }
-        qa {
-            // For testing on <API21 devices
-            minSdkVersion 14
         }
     }
 
