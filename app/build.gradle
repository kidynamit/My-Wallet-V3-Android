apply plugin: 'com.android.application'
apply plugin: 'io.fabric'
apply plugin: 'kotlin-android'
apply plugin: 'kotlin-android-extensions'
apply plugin: 'kotlin-allopen'
apply plugin: 'kotlin-kapt'
apply plugin: 'com.novoda.build-properties'
apply from: '../quality/jacoco.gradle'
apply from: '../quality/releasechecks.gradle'
apply from: '../dependencies.gradle'

buildProperties {
    secrets.file rootProject.file('app/secrets.properties')
}

android {
    compileSdkVersion 27
    buildToolsVersion '27.0.3'
    dexOptions.javaMaxHeapSize "3g"

    defaultConfig {
        applicationId "piuk.blockchain.android"
        targetSdkVersion 27
        versionCode 293
        versionName "6.9.2"
        testInstrumentationRunner "android.support.test.runner.AndroidJUnitRunner"
        vectorDrawables.useSupportLibrary = true
        archivesBaseName = "blockchain-$versionName"
        // Flag to hide or show the Contacts feature
        buildConfigBoolean "CONTACTS_ENABLED", false
        buildConfigProperty "SHAPE_SHIFT_API_KEY", buildProperties.secrets['shapeShiftApiKey']
        manifestPlaceholders = [FABRIC_API_KEY: buildProperties.secrets['fabricApiKey'].string]
    }
    buildTypes {
        release {
            debuggable false
            minifyEnabled true
            zipAlignEnabled true
            shrinkResources true
            proguardFiles getDefaultProguardFile('proguard-android-optimize.txt'), 'proguard-rules.pro'
            multiDexEnabled false
            buildConfigBoolean "DOGFOOD", false
            buildConfigBoolean "USE_CRASHLYTICS", true
        }
        debug {
            multiDexEnabled true
            buildConfigBoolean "DOGFOOD", false
            buildConfigBoolean "USE_CRASHLYTICS", false
        }
        dogfood {
            initWith release
            debuggable true
            buildConfigBoolean "DOGFOOD", true
            signingConfig signingConfigs.debug
            applicationIdSuffix ".dogfood"
            versionNameSuffix '-DOGFOOD'
        }
    }

    flavorDimensions "environment", "minSdk"

    productFlavors {
        /**
         * API LEVELS
         */
        minApi16 {
            dimension "minSdk"
            minSdkVersion 16
        }
        minApi21 {
            // Specifically to avoid Multidexing on CI, which is causing OOM errors for now
            // This should be removed when possible
            dimension "minSdk"
            minSdkVersion 21
        }
        /**
         * Environments
         */
        envProd {
            dimension "environment"
            buildConfigProperty "EXPLORER_URL", buildProperties.secrets['prodExplorer']
            buildConfigProperty "API_URL", buildProperties.secrets['prodApiServer']
            buildConfigProperty "BITCOIN_WEBSOCKET_URL", buildProperties.secrets['prodBtcWebsocket']
            buildConfigProperty "ETHEREUM_WEBSOCKET_URL", buildProperties.secrets['prodEthWebsocket']
            buildConfigField "String", "ENVIRONMENT", '"env_prod"'
        }
        envDev {
            dimension "environment"
            buildConfigProperty "EXPLORER_URL", buildProperties.secrets['devExplorer']
            buildConfigProperty "API_URL", buildProperties.secrets['devApiServer']
            buildConfigProperty "BITCOIN_WEBSOCKET_URL", buildProperties.secrets['devBtcWebsocket']
            buildConfigProperty "ETHEREUM_WEBSOCKET_URL", buildProperties.secrets['devEthWebsocket']
            buildConfigField "String", "ENVIRONMENT", '"env_dev"'
            versionNameSuffix '-dev'
        }
        envStaging {
            dimension "environment"
            buildConfigProperty "EXPLORER_URL", buildProperties.secrets['stagingExplorer']
            buildConfigProperty "API_URL", buildProperties.secrets['stagingApiServer']
            buildConfigProperty "BITCOIN_WEBSOCKET_URL", buildProperties.secrets['stagingBtcWebsocket']
            buildConfigProperty "ETHEREUM_WEBSOCKET_URL", buildProperties.secrets['stagingEthWebsocket']
            buildConfigField "String", "ENVIRONMENT", '"env_staging"'
            versionNameSuffix '-staging'
        }
        envTestnet {
            dimension "environment"
            buildConfigProperty "EXPLORER_URL", buildProperties.secrets['testnetExplorer']
            buildConfigProperty "API_URL", buildProperties.secrets['testnetApiServer']
            buildConfigProperty "BITCOIN_WEBSOCKET_URL", buildProperties.secrets['testnetBtcWebsocket']
            buildConfigProperty "ETHEREUM_WEBSOCKET_URL", buildProperties.secrets['testnetEthWebsocket']
            buildConfigField "String", "ENVIRONMENT", '"env_testnet"'
            versionNameSuffix '-testnet'
        }
    }
    compileOptions {
        sourceCompatibility JavaVersion.VERSION_1_8
        targetCompatibility JavaVersion.VERSION_1_8
    }
    lintOptions {
        disable 'MissingTranslation', 'ObsoleteLintCustomCheck'
        checkReleaseBuilds true
        fatal 'StopShip'
        htmlReport true
        htmlOutput file("build/reports/lint-report.html")
        abortOnError false
        baseline file("lint-baseline.xml")
    }
    packagingOptions {
        exclude 'META-INF/LICENSE'
        exclude 'META-INF/LICENSE.txt'
        exclude 'META-INF/NOTICE.txt'
        exclude 'META-INF/rxjava.properties'
    }
    dataBinding.enabled true

    testOptions {
        // Fix for Robolectric bug when using AAPT2
        unitTests.includeAndroidResources true
        // Always show the result of every unit test, even if it passes.
        unitTests.all {
            testLogging {
                events 'passed', 'skipped', 'failed', 'standardOut', 'standardError'
            }
            reports.junitXml.destination = file('../build/test-results/')
            // Required for correct coverage of Robolectric tests
            jacoco {
                includeNoLocationClasses = true
            }
        }
    }
}

allOpen {
    annotation("piuk.blockchain.android.util.annotations.Mockable")
}

androidExtensions {
    experimental = true
}

afterEvaluate {
    // Ensure correct JSON file is being used when signing the app
    assembleEnvProdMinApi16Release.dependsOn checkFirebaseConfig
}

dependencies {
    // Blockchain libraries
    implementation files('libs/MyWalletHD.jar')
<<<<<<< HEAD
    implementation files('libs/api-client-0.1.15-SNAPSHOT.jar')
    // Bitcoinj
    implementation files('libs/bitcoinj-core-0.15-SNAPSHOT.jar')
=======
    implementation files('libs/api-client-0.1.16-SNAPSHOT.jar')
>>>>>>> ece6f88f
    // Kotlin
    implementation libraries.kotlin
    // Support Libs
<<<<<<< HEAD
    implementation "com.android.support:appcompat-v7:$supportVersion"
    implementation "com.android.support:recyclerview-v7:$supportVersion"
    implementation "com.android.support:cardview-v7:$supportVersion"
    implementation "com.android.support:gridlayout-v7:$supportVersion"
    implementation "com.android.support:design:$supportVersion"
    implementation "com.android.support:support-v13:$supportVersion"
    implementation "com.android.support:preference-v14:$supportVersion"
    implementation "com.android.support:support-dynamic-animation:$supportVersion"
    // Data Binding
    kapt "com.android.databinding:compiler:$pluginVersion"
    // Play Services
    implementation "com.google.firebase:firebase-messaging:$googleServicesVersion"
    implementation "com.google.android.gms:play-services-maps:$googleServicesVersion"
    // Constraint Layout
    implementation "com.android.support.constraint:constraint-layout:$constraintLayoutVersion"
    // MultiDex
    implementation 'com.android.support:multidex:1.0.2'
    // Ethereum web3j
    implementation 'org.web3j:core-android:2.2.1'
    // Keep at 1.3 to match Android implementation
    //noinspection GradleDependency
    implementation 'commons-codec:commons-codec:1.3'
    //noinspection GradleDependency
    implementation 'org.apache.commons:commons-lang3:3.4'
    implementation('com.google.zxing:core:3.3.0') { transitive = true }
    implementation 'com.github.mukeshsolanki:country-picker-android:1.1.7'
    implementation 'com.aurelhubert:ahbottomnavigation:2.1.0'
    // Bitcoinj dependencies
    compile group: 'com.google.protobuf', name: 'protobuf-java', version:'2.6.1'
    compile group: 'com.google.code.findbugs', name: 'jsr305', version:'2.0.1'
    compile group: 'com.google.guava', name: 'guava', version: '23.5-android'
    // URL Builder
    implementation "io.mikael:urlbuilder:2.0.8"
    // RxJava
    implementation "io.reactivex.rxjava2:rxjava:$rxJavaVersion"
    implementation "io.reactivex.rxjava2:rxandroid:$rxAndroidVersion"
    implementation 'com.jakewharton.rxbinding2:rxbinding-support-v4:2.0.0'
    // Retrofit
    implementation "com.squareup.retrofit2:retrofit:$retrofitVersion"
    implementation "com.squareup.retrofit2:converter-jackson:$retrofitVersion"
    implementation "com.squareup.retrofit2:adapter-rxjava2:$retrofitVersion"
    // OkHttp
    implementation "com.squareup.okhttp3:logging-interceptor:$okHttpVersion"
    implementation "com.squareup.okhttp3:okhttp:$okHttpVersion"
    // Dagger2
    implementation "com.google.dagger:dagger:$daggerVersion"
    kapt "com.google.dagger:dagger-compiler:$daggerVersion"
    // Fingerprint authentication
    implementation 'com.mtramin:rxfingerprint:2.1.0'
    // Custom fonts
    implementation 'uk.co.chrisjenx:calligraphy:2.2.0'
=======
    implementation libraries.appCompat
    implementation libraries.recyclerView
    implementation libraries.cardView
    implementation libraries.gridLayout
    implementation libraries.design
    implementation libraries.v13
    implementation libraries.v14
    implementation libraries.dynamicAnims
    implementation libraries.constraintLayout
    implementation libraries.multidex
    kapt libraries.dataBindingKapt
    // Google services
    implementation libraries.firebaseMessaging
    implementation libraries.googlePlayServicesBase
    // Utils
    implementation libraries.bitcoinj
    implementation libraries.web3j
    implementation libraries.commonsCodec
    implementation libraries.commonsLang
    implementation libraries.urlBuilder
    implementation libraries.yearclass
    // Networking and Core libs
    implementation libraries.rxJava
    implementation libraries.rxAndroid
    implementation libraries.rxBinding
    implementation libraries.rxFingerprint
    implementation libraries.retrofit
    implementation libraries.retrofitJacksonConverter
    implementation libraries.retrofitRxJavaAdapter
    implementation libraries.okHttp
    implementation libraries.okHttpInterceptor
    implementation libraries.dagger
    kapt libraries.daggerKapt
    // Views
    implementation libraries.calligraphy
    implementation(libraries.zxing) { transitive = true }
    implementation libraries.countryPicker
    implementation libraries.bottomNav
    implementation libraries.circleIndicator
    implementation libraries.charts
>>>>>>> ece6f88f
    // Logging
    implementation libraries.timber
    implementation(libraries.crashlytics) { transitive = true }
    releaseImplementation libraries.slf4jNoOp
    dogfoodImplementation libraries.slf4jNoOp
    debugImplementation libraries.slf4j
    // UI/Instrumentation Tests
    androidTestImplementation libraries.junit
    androidTestImplementation libraries.mockito
    androidTestImplementation libraries.annotations
    androidTestImplementation libraries.testRules
    androidTestImplementation(libraries.testRunner) {
        exclude module: 'support-annotations'
    }
    androidTestImplementation(libraries.espresso) {
        exclude group: 'javax.inject', module: 'support-annotations'
    }
    // Unit Tests
    testImplementation libraries.json
    testImplementation libraries.mockito
    testImplementation libraries.hamcrestJunit
    testImplementation libraries.kotlinJunit
    testImplementation libraries.kluent
    testImplementation(libraries.mockitoKotlin) {
        exclude module: 'kotlin-stdlib'
    }
    testImplementation(libraries.robolectric) {
        exclude group: 'com.google.guava'
        exclude group: 'com.google.protobuf'
    }
}

buildscript {
    repositories {
        jcenter()
        maven { url 'https://maven.fabric.io/public' }
        maven { url "https://jitpack.io" }
    }

    dependencies {
        classpath 'io.fabric.tools:gradle:1.24.4'
        classpath 'com.novoda:gradle-build-properties-plugin:0.3'
    }
}

// Required for CountryPicker
repositories {
    jcenter()
    maven { url "https://jitpack.io" }
    maven { url 'https://maven.fabric.io/public' }
}

// This must remain at the bottom of this file until Google work out a better way to do this
apply plugin: 'com.google.gms.google-services'<|MERGE_RESOLUTION|>--- conflicted
+++ resolved
@@ -166,69 +166,12 @@
 dependencies {
     // Blockchain libraries
     implementation files('libs/MyWalletHD.jar')
-<<<<<<< HEAD
-    implementation files('libs/api-client-0.1.15-SNAPSHOT.jar')
+    implementation files('libs/api-client-0.1.16-SNAPSHOT.jar')
     // Bitcoinj
     implementation files('libs/bitcoinj-core-0.15-SNAPSHOT.jar')
-=======
-    implementation files('libs/api-client-0.1.16-SNAPSHOT.jar')
->>>>>>> ece6f88f
     // Kotlin
     implementation libraries.kotlin
     // Support Libs
-<<<<<<< HEAD
-    implementation "com.android.support:appcompat-v7:$supportVersion"
-    implementation "com.android.support:recyclerview-v7:$supportVersion"
-    implementation "com.android.support:cardview-v7:$supportVersion"
-    implementation "com.android.support:gridlayout-v7:$supportVersion"
-    implementation "com.android.support:design:$supportVersion"
-    implementation "com.android.support:support-v13:$supportVersion"
-    implementation "com.android.support:preference-v14:$supportVersion"
-    implementation "com.android.support:support-dynamic-animation:$supportVersion"
-    // Data Binding
-    kapt "com.android.databinding:compiler:$pluginVersion"
-    // Play Services
-    implementation "com.google.firebase:firebase-messaging:$googleServicesVersion"
-    implementation "com.google.android.gms:play-services-maps:$googleServicesVersion"
-    // Constraint Layout
-    implementation "com.android.support.constraint:constraint-layout:$constraintLayoutVersion"
-    // MultiDex
-    implementation 'com.android.support:multidex:1.0.2'
-    // Ethereum web3j
-    implementation 'org.web3j:core-android:2.2.1'
-    // Keep at 1.3 to match Android implementation
-    //noinspection GradleDependency
-    implementation 'commons-codec:commons-codec:1.3'
-    //noinspection GradleDependency
-    implementation 'org.apache.commons:commons-lang3:3.4'
-    implementation('com.google.zxing:core:3.3.0') { transitive = true }
-    implementation 'com.github.mukeshsolanki:country-picker-android:1.1.7'
-    implementation 'com.aurelhubert:ahbottomnavigation:2.1.0'
-    // Bitcoinj dependencies
-    compile group: 'com.google.protobuf', name: 'protobuf-java', version:'2.6.1'
-    compile group: 'com.google.code.findbugs', name: 'jsr305', version:'2.0.1'
-    compile group: 'com.google.guava', name: 'guava', version: '23.5-android'
-    // URL Builder
-    implementation "io.mikael:urlbuilder:2.0.8"
-    // RxJava
-    implementation "io.reactivex.rxjava2:rxjava:$rxJavaVersion"
-    implementation "io.reactivex.rxjava2:rxandroid:$rxAndroidVersion"
-    implementation 'com.jakewharton.rxbinding2:rxbinding-support-v4:2.0.0'
-    // Retrofit
-    implementation "com.squareup.retrofit2:retrofit:$retrofitVersion"
-    implementation "com.squareup.retrofit2:converter-jackson:$retrofitVersion"
-    implementation "com.squareup.retrofit2:adapter-rxjava2:$retrofitVersion"
-    // OkHttp
-    implementation "com.squareup.okhttp3:logging-interceptor:$okHttpVersion"
-    implementation "com.squareup.okhttp3:okhttp:$okHttpVersion"
-    // Dagger2
-    implementation "com.google.dagger:dagger:$daggerVersion"
-    kapt "com.google.dagger:dagger-compiler:$daggerVersion"
-    // Fingerprint authentication
-    implementation 'com.mtramin:rxfingerprint:2.1.0'
-    // Custom fonts
-    implementation 'uk.co.chrisjenx:calligraphy:2.2.0'
-=======
     implementation libraries.appCompat
     implementation libraries.recyclerView
     implementation libraries.cardView
@@ -244,12 +187,15 @@
     implementation libraries.firebaseMessaging
     implementation libraries.googlePlayServicesBase
     // Utils
-    implementation libraries.bitcoinj
     implementation libraries.web3j
     implementation libraries.commonsCodec
     implementation libraries.commonsLang
     implementation libraries.urlBuilder
     implementation libraries.yearclass
+    // Bitcoinj dependencies
+    implementation libraries.protobuf
+    implementation libraries.findbugs
+    implementation libraries.guava
     // Networking and Core libs
     implementation libraries.rxJava
     implementation libraries.rxAndroid
@@ -269,7 +215,6 @@
     implementation libraries.bottomNav
     implementation libraries.circleIndicator
     implementation libraries.charts
->>>>>>> ece6f88f
     // Logging
     implementation libraries.timber
     implementation(libraries.crashlytics) { transitive = true }
