apply plugin: 'com.android.application'
apply plugin: 'me.tatarka.retrolambda'
apply from: '../jacoco.gradle'
apply from: 'environment.gradle'

android {
    compileSdkVersion 25
    buildToolsVersion '25.0.2'

    dexOptions {
        javaMaxHeapSize "3g"
    }

    defaultConfig {
        applicationId "piuk.blockchain.android"
        targetSdkVersion 25
        versionCode 235
        versionName "6.2.0"
        testInstrumentationRunner "android.support.test.runner.AndroidJUnitRunner"
        vectorDrawables.useSupportLibrary = true
        archivesBaseName = "blockchain-$versionName"
        // URLs for Staging, Dev and TestNet Support
        buildConfigField "String", "DEV_BASE_SERVER", devBaseServer
        buildConfigField "String", "STAGING_BASE_SERVER", stagingBaseServer
        buildConfigField "String", "TESTNET_BASE_SERVER", testnetBaseServer
        buildConfigField "String", "DEV_API_SERVER", devApiServer
        buildConfigField "String", "STAGING_API_SERVER", stagingApiServer
        buildConfigField "String", "TESTNET_API_SERVER", testnetApiServer
        buildConfigField "String", "DEV_WEBSOCKET", devWebsocket
        buildConfigField "String", "STAGING_WEBSOCKET", stagingWebsocket
        buildConfigField "String", "TESTNET_WEBSOCKET", testnetWebsocket
    }

    buildTypes {
        release {
            debuggable false
            minifyEnabled true
            zipAlignEnabled true
            shrinkResources true
            proguardFiles getDefaultProguardFile('proguard-android-optimize.txt'), 'proguard-rules.pro'
            resValue "string", "google_maps_key", "AIzaSyB_5WN2exwvF4pqQ6rW6JdkHcYWjZOim4w"
            multiDexEnabled false
            buildConfigField "boolean", "DOGFOOD", "false"
        }
        debug {
            resValue "string", "google_maps_key", "AIzaSyDOrXqr30C3vjiUM4HMeZO8HFpTIH8CVaM"
            multiDexEnabled true
            buildConfigField "boolean", "DOGFOOD", "false"
        }
        dogfood {
            signingConfig signingConfigs.debug
            applicationIdSuffix ".dogfood"
            versionNameSuffix '-DOGFOOD'
            debuggable true
            minifyEnabled true
            zipAlignEnabled true
            shrinkResources true
            proguardFiles getDefaultProguardFile('proguard-android-optimize.txt'), 'proguard-rules.pro'
            resValue "string", "google_maps_key", "AIzaSyB_5WN2exwvF4pqQ6rW6JdkHcYWjZOim4w"
            multiDexEnabled false
            buildConfigField "boolean", "DOGFOOD", "true"
        }
    }

    productFlavors {
        prod {
            // For release and testing on <API21 devices
            minSdkVersion 14
        }
        dev {
            // For everyday work, setting minSdkVersion to 21 bypasses MultiDex, resulting in
            // much faster builds
            minSdkVersion 21
        }
    }

    compileOptions {
        sourceCompatibility JavaVersion.VERSION_1_8
        targetCompatibility JavaVersion.VERSION_1_8
    }

    lintOptions {
        checkReleaseBuilds true
        abortOnError false
        fatal 'StopShip'
    }
    packagingOptions {
        exclude 'META-INF/LICENSE'
        exclude 'META-INF/LICENSE.txt'
        exclude 'META-INF/NOTICE.txt'
    }

    dataBinding {
        enabled = true
    }

    // Always show the result of every unit test, even if it passes.
    testOptions.unitTests.all {
        testLogging {
            events 'passed', 'skipped', 'failed', 'standardOut', 'standardError'
        }
        reports.junitXml.destination = file('../build/test-results/')
        // This allows "unstable" builds on CI rather than straight failures
        ignoreFailures true
        // Required for correct coverage of Robolectric tests
        jacoco {
            includeNoLocationClasses = true
        }
    }
}

ext {
    supportVersion = '25.1.0'
    googleServicesVersion = '10.0.1'
<<<<<<< HEAD
    rxJavaVersion = '2.0.3'
=======
    rxJavaVersion = '2.0.4'
>>>>>>> dd161e41
    rxAndroidVersion = '2.0.1'
    daggerVersion = '2.8'
    retrofitVersion = '2.1.0'
    okHttpVersion = '3.5.0'
    mockitoVersion = '1.9.5'
}

dependencies {
    compile fileTree(dir: 'libs', include: ['*.jar'])
    compile "com.android.support:appcompat-v7:$supportVersion"
    compile "com.android.support:recyclerview-v7:$supportVersion"
    compile "com.android.support:cardview-v7:$supportVersion"
    compile "com.android.support:design:$supportVersion"
    compile "com.android.support:support-v13:$supportVersion"
    compile "com.android.support:preference-v7:$supportVersion"
    compile "com.android.support:preference-v14:$supportVersion"

    // Enable crash reporting only for release version
    releaseCompile "com.google.firebase:firebase-crash:$googleServicesVersion"
    compile "com.google.firebase:firebase-messaging:$googleServicesVersion"
    compile "com.google.android.gms:play-services-maps:$googleServicesVersion"
    compile 'org.bitcoinj:bitcoinj-core:0.13.4'
    compile 'commons-io:commons-io:2.4'
    // Keep at 1.3 to match Android implementation
    compile 'commons-codec:commons-codec:1.3'
    compile 'org.apache.commons:commons-lang3:3.4'
    compile 'com.android.support:multidex:1.0.1'
    compile 'org.thoughtcrime.ssl.pinning:AndroidPinning:1.0.0'
    compile 'com.neovisionaries:nv-websocket-client:1.19'
    compile('com.google.zxing:core:3.3.0') { transitive = true }
    compile 'com.github.mukeshsolanki:country-picker-android:1.1.6'
    // Jackson
    compile 'com.squareup.retrofit2:converter-jackson:2.1.0'
    compile 'com.aurelhubert:ahbottomnavigation:2.0.2'
    // RxJava
    compile "io.reactivex.rxjava2:rxjava:$rxJavaVersion"
    compile "io.reactivex.rxjava2:rxandroid:$rxAndroidVersion"
    // Retrofit
    compile "com.squareup.retrofit2:retrofit:$retrofitVersion"
    compile "com.squareup.retrofit2:converter-jackson:$retrofitVersion"
    // OkHttp
    compile "com.squareup.okhttp3:logging-interceptor:$okHttpVersion"
    compile "com.squareup.okhttp3:okhttp:$okHttpVersion"
    // Dagger2
    compile "com.google.dagger:dagger:$daggerVersion"
    annotationProcessor "com.google.dagger:dagger-compiler:$daggerVersion"
    annotationProcessor 'com.google.guava:guava:20.0'
    // Fingerprint authentication
    compile 'com.mtramin:rxfingerprint:2.0.1'

    // UI/Instrumentation Tests
    androidTestCompile 'junit:junit:4.12'
    androidTestCompile "org.mockito:mockito-core:$mockitoVersion"
    androidTestCompile 'com.jayway.android.robotium:robotium-solo:5.6.3'
    androidTestCompile "com.android.support:support-annotations:$supportVersion"
    androidTestCompile 'com.android.support.test:rules:0.5'
    androidTestCompile('com.android.support.test:runner:0.5') {
        exclude module: 'support-annotations'
    }
    androidTestCompile('com.android.support.test.espresso:espresso-core:2.2.2') {
        exclude group: 'javax.inject', module: 'support-annotations'
    }

    // Unit Tests
    testCompile 'org.json:json:20140107'
    testCompile "org.mockito:mockito-core:$mockitoVersion"
    testCompile 'org.hamcrest:hamcrest-junit:2.0.0.0'
    testCompile('org.robolectric:robolectric:3.1.4') {
        exclude group: 'com.google.guava'
        exclude group: 'com.google.protobuf'
    }
}

buildscript {
    repositories {
        jcenter()
    }

    dependencies {
        classpath 'me.tatarka:gradle-retrolambda:3.4.0'
    }
}

// Required for RetroLambda && CountryPicker
repositories {
    jcenter()
    maven { url "https://jitpack.io" }
}

// This must remain at the bottom of this file until Google work out a better way to do this
apply plugin: 'com.google.gms.google-services'<|MERGE_RESOLUTION|>--- conflicted
+++ resolved
@@ -112,11 +112,7 @@
 ext {
     supportVersion = '25.1.0'
     googleServicesVersion = '10.0.1'
-<<<<<<< HEAD
-    rxJavaVersion = '2.0.3'
-=======
     rxJavaVersion = '2.0.4'
->>>>>>> dd161e41
     rxAndroidVersion = '2.0.1'
     daggerVersion = '2.8'
     retrofitVersion = '2.1.0'
