apply plugin: 'com.android.application'

android {
    compileSdkVersion 23
    buildToolsVersion '23.0.2'

    // Introduced to prevent crash during DEXing step since SDK 23, but also speeds up DEXing in general
    dexOptions {
        javaMaxHeapSize "2g"
    }

    defaultConfig {
        applicationId "piuk.blockchain.android"
        minSdkVersion 14
<<<<<<< HEAD
        targetSdkVersion 23
        versionCode 206
        versionName "6.1.15"
=======
        targetSdkVersion 22
        versionCode 207
        versionName "6.1.16"
>>>>>>> 9ad5156d
        multiDexEnabled true
    }
    buildTypes {
        release {
            minifyEnabled false
            proguardFiles getDefaultProguardFile('proguard-android.txt'), 'proguard-rules.pro'
        }
    }
    lintOptions {
        checkReleaseBuilds false
        // Or, if you prefer, you can continue to check for errors in release builds,
        // but continue the build even when errors are found:
        abortOnError false
    }
    packagingOptions {
        exclude 'META-INF/LICENSE.txt'
        exclude 'META-INF/NOTICE.txt'
    }
    // Include native .so libs
    sourceSets.main {
        jniLibs.srcDir 'src/main/resources/lib'
    }

    testOptions {
        unitTests.returnDefaultValues = true
    }

    //TODO - the following needs to be added (SDK 23) to continue using org.apache.http.legacy as a work around.
    //TODO - SSLVerifierUtil should use HttpURLConnection class instead (reduces network use, minimizes power consumption) http://developer.android.com/intl/ko/about/versions/marshmallow/android-6.0-changes.html
    useLibrary 'org.apache.http.legacy'
}

dependencies {
    compile fileTree(dir: 'libs', include: ['*.jar'])
    compile 'org.slf4j:slf4j-api:1.7.13'
    compile 'org.bitcoinj:bitcoinj-core:0.13.4'
    compile 'commons-io:commons-io:2.4'
    compile 'commons-codec:commons-codec:1.10'
    compile 'org.apache.commons:commons-lang3:3.4'
    compile 'com.sothree.slidinguppanel:library:3.0.0'
    compile 'com.android.support:appcompat-v7:23.+'
    compile 'com.android.support:recyclerview-v7:23.+'
    compile 'com.google.android.gms:play-services-maps:8.4.0'
    compile 'com.android.support:multidex:1.0.1'
    compile 'org.thoughtcrime.ssl.pinning:AndroidPinning:1.0.0'
    compile 'com.neovisionaries:nv-websocket-client:1.19'
    compile('com.google.zxing:core:3.2.1') { transitive = true }
    compile 'com.getbase:floatingactionbutton:1.10.1'
    compile 'com.android.support:cardview-v7:23.+'

    androidTestCompile 'com.jayway.android.robotium:robotium-solo:5.3.1'
    testCompile 'org.mockito:mockito-all:2.0.2-beta'
    testCompile 'org.hamcrest:hamcrest-junit:2.0.0.0'

    //Classes from the android framework won't work in local jvm unit tests. Added below for unit test purposes only
    testCompile 'org.json:json:20140107'
    testCompile 'org.slf4j:slf4j-simple:1.7.13'
}<|MERGE_RESOLUTION|>--- conflicted
+++ resolved
@@ -12,15 +12,9 @@
     defaultConfig {
         applicationId "piuk.blockchain.android"
         minSdkVersion 14
-<<<<<<< HEAD
         targetSdkVersion 23
-        versionCode 206
-        versionName "6.1.15"
-=======
-        targetSdkVersion 22
         versionCode 207
         versionName "6.1.16"
->>>>>>> 9ad5156d
         multiDexEnabled true
     }
     buildTypes {
