--- conflicted
+++ resolved
@@ -6,11 +6,7 @@
 apply plugin: 'kotlin-kapt'
 apply plugin: 'com.novoda.build-properties'
 apply from: '../quality/jacoco.gradle'
-<<<<<<< HEAD
-apply from: '../quality/releasechecks.gradle'
 apply from: '../quality/ktlint.gradle'
-=======
->>>>>>> 2de518c5
 
 buildProperties {
     secrets {
