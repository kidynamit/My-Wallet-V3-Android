package piuk.blockchain.android.util;

interface PersistentPrefs {

    String DEFAULT_CURRENCY = "USD";

    String KEY_PIN_IDENTIFIER = "pin_kookup_key";
    String KEY_ENCRYPTED_PASSWORD = "encrypted_password";
    String KEY_GUID = "guid";
    String KEY_SHARED_KEY = "sharedKey";
    String KEY_PIN_FAILS = "pin_fails";
    String KEY_BTC_UNITS = "btcUnits";
    String KEY_SELECTED_FIAT = "ccurrency";
    String KEY_INITIAL_ACCOUNT_NAME = "_1ST_ACCOUNT_NAME";
    String KEY_EMAIL = "email";
    String KEY_EMAIL_VERIFIED = "code_verified";
    String KEY_EMAIL_VERIFY_ASK_LATER = "email_verify_ask_later";
    String KEY_BALANCE_DISPLAY_STATE = "balance_display_state";
    String KEY_SCHEME_URL = "scheme_url";
    String KEY_METADATA_URI = "metadata_uri";
    String KEY_CURRENT_APP_VERSION = "KEY_CURRENT_APP_VERSION";
    String KEY_NEWLY_CREATED_WALLET = "newly_created_wallet";
    String LOGGED_OUT = "logged_out";
    String KEY_BACKEND_ENVIRONMENT = "backend_environment";
    String KEY_FIRST_RUN = "first_run";
    String KEY_SECURITY_TIME_ELAPSED = "security_time_elapsed";
    String KEY_SECURITY_TWO_FA_NEVER = "security_two_fa_never";
    String KEY_SECURITY_BACKUP_NEVER = "security_backup_never";
    String KEY_ENCRYPTED_PIN_CODE = "encrypted_pin_code";
    String KEY_FINGERPRINT_ENABLED = "fingerprint_enabled";
    String KEY_RECEIVE_SHORTCUTS_ENABLED = "receive_shortcuts_enabled";
<<<<<<< HEAD
    String KEY_FIREBASE_TOKEN = "firebase_token";
=======
    String KEY_SWIPE_TO_RECEIVE_ENABLED = "swipe_to_receive_enabled";
>>>>>>> ae549970

    String getValue(String name, String value);

    void setValue(String name, String value);

    int getValue(String name, int value);

    void setValue(String name, int value);

    void setValue(String name, long value);

    long getValue(String name, long value);

    boolean getValue(String name, boolean value);

    void setValue(String name, boolean value);

    boolean has(String name);

    void removeValue(String name);

    void clear();

    void logOut();

    void logIn();

    void clearPrefsAndKeepEnvironment();

}<|MERGE_RESOLUTION|>--- conflicted
+++ resolved
@@ -29,11 +29,8 @@
     String KEY_ENCRYPTED_PIN_CODE = "encrypted_pin_code";
     String KEY_FINGERPRINT_ENABLED = "fingerprint_enabled";
     String KEY_RECEIVE_SHORTCUTS_ENABLED = "receive_shortcuts_enabled";
-<<<<<<< HEAD
     String KEY_FIREBASE_TOKEN = "firebase_token";
-=======
     String KEY_SWIPE_TO_RECEIVE_ENABLED = "swipe_to_receive_enabled";
->>>>>>> ae549970
 
     String getValue(String name, String value);
 
