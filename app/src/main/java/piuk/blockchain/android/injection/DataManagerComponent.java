package piuk.blockchain.android.injection;

import dagger.Subcomponent;
import piuk.blockchain.android.ui.account.AccountEditViewModel;
import piuk.blockchain.android.ui.account.AccountViewModel;
import piuk.blockchain.android.ui.auth.PasswordRequiredViewModel;
import piuk.blockchain.android.ui.auth.PinEntryViewModel;
import piuk.blockchain.android.ui.backup.ConfirmFundsTransferViewModel;
import piuk.blockchain.android.ui.balance.BalanceViewModel;
import piuk.blockchain.android.ui.fingerprint.FingerprintDialogViewModel;
import piuk.blockchain.android.ui.home.MainViewModel;
import piuk.blockchain.android.ui.launcher.LauncherViewModel;
import piuk.blockchain.android.ui.contacts.ContactPairingMethodViewModel;
import piuk.blockchain.android.ui.contacts.ContactsViewModel;
import piuk.blockchain.android.ui.pairing.ManualPairingViewModel;
import piuk.blockchain.android.ui.pairing.PairingViewModel;
import piuk.blockchain.android.ui.receive.ReceiveQrViewModel;
import piuk.blockchain.android.ui.receive.ReceiveViewModel;
import piuk.blockchain.android.ui.recover.RecoverFundsViewModel;
import piuk.blockchain.android.ui.send.SendViewModel;
import piuk.blockchain.android.ui.settings.SettingsViewModel;
import piuk.blockchain.android.ui.swipetoreceive.SwipeToReceiveViewModel;
import piuk.blockchain.android.ui.transactions.TransactionDetailViewModel;

/**
 * Subcomponents have access to all upstream objects in the graph but can have their own scope -
 * they don't need to explicitly state their dependencies as they have access anyway
 */
@SuppressWarnings("WeakerAccess")
@ViewModelScope
@Subcomponent(modules = DataManagerModule.class)
public interface DataManagerComponent {

    void inject(LauncherViewModel launcherViewModel);

    void inject(PasswordRequiredViewModel passwordRequiredViewModel);

    void inject(ManualPairingViewModel manualPairingViewModel);

    void inject(SendViewModel sendViewModel);

    void inject(PinEntryViewModel pinEntryViewModel);

    void inject(MainViewModel mainViewModel);

    void inject(BalanceViewModel balanceViewModel);

    void inject(PairingViewModel pairingViewModel);

    void inject(AccountEditViewModel accountEditViewModel);

    void inject(RecoverFundsViewModel recoverFundsViewModel);

    void inject(ReceiveViewModel receiveViewModel);

    void inject(TransactionDetailViewModel transactionDetailViewModel);

    void inject(ConfirmFundsTransferViewModel confirmFundsTransferViewModel);

    void inject(AccountViewModel accountViewModel);

    void inject(SettingsViewModel settingsViewModel);

    void inject(FingerprintDialogViewModel fingerprintDialogViewModel);

    void inject(ReceiveQrViewModel receiveQrViewModel);

<<<<<<< HEAD
    void inject(ContactsViewModel contactsViewModel);

    void inject(ContactPairingMethodViewModel contactPairingMethodViewModel);
=======
    void inject(SwipeToReceiveViewModel swipeToReceiveViewModel);
>>>>>>> ae549970
}<|MERGE_RESOLUTION|>--- conflicted
+++ resolved
@@ -65,11 +65,9 @@
 
     void inject(ReceiveQrViewModel receiveQrViewModel);
 
-<<<<<<< HEAD
     void inject(ContactsViewModel contactsViewModel);
 
     void inject(ContactPairingMethodViewModel contactPairingMethodViewModel);
-=======
+
     void inject(SwipeToReceiveViewModel swipeToReceiveViewModel);
->>>>>>> ae549970
 }