package piuk.blockchain.android.injection;

import dagger.Subcomponent;
import piuk.blockchain.android.data.services.ExchangeService;
import piuk.blockchain.android.data.websocket.WebSocketService;
import piuk.blockchain.android.ui.account.AccountEditViewModel;
import piuk.blockchain.android.ui.account.AccountViewModel;
import piuk.blockchain.android.ui.auth.PasswordRequiredViewModel;
import piuk.blockchain.android.ui.auth.PinEntryViewModel;
import piuk.blockchain.android.ui.backup.BackupVerifyViewModel;
import piuk.blockchain.android.ui.backup.BackupWalletViewModel;
import piuk.blockchain.android.ui.backup.ConfirmFundsTransferViewModel;
import piuk.blockchain.android.ui.balance.BalanceViewModel;
import piuk.blockchain.android.ui.buy.BuyViewModel;
import piuk.blockchain.android.ui.chooser.AccountChooserViewModel;
import piuk.blockchain.android.ui.contacts.detail.ContactDetailViewModel;
import piuk.blockchain.android.ui.contacts.list.ContactsListViewModel;
import piuk.blockchain.android.ui.contacts.pairing.ContactPairingMethodViewModel;
import piuk.blockchain.android.ui.contacts.pairing.ContactsInvitationBuilderViewModel;
import piuk.blockchain.android.ui.contacts.pairing.ContactsQrViewModel;
import piuk.blockchain.android.ui.contacts.payments.ContactPaymentDialogViewModel;
import piuk.blockchain.android.ui.contacts.payments.ContactsPaymentRequestViewModel;
import piuk.blockchain.android.ui.fingerprint.FingerprintDialogViewModel;
import piuk.blockchain.android.ui.home.MainViewModel;
import piuk.blockchain.android.ui.launcher.LauncherViewModel;
import piuk.blockchain.android.ui.onboarding.OnboardingViewModel;
import piuk.blockchain.android.ui.pairing.ManualPairingViewModel;
import piuk.blockchain.android.ui.pairing.PairingViewModel;
import piuk.blockchain.android.ui.receive.ReceiveQrViewModel;
import piuk.blockchain.android.ui.receive.ReceiveViewModel;
import piuk.blockchain.android.ui.recover.RecoverFundsViewModel;
import piuk.blockchain.android.ui.confirm.ConfirmPaymentPresenter;
import piuk.blockchain.android.ui.send.SendViewModel;
import piuk.blockchain.android.ui.settings.SettingsViewModel;
import piuk.blockchain.android.ui.swipetoreceive.SwipeToReceiveViewModel;
import piuk.blockchain.android.ui.transactions.TransactionDetailViewModel;
import piuk.blockchain.android.ui.upgrade.UpgradeWalletPresenter;

/**
 * Subcomponents have access to all upstream objects in the graph but can have their own scope -
 * they don't need to explicitly state their dependencies as they have access anyway
 */
@SuppressWarnings("WeakerAccess")
@ViewModelScope
@Subcomponent(modules = DataManagerModule.class)
public interface DataManagerComponent {

    void inject(LauncherViewModel launcherViewModel);

    void inject(PasswordRequiredViewModel passwordRequiredViewModel);

    void inject(ManualPairingViewModel manualPairingViewModel);

    void inject(SendViewModel sendViewModel);

    void inject(PinEntryViewModel pinEntryViewModel);

    void inject(MainViewModel mainViewModel);

    void inject(BalanceViewModel balanceViewModel);

    void inject(PairingViewModel pairingViewModel);

    void inject(AccountEditViewModel accountEditViewModel);

    void inject(RecoverFundsViewModel recoverFundsViewModel);

    void inject(ReceiveViewModel receiveViewModel);

    void inject(TransactionDetailViewModel transactionDetailViewModel);

    void inject(ConfirmFundsTransferViewModel confirmFundsTransferViewModel);

    void inject(AccountViewModel accountViewModel);

    void inject(SettingsViewModel settingsViewModel);

    void inject(FingerprintDialogViewModel fingerprintDialogViewModel);

    void inject(ReceiveQrViewModel receiveQrViewModel);

    void inject(ContactsListViewModel contactsListViewModel);

    void inject(ContactPairingMethodViewModel contactPairingMethodViewModel);

    void inject(SwipeToReceiveViewModel swipeToReceiveViewModel);

    void inject(ContactsInvitationBuilderViewModel contactsInvitationBuilderViewModel);

    void inject(ContactsQrViewModel contactsQrViewModel);

    void inject(ContactDetailViewModel contactDetailViewModel);

    void inject(ContactsPaymentRequestViewModel contactsPaymentRequestViewModel);

    void inject(AccountChooserViewModel accountChooserViewModel);

    void inject(BackupWalletViewModel backupWalletViewModel);

    void inject(WebSocketService webSocketService);

    void inject(BackupVerifyViewModel backupVerifyViewModel);

    void inject(ContactPaymentDialogViewModel contactPaymentDialogViewModel);

    void inject(OnboardingViewModel onboardingViewModel);

<<<<<<< HEAD
    void inject(UpgradeWalletViewModel upgradeWalletViewModel);

    void inject(BuyViewModel buyViewModel);

    void inject(ExchangeService exchangeService);
=======
    void inject(UpgradeWalletPresenter upgradeWalletViewModel);

    void inject(ConfirmPaymentPresenter confirmPaymentPresenter);
>>>>>>> 242547b2
}<|MERGE_RESOLUTION|>--- conflicted
+++ resolved
@@ -105,15 +105,11 @@
 
     void inject(OnboardingViewModel onboardingViewModel);
 
-<<<<<<< HEAD
-    void inject(UpgradeWalletViewModel upgradeWalletViewModel);
-
     void inject(BuyViewModel buyViewModel);
 
     void inject(ExchangeService exchangeService);
-=======
+
     void inject(UpgradeWalletPresenter upgradeWalletViewModel);
 
     void inject(ConfirmPaymentPresenter confirmPaymentPresenter);
->>>>>>> 242547b2
 }