--- conflicted
+++ resolved
@@ -33,9 +33,8 @@
 
     void inject(ReceiveCurrencyHelper receiveCurrencyHelper);
 
-<<<<<<< HEAD
     void inject(UrlSettings urlSettings);
-=======
+
     void inject (PrivateKeyFactory privateKeyFactory);
->>>>>>> e3b4e6bd
+
 }