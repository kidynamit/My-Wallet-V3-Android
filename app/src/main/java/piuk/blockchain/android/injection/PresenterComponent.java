--- conflicted
+++ resolved
@@ -100,13 +100,7 @@
 
     void inject(@NotNull ContactDetailFragment contactDetailFragment);
 
-<<<<<<< HEAD
-    void inject(@NotNull ContactsInvitationBuilderActivity contactsInvitationBuilderActivity);
-
     void inject(@NotNull ContactConfirmRequestFragment contactConfirmRequestFragment);
-=======
-    void inject(@NotNull ContactPaymentRequestNotesFragment contactPaymentRequestNotesFragment);
->>>>>>> 50f727b4
 
     void inject(@NotNull ContactPaymentDialog contactPaymentDialog);
 
