package piuk.blockchain.android.injection;

import android.content.Context;

import info.blockchain.wallet.api.PersistentUrls;
import info.blockchain.wallet.api.WalletApi;
import info.blockchain.wallet.contacts.Contacts;
import info.blockchain.wallet.payload.PayloadManager;

import java.util.concurrent.TimeUnit;

import javax.inject.Named;
import javax.inject.Singleton;

import dagger.Module;
import dagger.Provides;
import okhttp3.OkHttpClient;
import piuk.blockchain.android.data.access.AccessState;
import piuk.blockchain.android.data.api.ApiInterceptor;
import piuk.blockchain.android.data.datamanagers.ContactsDataManager;
import piuk.blockchain.android.data.datamanagers.PayloadDataManager;
import piuk.blockchain.android.data.notifications.NotificationTokenManager;
import piuk.blockchain.android.data.services.ContactsService;
import piuk.blockchain.android.data.services.NotificationService;
import piuk.blockchain.android.data.stores.PendingTransactionListStore;
import piuk.blockchain.android.data.stores.TransactionListStore;
import piuk.blockchain.android.util.PrefsUtil;
import piuk.blockchain.android.util.SSLVerifyUtil;
import retrofit2.Retrofit;
import retrofit2.adapter.rxjava2.RxJava2CallAdapterFactory;
import retrofit2.converter.jackson.JacksonConverterFactory;


/**
 * Created by adambennett on 08/08/2016.
 */

@SuppressWarnings("WeakerAccess")
@Module
public class ApiModule {

    private static final int API_TIMEOUT = 30;

    /**
     * This should be phased out for {@link PayloadDataManager}
     */
    @Provides
    @Deprecated
    protected PayloadManager providePayloadManager() {
        return PayloadManager.getInstance();
    }

    @Provides
    @Singleton
    protected TransactionListStore provideTransactionListStore() {
        return new TransactionListStore();
    }

    @Provides
    @Singleton
    protected NotificationTokenManager provideNotificationTokenManager(AccessState accessState,
                                                                       PayloadManager payloadManager,
                                                                       PrefsUtil prefsUtil) {

        return new NotificationTokenManager(
                new NotificationService(new WalletApi()), accessState, payloadManager, prefsUtil);
    }

    // TODO: 09/02/2017 This should be moved to DataManagerModule eventually
    @Provides
    @Singleton
    protected ContactsDataManager provideContactsManager(PayloadManager payloadManager) {
        return new ContactsDataManager(
                new ContactsService(new Contacts()),
                payloadManager,
                new PendingTransactionListStore());
    }

    @Provides
    @Singleton
    protected OkHttpClient provideOkHttpClient() {
        return new OkHttpClient.Builder()
                .connectTimeout(API_TIMEOUT, TimeUnit.SECONDS)
                .readTimeout(API_TIMEOUT, TimeUnit.SECONDS)
                .writeTimeout(API_TIMEOUT, TimeUnit.SECONDS)
                .retryOnConnectionFailure(false)
                .addInterceptor(new ApiInterceptor())
                .build();
    }

    @Provides
    @Singleton
    protected JacksonConverterFactory provideJacksonConverterFactory() {
        return JacksonConverterFactory.create();
    }

    @Provides
    @Singleton
    protected RxJava2CallAdapterFactory provideRxJavaCallAdapterFactory() {
        return RxJava2CallAdapterFactory.create();
    }

    @Provides
    @Singleton
    @Named("api")
    protected Retrofit provideRetrofitApiInstance(OkHttpClient okHttpClient,
                                                  JacksonConverterFactory converterFactory,
<<<<<<< HEAD
                                                  RxJava2CallAdapterFactory rxJavaCallFactory) {
=======
                                                  PersistentUrls persistentUrls) {
>>>>>>> b1aa74c0
        return new Retrofit.Builder()
                .baseUrl(persistentUrls.getCurrentBaseApiUrl())
                .client(okHttpClient)
                .addConverterFactory(converterFactory)
                .addCallAdapterFactory(rxJavaCallFactory)
                .build();
    }

    @Provides
    @Singleton
    @Named("server")
    protected Retrofit provideRetrofitBlockchainInstance(OkHttpClient okHttpClient,
                                                         JacksonConverterFactory converterFactory,
<<<<<<< HEAD
                                                         RxJava2CallAdapterFactory rxJavaCallFactory) {
=======
                                                         PersistentUrls persistentUrls) {
>>>>>>> b1aa74c0
        return new Retrofit.Builder()
                .baseUrl(persistentUrls.getCurrentBaseServerUrl())
                .client(okHttpClient)
                .addConverterFactory(converterFactory)
                .addCallAdapterFactory(rxJavaCallFactory)
                .build();
    }

    @Provides
    @Singleton
    protected SSLVerifyUtil provideSSlVerifyUtil(Context context) {
        return new SSLVerifyUtil(context);
    }

}<|MERGE_RESOLUTION|>--- conflicted
+++ resolved
@@ -105,11 +105,9 @@
     @Named("api")
     protected Retrofit provideRetrofitApiInstance(OkHttpClient okHttpClient,
                                                   JacksonConverterFactory converterFactory,
-<<<<<<< HEAD
-                                                  RxJava2CallAdapterFactory rxJavaCallFactory) {
-=======
+                                                  RxJava2CallAdapterFactory rxJavaCallFactory,
                                                   PersistentUrls persistentUrls) {
->>>>>>> b1aa74c0
+
         return new Retrofit.Builder()
                 .baseUrl(persistentUrls.getCurrentBaseApiUrl())
                 .client(okHttpClient)
@@ -123,11 +121,8 @@
     @Named("server")
     protected Retrofit provideRetrofitBlockchainInstance(OkHttpClient okHttpClient,
                                                          JacksonConverterFactory converterFactory,
-<<<<<<< HEAD
-                                                         RxJava2CallAdapterFactory rxJavaCallFactory) {
-=======
+                                                         RxJava2CallAdapterFactory rxJavaCallFactory,
                                                          PersistentUrls persistentUrls) {
->>>>>>> b1aa74c0
         return new Retrofit.Builder()
                 .baseUrl(persistentUrls.getCurrentBaseServerUrl())
                 .client(okHttpClient)
