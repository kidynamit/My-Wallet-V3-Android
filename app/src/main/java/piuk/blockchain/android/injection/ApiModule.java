package piuk.blockchain.android.injection;

import info.blockchain.api.MetadataEndpoints;
import info.blockchain.api.Notifications;
import info.blockchain.api.PersistentUrls;
import info.blockchain.wallet.payload.PayloadManager;

import java.util.concurrent.TimeUnit;

import javax.inject.Named;
import javax.inject.Singleton;

import dagger.Module;
import dagger.Provides;
import okhttp3.OkHttpClient;
import piuk.blockchain.android.data.access.AccessState;
import piuk.blockchain.android.data.api.ApiInterceptor;
import piuk.blockchain.android.data.notifications.NotificationTokenManager;
import piuk.blockchain.android.data.services.NotificationService;
import piuk.blockchain.android.data.stores.TransactionListStore;
<<<<<<< HEAD
import piuk.blockchain.android.util.PrefsUtil;
=======
>>>>>>> ae549970
import retrofit2.Retrofit;
import retrofit2.converter.jackson.JacksonConverterFactory;

/**
 * Created by adambennett on 08/08/2016.
 */

@Module
public class ApiModule {

    private static final int API_TIMEOUT = 15;

    @Provides
    protected PayloadManager providePayloadManager() {
        return PayloadManager.getInstance();
    }

    @Provides
    @Singleton
    protected TransactionListStore provideTransactionListStore() {
        return new TransactionListStore();
    }

    @Provides
    @Singleton
    protected NotificationTokenManager provideNotificationTokenManager(AccessState accessState,
                                                                       PayloadManager payloadManager,
                                                                       PrefsUtil prefsUtil) {

        return new NotificationTokenManager(
                new NotificationService(new Notifications()), accessState, payloadManager, prefsUtil);
    }

    @Provides
    @Singleton
    protected OkHttpClient provideOkHttpClient() {
        return new OkHttpClient.Builder()
                .connectTimeout(API_TIMEOUT, TimeUnit.SECONDS)
                .readTimeout(API_TIMEOUT, TimeUnit.SECONDS)
                .writeTimeout(API_TIMEOUT, TimeUnit.SECONDS)
                .addInterceptor(new ApiInterceptor())
                .build();
    }

    @Provides
    @Singleton
    protected JacksonConverterFactory provideJacksonConverterFactory() {
        return JacksonConverterFactory.create();
    }

    @Provides
    @Singleton
    @Named("api")
    protected Retrofit provideRetrofitApiInstance(OkHttpClient okHttpClient, JacksonConverterFactory converterFactory) {
        // TODO: 02/12/2016 For now this only provides the metadata dev URL, this will change
        return new Retrofit.Builder()
                .baseUrl(MetadataEndpoints.API_URL)
                .client(okHttpClient)
                .addConverterFactory(converterFactory)
                .build();
    }

    @Provides
    @Singleton
    @Named("server")
    protected Retrofit provideRetrofitBlockchainInstance(OkHttpClient okHttpClient, JacksonConverterFactory converterFactory) {
        return new Retrofit.Builder()
                .baseUrl(PersistentUrls.getInstance().getCurrentBaseServerUrl())
                .client(okHttpClient)
                .addConverterFactory(converterFactory)
                .build();
    }

    @Provides
    @Singleton
    protected OkHttpClient provideOkHttpClient() {
        return new OkHttpClient.Builder()
                .connectTimeout(API_TIMEOUT, TimeUnit.SECONDS)
                .readTimeout(API_TIMEOUT, TimeUnit.SECONDS)
                .writeTimeout(API_TIMEOUT, TimeUnit.SECONDS)
                .retryOnConnectionFailure(false)
                .addInterceptor(new ApiInterceptor())
                .build();
    }

    @Provides
    @Singleton
    protected JacksonConverterFactory provideJacksonConverterFactory() {
        return JacksonConverterFactory.create();
    }

    @Provides
    @Singleton
    @Named("api")
    protected Retrofit provideRetrofitApiInstance(OkHttpClient okHttpClient, JacksonConverterFactory converterFactory) {
        // TODO: 02/12/2016 For now this only provides the metadata dev URL, this will change
        return new Retrofit.Builder()
                .baseUrl(MetadataEndpoints.API_URL)
                .client(okHttpClient)
                .addConverterFactory(converterFactory)
                .build();
    }

    @Provides
    @Singleton
    @Named("server")
    protected Retrofit provideRetrofitBlockchainInstance(OkHttpClient okHttpClient, JacksonConverterFactory converterFactory) {
        return new Retrofit.Builder()
                .baseUrl(PersistentUrls.getInstance().getCurrentBaseServerUrl())
                .client(okHttpClient)
                .addConverterFactory(converterFactory)
                .build();
    }

}<|MERGE_RESOLUTION|>--- conflicted
+++ resolved
@@ -1,6 +1,6 @@
 package piuk.blockchain.android.injection;
 
-import info.blockchain.api.MetadataEndpoints;
+
 import info.blockchain.api.Notifications;
 import info.blockchain.api.PersistentUrls;
 import info.blockchain.wallet.payload.PayloadManager;
@@ -18,12 +18,10 @@
 import piuk.blockchain.android.data.notifications.NotificationTokenManager;
 import piuk.blockchain.android.data.services.NotificationService;
 import piuk.blockchain.android.data.stores.TransactionListStore;
-<<<<<<< HEAD
 import piuk.blockchain.android.util.PrefsUtil;
-=======
->>>>>>> ae549970
 import retrofit2.Retrofit;
 import retrofit2.converter.jackson.JacksonConverterFactory;
+
 
 /**
  * Created by adambennett on 08/08/2016.
@@ -62,46 +60,6 @@
                 .connectTimeout(API_TIMEOUT, TimeUnit.SECONDS)
                 .readTimeout(API_TIMEOUT, TimeUnit.SECONDS)
                 .writeTimeout(API_TIMEOUT, TimeUnit.SECONDS)
-                .addInterceptor(new ApiInterceptor())
-                .build();
-    }
-
-    @Provides
-    @Singleton
-    protected JacksonConverterFactory provideJacksonConverterFactory() {
-        return JacksonConverterFactory.create();
-    }
-
-    @Provides
-    @Singleton
-    @Named("api")
-    protected Retrofit provideRetrofitApiInstance(OkHttpClient okHttpClient, JacksonConverterFactory converterFactory) {
-        // TODO: 02/12/2016 For now this only provides the metadata dev URL, this will change
-        return new Retrofit.Builder()
-                .baseUrl(MetadataEndpoints.API_URL)
-                .client(okHttpClient)
-                .addConverterFactory(converterFactory)
-                .build();
-    }
-
-    @Provides
-    @Singleton
-    @Named("server")
-    protected Retrofit provideRetrofitBlockchainInstance(OkHttpClient okHttpClient, JacksonConverterFactory converterFactory) {
-        return new Retrofit.Builder()
-                .baseUrl(PersistentUrls.getInstance().getCurrentBaseServerUrl())
-                .client(okHttpClient)
-                .addConverterFactory(converterFactory)
-                .build();
-    }
-
-    @Provides
-    @Singleton
-    protected OkHttpClient provideOkHttpClient() {
-        return new OkHttpClient.Builder()
-                .connectTimeout(API_TIMEOUT, TimeUnit.SECONDS)
-                .readTimeout(API_TIMEOUT, TimeUnit.SECONDS)
-                .writeTimeout(API_TIMEOUT, TimeUnit.SECONDS)
                 .retryOnConnectionFailure(false)
                 .addInterceptor(new ApiInterceptor())
                 .build();
@@ -117,9 +75,8 @@
     @Singleton
     @Named("api")
     protected Retrofit provideRetrofitApiInstance(OkHttpClient okHttpClient, JacksonConverterFactory converterFactory) {
-        // TODO: 02/12/2016 For now this only provides the metadata dev URL, this will change
         return new Retrofit.Builder()
-                .baseUrl(MetadataEndpoints.API_URL)
+                .baseUrl(PersistentUrls.getInstance().getCurrentBaseApiUrl())
                 .client(okHttpClient)
                 .addConverterFactory(converterFactory)
                 .build();
