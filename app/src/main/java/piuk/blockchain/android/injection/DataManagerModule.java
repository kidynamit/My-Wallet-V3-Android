--- conflicted
+++ resolved
@@ -172,7 +172,6 @@
 
     @Provides
     @ViewModelScope
-<<<<<<< HEAD
     protected BuyDataManager provideBuyDataManager(OnboardingDataManager onboardingDataManager,
                                                    SettingsDataManager settingsDataManager,
                                                    PayloadDataManager payloadDataManager) {
@@ -181,10 +180,10 @@
                 settingsDataManager,
                 payloadDataManager);
     }
-=======
+
+    @Provides
+    @ViewModelScope
     protected FeeDataManager provideFeeDataManager(RxBus rxBus) {
         return new FeeDataManager(new FeeApi(), rxBus);
     }
-
->>>>>>> 242547b2
 }