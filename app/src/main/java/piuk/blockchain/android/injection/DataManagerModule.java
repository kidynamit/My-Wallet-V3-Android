--- conflicted
+++ resolved
@@ -15,17 +15,14 @@
 import piuk.blockchain.android.data.datamanagers.AccountDataManager;
 import piuk.blockchain.android.data.datamanagers.AccountEditDataManager;
 import piuk.blockchain.android.data.datamanagers.AuthDataManager;
+import piuk.blockchain.android.data.datamanagers.PayloadDataManager;
 import piuk.blockchain.android.data.datamanagers.QrCodeDataManager;
 import piuk.blockchain.android.data.datamanagers.SendDataManager;
 import piuk.blockchain.android.data.datamanagers.SettingsDataManager;
 import piuk.blockchain.android.data.datamanagers.TransactionListDataManager;
 import piuk.blockchain.android.data.datamanagers.TransferFundsDataManager;
 import piuk.blockchain.android.data.fingerprint.FingerprintAuthImpl;
-<<<<<<< HEAD
-=======
 import piuk.blockchain.android.data.rxjava.RxBus;
-import piuk.blockchain.android.data.services.AddressInfoService;
->>>>>>> b1aa74c0
 import piuk.blockchain.android.data.services.PaymentService;
 import piuk.blockchain.android.data.services.SettingsService;
 import piuk.blockchain.android.data.services.WalletService;
@@ -33,13 +30,13 @@
 import piuk.blockchain.android.ui.fingerprint.FingerprintHelper;
 import piuk.blockchain.android.ui.receive.WalletAccountHelper;
 import piuk.blockchain.android.ui.swipetoreceive.SwipeToReceiveHelper;
-import piuk.blockchain.android.data.datamanagers.PayloadDataManager;
 import piuk.blockchain.android.ui.transactions.TransactionHelper;
 import piuk.blockchain.android.util.AppUtil;
 import piuk.blockchain.android.util.ExchangeRateFactory;
 import piuk.blockchain.android.util.PrefsUtil;
 import piuk.blockchain.android.util.StringUtils;
 
+@SuppressWarnings("WeakerAccess")
 @Module
 public class DataManagerModule {
 
@@ -77,20 +74,12 @@
     @Provides
     @ViewModelScope
     protected TransactionListDataManager provideTransactionListDataManager(PayloadManager payloadManager,
-<<<<<<< HEAD
-                                                                           TransactionListStore transactionListStore) {
-        return new TransactionListDataManager(payloadManager, transactionListStore);
-=======
                                                                            TransactionListStore transactionListStore,
-                                                                           MultiAddrFactory multiAddrFactory,
                                                                            RxBus rxBus) {
         return new TransactionListDataManager(
                 payloadManager,
-                new TransactionDetailsService(new TransactionDetails()),
                 transactionListStore,
-                multiAddrFactory,
                 rxBus);
->>>>>>> b1aa74c0
     }
 
     @Provides
