package piuk.blockchain.android.injection;

import android.content.Context;

import java.util.Locale;

import info.blockchain.wallet.api.FeeApi;
import info.blockchain.wallet.api.WalletApi;
import info.blockchain.wallet.ethereum.EthAccountApi;
import info.blockchain.wallet.payload.PayloadManager;
import info.blockchain.wallet.payment.Payment;
import info.blockchain.wallet.prices.PriceApi;
import info.blockchain.wallet.shapeshift.ShapeShiftApi;
import info.blockchain.wallet.util.PrivateKeyFactory;

import dagger.Module;
import dagger.Provides;
import io.reactivex.subjects.ReplaySubject;
import piuk.blockchain.android.data.access.AccessState;
import piuk.blockchain.android.data.auth.AuthDataManager;
import piuk.blockchain.android.data.auth.AuthService;
import piuk.blockchain.android.data.cache.DynamicFeeCache;
import piuk.blockchain.android.data.charts.ChartsDataManager;
import piuk.blockchain.android.data.contacts.ContactsDataManager;
import piuk.blockchain.android.data.contacts.ContactsService;
import piuk.blockchain.android.data.contacts.datastore.ContactsMapStore;
import piuk.blockchain.android.data.currency.CurrencyState;
import piuk.blockchain.android.data.datamanagers.FeeDataManager;
import piuk.blockchain.android.data.datamanagers.PromptManager;
import piuk.blockchain.android.data.datamanagers.QrCodeDataManager;
import piuk.blockchain.android.data.datamanagers.TransactionListDataManager;
import piuk.blockchain.android.data.datamanagers.TransferFundsDataManager;
import piuk.blockchain.android.data.ethereum.EthDataManager;
import piuk.blockchain.android.data.ethereum.EthDataStore;
import piuk.blockchain.android.data.exchange.BuyConditions;
import piuk.blockchain.android.data.exchange.BuyDataManager;
import piuk.blockchain.android.data.exchange.ExchangeService;
import piuk.blockchain.android.data.fingerprint.FingerprintAuthImpl;
import piuk.blockchain.android.data.payload.PayloadDataManager;
import piuk.blockchain.android.data.payload.PayloadService;
import piuk.blockchain.android.data.payments.PaymentService;
import piuk.blockchain.android.data.payments.SendDataManager;
import piuk.blockchain.android.data.rxjava.RxBus;
import piuk.blockchain.android.data.settings.SettingsDataManager;
import piuk.blockchain.android.data.settings.SettingsService;
import piuk.blockchain.android.data.settings.datastore.SettingsDataStore;
import piuk.blockchain.android.data.shapeshift.ShapeShiftDataManager;
import piuk.blockchain.android.data.stores.PendingTransactionListStore;
import piuk.blockchain.android.data.stores.TransactionListStore;
import piuk.blockchain.android.data.walletoptions.WalletOptionsDataManager;
import piuk.blockchain.android.data.walletoptions.WalletOptionsState;
import piuk.blockchain.android.ui.fingerprint.FingerprintHelper;
import piuk.blockchain.android.ui.receive.WalletAccountHelper;
import piuk.blockchain.android.ui.swipetoreceive.SwipeToReceiveHelper;
import piuk.blockchain.android.ui.transactions.TransactionHelper;
import piuk.blockchain.android.util.AESUtilWrapper;
import piuk.blockchain.android.util.AppUtil;
import piuk.blockchain.android.util.BackupWalletUtil;
import piuk.blockchain.android.util.ExchangeRateFactory;
import piuk.blockchain.android.util.PrefsUtil;
import piuk.blockchain.android.util.StringUtils;

@SuppressWarnings("WeakerAccess")
@Module
public class DataManagerModule {

    @Provides
    @PresenterScope
    protected AuthDataManager provideAuthDataManager(PrefsUtil prefsUtil,
                                                     AppUtil appUtil,
                                                     AccessState accessState,
                                                     AESUtilWrapper aesUtilWrapper,
                                                     RxBus rxBus) {
        return new AuthDataManager(
                prefsUtil,
                new AuthService(new WalletApi()),
                appUtil,
                accessState,
                aesUtilWrapper,
                rxBus);
    }

    @Provides
    @PresenterScope
    protected QrCodeDataManager provideQrDataManager() {
        return new QrCodeDataManager();
    }

    @Provides
    @PresenterScope
    protected WalletAccountHelper provideWalletAccountHelper(PayloadManager payloadManager,
                                                             PrefsUtil prefsUtil,
                                                             StringUtils stringUtils,
                                                             ExchangeRateFactory exchangeRateFactory,
                                                             CurrencyState currencyState,
                                                             EthDataStore ethDataStore) {
        return new WalletAccountHelper(payloadManager,
                stringUtils,
                prefsUtil,
                exchangeRateFactory,
                currencyState,
                ethDataStore);
    }

    @Provides
    @PresenterScope
    protected TransactionListDataManager provideTransactionListDataManager(PayloadManager payloadManager,
                                                                           EthDataManager ethDataManager,
                                                                           TransactionListStore transactionListStore) {
        return new TransactionListDataManager(
                payloadManager,
                ethDataManager,
                transactionListStore);
    }

    @Provides
    @PresenterScope
    protected TransferFundsDataManager provideTransferFundsDataManager(PayloadDataManager payloadDataManager,
                                                                       SendDataManager sendDataManager,
                                                                       DynamicFeeCache dynamicFeeCache) {
        return new TransferFundsDataManager(payloadDataManager, sendDataManager, dynamicFeeCache);
    }

    @Provides
    @PresenterScope
    protected PayloadDataManager providePayloadDataManager(PayloadManager payloadManager,
                                                           PrivateKeyFactory privateKeyFactory,
                                                           RxBus rxBus) {
        return new PayloadDataManager(new PayloadService(payloadManager), privateKeyFactory, payloadManager, rxBus);
    }

    @Provides
    @PresenterScope
    protected FingerprintHelper provideFingerprintHelper(Context applicationContext,
                                                         PrefsUtil prefsUtil) {
        return new FingerprintHelper(applicationContext, prefsUtil, new FingerprintAuthImpl());
    }

    @Provides
    @PresenterScope
    protected SettingsDataManager provideSettingsDataManager(SettingsService settingsService,
                                                             SettingsDataStore settingsDataStore,
                                                             RxBus rxBus) {
        return new SettingsDataManager(settingsService, settingsDataStore, rxBus);
    }

    @Provides
    @PresenterScope
    protected EthDataManager provideEthDataManager(PayloadManager payloadManager,
                                                   EthDataStore ethDataStore,
                                                   RxBus rxBus) {
        return new EthDataManager(payloadManager, new EthAccountApi(), ethDataStore, rxBus);
    }

    @Provides
    @PresenterScope
    protected SwipeToReceiveHelper provideSwipeToReceiveHelper(PayloadDataManager payloadDataManager,
                                                               PrefsUtil prefsUtil,
                                                               EthDataManager ethDataManager,
                                                               StringUtils stringUtils) {
        return new SwipeToReceiveHelper(payloadDataManager, prefsUtil, ethDataManager, stringUtils);
    }

    @Provides
    @PresenterScope
    protected SendDataManager provideSendDataManager(RxBus rxBus) {
        return new SendDataManager(new PaymentService(new Payment()), rxBus);
    }

    @Provides
    @PresenterScope
    protected TransactionHelper provideTransactionHelper(PayloadDataManager payloadDataManager) {
        return new TransactionHelper(payloadDataManager);
    }

    @Provides
    @PresenterScope
    protected BuyDataManager provideBuyDataManager(SettingsDataManager settingsDataManager,
                                                   AuthDataManager authDataManager,
                                                   PayloadDataManager payloadDataManager,
                                                   ExchangeService exchangeService) {
        return new BuyDataManager(settingsDataManager,
                authDataManager,
                payloadDataManager,
                BuyConditions.getInstance(
                        ReplaySubject.create(1),
                        ReplaySubject.create(1),
                        ReplaySubject.create(1)),
                exchangeService);
    }

    @Provides
    @PresenterScope
    protected FeeDataManager provideFeeDataManager(RxBus rxBus) {
        return new FeeDataManager(new FeeApi(), rxBus);
    }

    @Provides
    @PresenterScope
    protected PromptManager providePromptManager(PrefsUtil prefsUtil,
                                                 PayloadDataManager payloadDataManager,
                                                 TransactionListDataManager transactionListDataManager) {
        return new PromptManager(prefsUtil, payloadDataManager, transactionListDataManager);
    }

    @Provides
    @PresenterScope
    protected BackupWalletUtil provideBackupWalletUtil(PayloadDataManager payloadDataManager) {
        return new BackupWalletUtil(payloadDataManager);
    }

    @Provides
    @PresenterScope
    protected ContactsDataManager provideContactsManager(ContactsService contactsService,
                                                         ContactsMapStore contactsMapStore,
                                                         PendingTransactionListStore pendingTransactionListStore,
                                                         RxBus rxBus) {
        return new ContactsDataManager(
                contactsService,
                contactsMapStore,
                pendingTransactionListStore,
                rxBus);
    }

    @Provides
    @PresenterScope
    protected ChartsDataManager provideChartsDataManager(RxBus rxBus) {
        return new ChartsDataManager(new PriceApi(), rxBus);
    }

    @Provides
    @PresenterScope
<<<<<<< HEAD
    protected ShapeShiftDataManager provideShapeShiftDataManager(RxBus rxBus) {
        return new ShapeShiftDataManager(new ShapeShiftApi(), rxBus);
    }

=======
    protected WalletOptionsDataManager provideWalletOptionsDataManager(AuthDataManager authDataManager, SettingsDataManager settingsDataManager) {
        return new WalletOptionsDataManager(authDataManager, WalletOptionsState.getInstance(
                ReplaySubject.create(1),
                ReplaySubject.create(1)),
                settingsDataManager);
    }
>>>>>>> ab30f3e1
}<|MERGE_RESOLUTION|>--- conflicted
+++ resolved
@@ -230,17 +230,18 @@
 
     @Provides
     @PresenterScope
-<<<<<<< HEAD
     protected ShapeShiftDataManager provideShapeShiftDataManager(RxBus rxBus) {
         return new ShapeShiftDataManager(new ShapeShiftApi(), rxBus);
     }
 
-=======
+
+    @Provides
+    @PresenterScope
     protected WalletOptionsDataManager provideWalletOptionsDataManager(AuthDataManager authDataManager, SettingsDataManager settingsDataManager) {
         return new WalletOptionsDataManager(authDataManager, WalletOptionsState.getInstance(
                 ReplaySubject.create(1),
                 ReplaySubject.create(1)),
                 settingsDataManager);
     }
->>>>>>> ab30f3e1
+    ]
 }