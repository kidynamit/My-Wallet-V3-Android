--- conflicted
+++ resolved
@@ -131,16 +131,9 @@
 
     @Provides
     @PresenterScope
-<<<<<<< HEAD
-    protected EthDataManager provideEthDataManager(EthService ethService,
-                                                   EthDataStore ethDataStore,
-                                                   PayloadManager payloadManager,
+    protected EthDataManager provideEthDataManager(PayloadManager payloadManager,
                                                    RxBus rxBus) {
-        return new EthDataManager(ethService, ethDataStore, payloadManager, rxBus);
-=======
-    protected EthDataManager provideEthDataManager(RxBus rxBus) {
-        return new EthDataManager(new EthAccountApi(), rxBus);
->>>>>>> fdebe259
+        return new EthDataManager(payloadManager, new EthAccountApi(), rxBus);
     }
 
     @Provides
