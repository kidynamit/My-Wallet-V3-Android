--- conflicted
+++ resolved
@@ -7,7 +7,6 @@
 import info.blockchain.api.TransactionDetails;
 import info.blockchain.api.Unspent;
 import info.blockchain.api.WalletPayload;
-import info.blockchain.wallet.metadata.Metadata;
 import info.blockchain.wallet.multiaddr.MultiAddrFactory;
 import info.blockchain.wallet.payload.PayloadManager;
 import info.blockchain.wallet.payment.Payment;
@@ -18,15 +17,13 @@
 import piuk.blockchain.android.data.datamanagers.AccountDataManager;
 import piuk.blockchain.android.data.datamanagers.AccountEditDataManager;
 import piuk.blockchain.android.data.datamanagers.AuthDataManager;
-import piuk.blockchain.android.data.datamanagers.MetadataManager;
+import piuk.blockchain.android.data.datamanagers.ContactsManager;
 import piuk.blockchain.android.data.datamanagers.QrCodeDataManager;
 import piuk.blockchain.android.data.datamanagers.SettingsDataManager;
-import piuk.blockchain.android.data.datamanagers.SharedMetadataManager;
 import piuk.blockchain.android.data.datamanagers.TransactionListDataManager;
 import piuk.blockchain.android.data.datamanagers.TransferFundsDataManager;
 import piuk.blockchain.android.data.fingerprint.FingerprintAuthImpl;
 import piuk.blockchain.android.data.services.AddressInfoService;
-import piuk.blockchain.android.data.services.MetadataService;
 import piuk.blockchain.android.data.services.PaymentService;
 import piuk.blockchain.android.data.services.SettingsService;
 import piuk.blockchain.android.data.services.TransactionDetailsService;
@@ -132,22 +129,17 @@
                 payloadManager);
     }
 
-    @Provides
-    @ViewModelScope
-<<<<<<< HEAD
-    protected SharedMetadataManager provideSharedMetaDataManager() {
-        return new SharedMetadataManager();
-    }
+//    @Provides
+//    @ViewModelScope
+//    protected ContactsManager provideSharedMetaDataManager() {
+//        return new ContactsManager();
+//    }
 
     @Provides
     @ViewModelScope
-    protected MetadataManager provideMetaDataManager() {
-        return new MetadataManager(new MetadataService(new Metadata()));
-=======
     protected SwipeToReceiveHelper swipeToReceiveHelper(PayloadManager
                                                                 payloadManager, MultiAddrFactory
                                                                 multiAddrFactory, PrefsUtil prefsUtil) {
         return new SwipeToReceiveHelper(payloadManager, multiAddrFactory, prefsUtil);
->>>>>>> ae549970
     }
 }