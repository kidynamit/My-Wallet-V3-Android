package piuk.blockchain.android.injection;

import android.content.Context;

import info.blockchain.wallet.api.FeeApi;
import info.blockchain.wallet.api.WalletApi;
import info.blockchain.wallet.ethereum.EthAccountApi;
import info.blockchain.wallet.payload.PayloadManager;
import info.blockchain.wallet.payment.Payment;
import info.blockchain.wallet.prices.PriceApi;
import info.blockchain.wallet.shapeshift.ShapeShiftApi;
import info.blockchain.wallet.util.PrivateKeyFactory;

import dagger.Module;
import dagger.Provides;
import io.reactivex.subjects.ReplaySubject;
import piuk.blockchain.android.data.access.AccessState;
import piuk.blockchain.android.data.auth.AuthDataManager;
import piuk.blockchain.android.data.auth.AuthService;
import piuk.blockchain.android.data.cache.DynamicFeeCache;
import piuk.blockchain.android.data.charts.ChartsDataManager;
import piuk.blockchain.android.data.contacts.ContactsDataManager;
import piuk.blockchain.android.data.contacts.ContactsService;
import piuk.blockchain.android.data.contacts.datastore.ContactsMapStore;
import piuk.blockchain.android.data.currency.CurrencyState;
import piuk.blockchain.android.data.datamanagers.FeeDataManager;
import piuk.blockchain.android.data.datamanagers.PromptManager;
import piuk.blockchain.android.data.datamanagers.QrCodeDataManager;
import piuk.blockchain.android.data.datamanagers.TransactionListDataManager;
import piuk.blockchain.android.data.datamanagers.TransferFundsDataManager;
import piuk.blockchain.android.data.ethereum.EthDataManager;
import piuk.blockchain.android.data.ethereum.EthDataStore;
import piuk.blockchain.android.data.exchange.BuyConditions;
import piuk.blockchain.android.data.exchange.BuyDataManager;
import piuk.blockchain.android.data.exchange.ExchangeService;
import piuk.blockchain.android.data.fingerprint.FingerprintAuthImpl;
import piuk.blockchain.android.data.payload.PayloadDataManager;
import piuk.blockchain.android.data.payload.PayloadService;
import piuk.blockchain.android.data.payments.PaymentService;
import piuk.blockchain.android.data.payments.SendDataManager;
import piuk.blockchain.android.data.rxjava.RxBus;
import piuk.blockchain.android.data.settings.SettingsDataManager;
import piuk.blockchain.android.data.settings.SettingsService;
import piuk.blockchain.android.data.settings.datastore.SettingsDataStore;
import piuk.blockchain.android.data.shapeshift.ShapeShiftDataManager;
<<<<<<< HEAD
import piuk.blockchain.android.data.shapeshift.ShapeShiftDataStore;
=======
import piuk.blockchain.android.data.shapeshift.datastore.ShapeShiftDataStore;
>>>>>>> 28f8b9eb
import piuk.blockchain.android.data.stores.PendingTransactionListStore;
import piuk.blockchain.android.data.stores.TransactionListStore;
import piuk.blockchain.android.data.walletoptions.WalletOptionsDataManager;
import piuk.blockchain.android.data.walletoptions.WalletOptionsState;
import piuk.blockchain.android.ui.fingerprint.FingerprintHelper;
import piuk.blockchain.android.ui.receive.WalletAccountHelper;
import piuk.blockchain.android.ui.swipetoreceive.SwipeToReceiveHelper;
import piuk.blockchain.android.ui.transactions.TransactionHelper;
import piuk.blockchain.android.util.AESUtilWrapper;
import piuk.blockchain.android.util.AppUtil;
import piuk.blockchain.android.util.BackupWalletUtil;
import piuk.blockchain.android.util.ExchangeRateFactory;
import piuk.blockchain.android.util.PrefsUtil;
import piuk.blockchain.android.util.StringUtils;

@SuppressWarnings("WeakerAccess")
@Module
public class DataManagerModule {

    @Provides
    @PresenterScope
    protected AuthDataManager provideAuthDataManager(PrefsUtil prefsUtil,
                                                     AppUtil appUtil,
                                                     AccessState accessState,
                                                     AESUtilWrapper aesUtilWrapper,
                                                     RxBus rxBus) {
        return new AuthDataManager(
                prefsUtil,
                new AuthService(new WalletApi()),
                appUtil,
                accessState,
                aesUtilWrapper,
                rxBus);
    }

    @Provides
    @PresenterScope
    protected QrCodeDataManager provideQrDataManager() {
        return new QrCodeDataManager();
    }

    @Provides
    @PresenterScope
    protected WalletAccountHelper provideWalletAccountHelper(PayloadManager payloadManager,
                                                             PrefsUtil prefsUtil,
                                                             StringUtils stringUtils,
                                                             ExchangeRateFactory exchangeRateFactory,
                                                             CurrencyState currencyState,
                                                             EthDataManager ethDataManager) {
        return new WalletAccountHelper(payloadManager,
                stringUtils,
                prefsUtil,
                exchangeRateFactory,
                currencyState,
                ethDataManager);
    }

    @Provides
    @PresenterScope
    protected TransactionListDataManager provideTransactionListDataManager(PayloadManager payloadManager,
                                                                           EthDataManager ethDataManager,
                                                                           TransactionListStore transactionListStore) {
        return new TransactionListDataManager(
                payloadManager,
                ethDataManager,
                transactionListStore);
    }

    @Provides
    @PresenterScope
    protected TransferFundsDataManager provideTransferFundsDataManager(PayloadDataManager payloadDataManager,
                                                                       SendDataManager sendDataManager,
                                                                       DynamicFeeCache dynamicFeeCache) {
        return new TransferFundsDataManager(payloadDataManager, sendDataManager, dynamicFeeCache);
    }

    @Provides
    @PresenterScope
    protected PayloadDataManager providePayloadDataManager(PayloadManager payloadManager,
                                                           PrivateKeyFactory privateKeyFactory,
                                                           RxBus rxBus) {
        return new PayloadDataManager(new PayloadService(payloadManager), privateKeyFactory, payloadManager, rxBus);
    }

    @Provides
    @PresenterScope
    protected FingerprintHelper provideFingerprintHelper(Context applicationContext,
                                                         PrefsUtil prefsUtil) {
        return new FingerprintHelper(applicationContext, prefsUtil, new FingerprintAuthImpl());
    }

    @Provides
    @PresenterScope
    protected SettingsDataManager provideSettingsDataManager(SettingsService settingsService,
                                                             SettingsDataStore settingsDataStore,
                                                             RxBus rxBus) {
        return new SettingsDataManager(settingsService, settingsDataStore, rxBus);
    }

    @Provides
    @PresenterScope
    protected EthDataManager provideEthDataManager(PayloadManager payloadManager,
                                                   EthDataStore ethDataStore,
                                                   RxBus rxBus) {
        return new EthDataManager(payloadManager, new EthAccountApi(), ethDataStore, rxBus);
    }

    @Provides
    @PresenterScope
    protected SwipeToReceiveHelper provideSwipeToReceiveHelper(PayloadDataManager payloadDataManager,
                                                               PrefsUtil prefsUtil,
                                                               EthDataManager ethDataManager,
                                                               StringUtils stringUtils) {
        return new SwipeToReceiveHelper(payloadDataManager, prefsUtil, ethDataManager, stringUtils);
    }

    @Provides
    @PresenterScope
    protected SendDataManager provideSendDataManager(RxBus rxBus) {
        return new SendDataManager(new PaymentService(new Payment()), rxBus);
    }

    @Provides
    @PresenterScope
    protected TransactionHelper provideTransactionHelper(PayloadDataManager payloadDataManager) {
        return new TransactionHelper(payloadDataManager);
    }

    @Provides
    @PresenterScope
    protected BuyDataManager provideBuyDataManager(SettingsDataManager settingsDataManager,
                                                   AuthDataManager authDataManager,
                                                   PayloadDataManager payloadDataManager,
                                                   ExchangeService exchangeService) {
        return new BuyDataManager(settingsDataManager,
                authDataManager,
                payloadDataManager,
                BuyConditions.getInstance(
                        ReplaySubject.create(1),
                        ReplaySubject.create(1),
                        ReplaySubject.create(1)),
                exchangeService);
    }

    @Provides
    @PresenterScope
    protected FeeDataManager provideFeeDataManager(RxBus rxBus) {
        return new FeeDataManager(new FeeApi(), rxBus);
    }

    @Provides
    @PresenterScope
    protected PromptManager providePromptManager(PrefsUtil prefsUtil,
                                                 PayloadDataManager payloadDataManager,
                                                 TransactionListDataManager transactionListDataManager) {
        return new PromptManager(prefsUtil, payloadDataManager, transactionListDataManager);
    }

    @Provides
    @PresenterScope
    protected BackupWalletUtil provideBackupWalletUtil(PayloadDataManager payloadDataManager) {
        return new BackupWalletUtil(payloadDataManager);
    }

    @Provides
    @PresenterScope
    protected ContactsDataManager provideContactsManager(ContactsService contactsService,
                                                         ContactsMapStore contactsMapStore,
                                                         PendingTransactionListStore pendingTransactionListStore,
                                                         RxBus rxBus) {
        return new ContactsDataManager(
                contactsService,
                contactsMapStore,
                pendingTransactionListStore,
                rxBus);
    }

    @Provides
    @PresenterScope
    protected ChartsDataManager provideChartsDataManager(RxBus rxBus) {
        return new ChartsDataManager(new PriceApi(), rxBus);
    }

    @Provides
    @PresenterScope
<<<<<<< HEAD
    protected ShapeShiftDataManager provideShapeShiftDataManager(
            ShapeShiftDataStore shapeShiftDataStore,
            PayloadManager payloadManager,
            RxBus rxBus) {
        return new ShapeShiftDataManager(new ShapeShiftApi(), shapeShiftDataStore, payloadManager, rxBus);
=======
    protected ShapeShiftDataManager provideShapeShiftDataManager(ShapeShiftDataStore shapeShiftDataStore,
                                                                 RxBus rxBus) {
        return new ShapeShiftDataManager(new ShapeShiftApi(), shapeShiftDataStore, rxBus);
>>>>>>> 28f8b9eb
    }

    @Provides
    @PresenterScope
    protected WalletOptionsDataManager provideWalletOptionsDataManager(AuthDataManager authDataManager,
                                                                       SettingsDataManager settingsDataManager) {
        return new WalletOptionsDataManager(authDataManager, WalletOptionsState.getInstance(
                ReplaySubject.create(1),
                ReplaySubject.create(1)),
                settingsDataManager);
    }

}<|MERGE_RESOLUTION|>--- conflicted
+++ resolved
@@ -43,11 +43,7 @@
 import piuk.blockchain.android.data.settings.SettingsService;
 import piuk.blockchain.android.data.settings.datastore.SettingsDataStore;
 import piuk.blockchain.android.data.shapeshift.ShapeShiftDataManager;
-<<<<<<< HEAD
-import piuk.blockchain.android.data.shapeshift.ShapeShiftDataStore;
-=======
 import piuk.blockchain.android.data.shapeshift.datastore.ShapeShiftDataStore;
->>>>>>> 28f8b9eb
 import piuk.blockchain.android.data.stores.PendingTransactionListStore;
 import piuk.blockchain.android.data.stores.TransactionListStore;
 import piuk.blockchain.android.data.walletoptions.WalletOptionsDataManager;
@@ -233,17 +229,11 @@
 
     @Provides
     @PresenterScope
-<<<<<<< HEAD
     protected ShapeShiftDataManager provideShapeShiftDataManager(
             ShapeShiftDataStore shapeShiftDataStore,
             PayloadManager payloadManager,
             RxBus rxBus) {
         return new ShapeShiftDataManager(new ShapeShiftApi(), shapeShiftDataStore, payloadManager, rxBus);
-=======
-    protected ShapeShiftDataManager provideShapeShiftDataManager(ShapeShiftDataStore shapeShiftDataStore,
-                                                                 RxBus rxBus) {
-        return new ShapeShiftDataManager(new ShapeShiftApi(), shapeShiftDataStore, rxBus);
->>>>>>> 28f8b9eb
     }
 
     @Provides
