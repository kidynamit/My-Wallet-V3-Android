--- conflicted
+++ resolved
@@ -98,14 +98,8 @@
 
     @Provides
     @ViewModelScope
-<<<<<<< HEAD
     protected AccountDataManager provideAccountDataManager(PayloadManager payloadManager) {
-        return new AccountDataManager(payloadManager);
-=======
-    protected AccountDataManager provideAccountDataManager(PayloadManager payloadManager,
-                                                           MultiAddrFactory multiAddrFactory) {
-        return new AccountDataManager(payloadManager, multiAddrFactory, new AddressInfoService(multiAddrFactory));
->>>>>>> 56ec1313
+        return new AccountDataManager(payloadManager, new BlockExplorerService(new BlockExplorer(BlockchainFramework.getRetrofitServerInstance(), BlockchainFramework.getApiCode())));
     }
 
     @Provides
