package piuk.blockchain.android.ui.settings;

import android.annotation.SuppressLint;
import android.content.BroadcastReceiver;
import android.content.ClipData;
import android.content.ClipboardManager;
import android.content.Context;
import android.content.DialogInterface;
import android.content.Intent;
import android.content.IntentFilter;
import android.content.pm.ShortcutManager;
import android.graphics.drawable.Drawable;
import android.net.Uri;
import android.os.Bundle;
import android.os.Handler;
import android.support.annotation.StringRes;
import android.support.v4.app.DialogFragment;
import android.support.v4.content.ContextCompat;
import android.support.v4.content.LocalBroadcastManager;
import android.support.v7.app.AlertDialog;
import android.support.v7.app.AlertDialog.Builder;
import android.support.v7.preference.Preference;
import android.support.v7.preference.PreferenceCategory;
import android.support.v7.preference.PreferenceFragmentCompat;
import android.support.v7.preference.PreferenceScreen;
import android.support.v7.preference.SwitchPreferenceCompat;
import android.support.v7.widget.AppCompatEditText;
import android.text.Editable;
import android.text.InputType;
import android.text.TextWatcher;
import android.view.LayoutInflater;
import android.view.View;
import android.widget.Button;
import android.widget.EditText;
import android.widget.LinearLayout;
import android.widget.ProgressBar;
import android.widget.TextView;

import com.mukesh.countrypicker.fragments.CountryPicker;
import com.mukesh.countrypicker.models.Country;

import info.blockchain.wallet.api.data.Settings;
import info.blockchain.wallet.util.FormatsUtil;
import info.blockchain.wallet.util.PasswordUtil;

import piuk.blockchain.android.BuildConfig;
import piuk.blockchain.android.R;
import piuk.blockchain.android.ui.auth.PinEntryActivity;
import piuk.blockchain.android.ui.balance.BalanceFragment;
import piuk.blockchain.android.ui.customviews.MaterialProgressDialog;
import piuk.blockchain.android.ui.customviews.ToastCustom;
import piuk.blockchain.android.ui.fingerprint.FingerprintDialog;
import piuk.blockchain.android.ui.swipetoreceive.SwipeToReceiveHelper;
import piuk.blockchain.android.util.AndroidUtils;
import piuk.blockchain.android.util.ExchangeRateFactory;
import piuk.blockchain.android.util.PrefsUtil;
import piuk.blockchain.android.util.RootUtil;
import piuk.blockchain.android.util.ViewUtils;
import piuk.blockchain.android.util.annotations.Thunk;

import static android.app.Activity.RESULT_OK;
import static piuk.blockchain.android.R.string.email;
import static piuk.blockchain.android.R.string.success;
import static piuk.blockchain.android.ui.auth.PinEntryFragment.KEY_VALIDATED_PIN;
import static piuk.blockchain.android.ui.auth.PinEntryFragment.KEY_VALIDATING_PIN_FOR_RESULT;
import static piuk.blockchain.android.ui.auth.PinEntryFragment.REQUEST_CODE_VALIDATE_PIN;

public class SettingsFragment extends PreferenceFragmentCompat
        implements Preference.OnPreferenceClickListener,
        SettingsViewModel.DataListener {

    public static final String EXTRA_SHOW_TWO_FA_DIALOG = "show_two_fa_dialog";
    public static final String EXTRA_SHOW_ADD_EMAIL_DIALOG = "show_add_email_dialog";
    public static final String URL_TOS_POLICY = "https://blockchain.com/terms";
    public static final String URL_PRIVACY_POLICY = "https://blockchain.com/privacy";
    public static final int REQUEST_CODE_VALIDATE_PIN_FOR_FINGERPRINT = 1984;

    // Profile
    private Preference guidPref;
    private Preference emailPref;
    private Preference smsPref;

    // Preferences
    private Preference unitsPref;
    private Preference fiatPref;
    private SwitchPreferenceCompat emailNotificationPref;
    private SwitchPreferenceCompat smsNotificationPref;

    // Security
    @Thunk SwitchPreferenceCompat fingerprintPref;
    private SwitchPreferenceCompat twoStepVerificationPref;
    private SwitchPreferenceCompat torPref;
    private SwitchPreferenceCompat launcherShortcutPrefs;
    private SwitchPreferenceCompat swipeToReceivePrefs;
    private SwitchPreferenceCompat screenshotPref;

    @Thunk SettingsViewModel viewModel;
    private int pwStrength = 0;
    private MaterialProgressDialog progressDialog;

    protected BroadcastReceiver receiver = new BroadcastReceiver() {
        @Override
        public void onReceive(final Context context, final Intent intent) {
            if (intent.getAction().equals(BalanceFragment.ACTION_INTENT)) {
                viewModel.onViewReady();
            }
        }
    };

    @Override
    public void onCreate(final Bundle savedInstanceState) {
        super.onCreate(savedInstanceState);
        viewModel = new SettingsViewModel(this);
        viewModel.onViewReady();
    }

    @SuppressLint("NewApi")
    @Override
    public void setUpUi() {
        PreferenceScreen prefScreen = getPreferenceScreen();
        if (prefScreen != null) prefScreen.removeAll();

        addPreferencesFromResource(R.xml.settings);

        // Profile
        guidPref = findPreference("guid");
        guidPref.setOnPreferenceClickListener(this);

        emailPref = findPreference("email");
        emailPref.setOnPreferenceClickListener(this);

        smsPref = findPreference("mobile");
        smsPref.setOnPreferenceClickListener(this);

        // Preferences
        unitsPref = findPreference("units");
        unitsPref.setOnPreferenceClickListener(this);

        fiatPref = findPreference("fiat");
        fiatPref.setOnPreferenceClickListener(this);

        emailNotificationPref = (SwitchPreferenceCompat) findPreference("email_notifications");
        emailNotificationPref.setOnPreferenceClickListener(this);

        smsNotificationPref = (SwitchPreferenceCompat) findPreference("sms_notifications");
        smsNotificationPref.setOnPreferenceClickListener(this);

        // Security
        fingerprintPref = (SwitchPreferenceCompat) findPreference("fingerprint");
        fingerprintPref.setOnPreferenceClickListener(this);

        Preference pinPref = findPreference("pin");
        pinPref.setOnPreferenceClickListener(this);

        twoStepVerificationPref = (SwitchPreferenceCompat) findPreference("2fa");
        twoStepVerificationPref.setOnPreferenceClickListener(this);

        Preference changePasswordPref = findPreference("change_pw");
        changePasswordPref.setOnPreferenceClickListener(this);

        torPref = (SwitchPreferenceCompat) findPreference("tor");
        torPref.setOnPreferenceClickListener(this);

        screenshotPref = (SwitchPreferenceCompat) findPreference("screenshots_enabled");
        screenshotPref.setOnPreferenceChangeListener((preference, newValue) -> {
            if (((Boolean) newValue)) {
                new Builder(getActivity(), R.style.AlertDialogStyle)
                        .setTitle(R.string.enable_screenshots)
                        .setMessage(R.string.enable_screenshots_warning)
                        .setCancelable(false)
                        .setPositiveButton(R.string.dialog_continue, (dialogInterface, i) ->
                                viewModel.updatePreferences(PrefsUtil.KEY_SCREENSHOTS_ENABLED, true))
                        .setNegativeButton(android.R.string.cancel, (dialogInterface, i) ->
                                viewModel.updatePreferences(PrefsUtil.KEY_SCREENSHOTS_ENABLED, false))
                        .create()
                        .show();
            } else {
                viewModel.updatePreferences(PrefsUtil.KEY_SCREENSHOTS_ENABLED, false);
            }

            return true;
        });

        launcherShortcutPrefs = (SwitchPreferenceCompat) findPreference("receive_shortcuts_enabled");
        launcherShortcutPrefs.setOnPreferenceClickListener(this);
        launcherShortcutPrefs.setOnPreferenceChangeListener((preference, newValue) -> {
            if (!((Boolean) newValue) && AndroidUtils.is25orHigher()) {
                getActivity().getSystemService(ShortcutManager.class).removeAllDynamicShortcuts();
            }
            return true;
        });

        swipeToReceivePrefs = (SwitchPreferenceCompat) findPreference("swipe_to_receive_enabled");
        swipeToReceivePrefs.setOnPreferenceClickListener(this);
        swipeToReceivePrefs.setOnPreferenceChangeListener((preference, newValue) -> {
            if (!((Boolean) newValue)) {
                // Clear stored addresses
                PrefsUtil prefsUtil = new PrefsUtil(getContext());
                prefsUtil.removeValue(SwipeToReceiveHelper.KEY_SWIPE_RECEIVE_ACCOUNT_NAME);
                prefsUtil.removeValue(SwipeToReceiveHelper.KEY_SWIPE_RECEIVE_ADDRESSES);
            }
            return true;
        });

        // App
        Preference aboutPref = findPreference("about");
        aboutPref.setSummary("v" + BuildConfig.VERSION_NAME);
        aboutPref.setOnPreferenceClickListener(this);

        Preference tosPref = findPreference("tos");
        tosPref.setOnPreferenceClickListener(this);

        Preference privacyPref = findPreference("privacy");
        privacyPref.setOnPreferenceClickListener(this);

        Preference disableRootWarningPref = findPreference("disable_root_warning");
        if (disableRootWarningPref != null && !new RootUtil().isDeviceRooted()) {
            PreferenceCategory appCategory = (PreferenceCategory) findPreference("app");
            appCategory.removePreference(disableRootWarningPref);
        }

        // Check if referred from Security Centre dialog
        if (getActivity().getIntent() != null && getActivity().getIntent().hasExtra(EXTRA_SHOW_TWO_FA_DIALOG)) {
            showDialogTwoFA();
        } else if (getActivity().getIntent() != null && getActivity().getIntent().hasExtra(EXTRA_SHOW_ADD_EMAIL_DIALOG)) {
            showDialogEmail();
        }
    }

    @Override
    public void showProgressDialog(@StringRes int message) {
        progressDialog = new MaterialProgressDialog(getActivity());
        progressDialog.setCancelable(false);
        progressDialog.setMessage(message);
        progressDialog.show();
    }

    @Override
    public void hideProgressDialog() {
        if (progressDialog != null && progressDialog.isShowing()) {
            progressDialog.dismiss();
            progressDialog = null;
        }
    }

    @Override
    public void showToast(@StringRes int message, @ToastCustom.ToastType String toastType) {
        ToastCustom.makeText(getActivity(), getString(message), ToastCustom.LENGTH_SHORT, toastType);
    }

    @Override
    public void showWarningDialog(@StringRes int message) {
        new AlertDialog.Builder(getActivity(), R.style.AlertDialogStyle)
                .setTitle(R.string.app_name)
                .setMessage(message)
                .setCancelable(true)
                .setPositiveButton(android.R.string.ok, null)
                .setOnDismissListener(dialogInterface -> showDialogVerifySms())
                .create()
                .show();
    }

    @Override
    public void onResume() {
        super.onResume();
        IntentFilter filter = new IntentFilter(BalanceFragment.ACTION_INTENT);
        LocalBroadcastManager.getInstance(getActivity()).registerReceiver(receiver, filter);
    }

    @Override
    public void onPause() {
        LocalBroadcastManager.getInstance(getActivity()).unregisterReceiver(receiver);
        super.onPause();
    }

    @Override
    public void onCreatePreferences(Bundle bundle, String s) {
        // No-op
    }

    @Override
    public void setGuidSummary(String summary) {
        guidPref.setSummary(summary);
    }

    @Override
    public void setEmailSummary(String summary) {
        emailPref.setSummary(summary);
    }

    @Override
    public void setSmsSummary(String summary) {
        smsPref.setSummary(summary);
    }

    @Override
    public void setUnitsSummary(String summary) {
        unitsPref.setSummary(summary);
    }

    @Override
    public void setFiatSummary(String summary) {
        fiatPref.setSummary(summary);
    }

    @Override
    public void setEmailNotificationsVisibility(boolean visible) {
        emailNotificationPref.setVisible(visible);
    }

    @Override
    public void setSmsNotificationsVisibility(boolean visible) {
        smsNotificationPref.setVisible(visible);
    }

    @Override
    public void setEmailNotificationPref(boolean enabled) {
        emailNotificationPref.setChecked(enabled);
    }

    @Override
    public void setSmsNotificationPref(boolean enabled) {
        smsNotificationPref.setChecked(enabled);
    }

    @Override
    public void setFingerprintVisibility(boolean visible) {
        fingerprintPref.setVisible(visible);
    }

    @Override
    public void setTwoFaPreference(boolean enabled) {
        twoStepVerificationPref.setChecked(enabled);
    }

    @Override
    public void setTwoFaSummary(String summary) {
        twoStepVerificationPref.setSummary(summary);
    }

    @Override
    public void setTorBlocked(boolean blocked) {
        torPref.setChecked(blocked);
    }

    @Override
    public void setScreenshotsEnabled(boolean enabled) {
        screenshotPref.setChecked(enabled);
    }

    @Override
    public void setLauncherShortcutVisibility(boolean visible) {
        launcherShortcutPrefs.setVisible(visible);
    }

    private void onFingerprintClicked() {
        viewModel.onFingerprintClicked();
    }

    @Override
    public void showDisableFingerprintDialog() {
        new AlertDialog.Builder(getActivity(), R.style.AlertDialogStyle)
                .setTitle(R.string.app_name)
                .setMessage(R.string.fingerprint_disable_message)
                .setCancelable(true)
                .setPositiveButton(R.string.yes, (dialog, which) -> viewModel.setFingerprintUnlockEnabled(false))
                .setNegativeButton(android.R.string.cancel, (dialog, which) -> updateFingerprintPreferenceStatus())
                .show();
    }

    @Override
    public void showNoFingerprintsAddedDialog() {
        updateFingerprintPreferenceStatus();
        new AlertDialog.Builder(getActivity(), R.style.AlertDialogStyle)
                .setTitle(R.string.app_name)
                .setMessage(R.string.fingerprint_no_fingerprints_added)
                .setCancelable(true)
                .setPositiveButton(R.string.yes, (dialog, which) ->
                        startActivityForResult(new Intent(android.provider.Settings.ACTION_SECURITY_SETTINGS), 0))
                .setNegativeButton(android.R.string.cancel, null)
                .show();
    }

    @Override
    public void updateFingerprintPreferenceStatus() {
        fingerprintPref.setChecked(viewModel.getIfFingerprintUnlockEnabled());
    }

    @Override
    public void verifyPinCode() {
        Intent intent = new Intent(getActivity(), PinEntryActivity.class);
        intent.putExtra(KEY_VALIDATING_PIN_FOR_RESULT, true);
        startActivityForResult(intent, REQUEST_CODE_VALIDATE_PIN_FOR_FINGERPRINT);
    }

    @Override
    public void showFingerprintDialog(String pincode) {
        FingerprintDialog dialog = FingerprintDialog.newInstance(pincode, FingerprintDialog.Stage.REGISTER_FINGERPRINT);
        dialog.setAuthCallback(new FingerprintDialog.FingerprintAuthCallback() {
            @Override
<<<<<<< HEAD
            public void onAuthenticated(String data) {
                dialog.dismiss();
=======
            public void onAuthenticated(CharSequenceX data) {
                dialog.dismissAllowingStateLoss();
>>>>>>> b1aa74c0
                viewModel.setFingerprintUnlockEnabled(true);
            }

            @Override
            public void onCanceled() {
                dialog.dismissAllowingStateLoss();
                viewModel.setFingerprintUnlockEnabled(false);
                fingerprintPref.setChecked(viewModel.getIfFingerprintUnlockEnabled());
            }
        });
        dialog.show(getFragmentManager(), FingerprintDialog.TAG);
    }

    @Override
    public void showDialogSmsVerified() {
        new AlertDialog.Builder(getActivity(), R.style.AlertDialogStyle)
                .setTitle(success)
                .setMessage(R.string.sms_verified)
                .setPositiveButton(R.string.dialog_continue, (dialogInterface, i) -> showDialogTwoFA())
                .show();
    }

    @Override
    public void goToPinEntryPage() {
        Intent intent = new Intent(getActivity(), PinEntryActivity.class);
        intent.addFlags(Intent.FLAG_ACTIVITY_CLEAR_TASK | Intent.FLAG_ACTIVITY_NEW_TASK);
        startActivity(intent);
    }

    @Override
    public boolean onPreferenceClick(Preference preference) {
        switch (preference.getKey()) {
            case "email":
                showDialogEmail();
                break;
            case "email_notifications":
                showDialogEmailNotifications();
                break;
            case "sms_notifications":
                showDialogSmsNotifications();
                break;
            case "mobile":
                showDialogMobile();
                break;
            case "verify_mobile":
                showDialogVerifySms();
                break;
            case "guid":
                showDialogGuid();
                break;
            case "units":
                showDialogBTCUnits();
                break;
            case "fiat":
                showDialogFiatUnits();
                break;
            case "fingerprint":
                onFingerprintClicked();
                break;
            case "2fa":
                showDialogTwoFA();
                break;
            case "pin":
                showDialogChangePin();
                break;
            case "change_pw":
                showDialogChangePasswordWarning();
                break;
            case "tor":
                showDialogTorEnable();
                break;
            case "receive_shortcuts_enabled":
                break;
            case "swipe_to_receive_enabled":
                break;
            case "about":
                DialogFragment aboutDialog = new AboutDialog();
                aboutDialog.show(getFragmentManager(), "ABOUT_DIALOG");
                break;
            case "tos":
                startActivity(new Intent(Intent.ACTION_VIEW, Uri.parse(URL_TOS_POLICY)));
                break;
            case "privacy":
                startActivity(new Intent(Intent.ACTION_VIEW, Uri.parse(URL_PRIVACY_POLICY)));
                break;
            case "disable_root_warning":
                break;
        }

        return true;
    }

    private void showDialogTorEnable() {
        new AlertDialog.Builder(getActivity(), R.style.AlertDialogStyle)
                .setTitle(R.string.tor_requests)
                .setMessage(R.string.tor_summary)
                .setCancelable(false)
                .setPositiveButton(R.string.block, (dialogInterface, i) -> viewModel.updateTor(true))
                .setNegativeButton(R.string.allow, (dialogInterface, i) -> viewModel.updateTor(false))
                .create()
                .show();
    }

    private void showDialogEmail() {
        AppCompatEditText editText = new AppCompatEditText(getActivity());
        editText.setInputType(InputType.TYPE_TEXT_VARIATION_EMAIL_ADDRESS);
        editText.setText(viewModel.getEmail());
        editText.setSelection(editText.getText().length());

        new AlertDialog.Builder(getActivity(), R.style.AlertDialogStyle)
                .setTitle(email)
                .setMessage(R.string.verify_email2)
                .setView(ViewUtils.getAlertDialogEditTextLayout(getActivity(), editText))
                .setCancelable(false)
                .setPositiveButton(R.string.update, (dialogInterface, i) -> {
                    String email = editText.getText().toString();

                    if (!FormatsUtil.isValidEmailAddress(email)) {
                        ToastCustom.makeText(getActivity(), getString(R.string.invalid_email), ToastCustom.LENGTH_SHORT, ToastCustom.TYPE_ERROR);
                    } else {
                        viewModel.updateEmail(email);
                    }
                })
                .setNeutralButton(R.string.resend, (dialogInterface, i) -> {
                    // Resend verification code
                    viewModel.updateEmail(viewModel.getEmail());
                })
                .setNegativeButton(android.R.string.cancel, null)
                .create()
                .show();
    }

    @Override
    public void showDialogEmailVerification() {
        // Slight delay to prevent UI blinking issues
        Handler handler = new Handler();
        handler.postDelayed(() -> new AlertDialog.Builder(getActivity(), R.style.AlertDialogStyle)
                .setTitle(R.string.verify)
                .setMessage(R.string.verify_email_notice)
                .setCancelable(true)
                .setPositiveButton(android.R.string.ok, null)
                .show(), 300);
    }

    private void showDialogMobile() {
        if (viewModel.getAuthType() != Settings.AUTH_TYPE_OFF) {
            new AlertDialog.Builder(getActivity(), R.style.AlertDialogStyle)
                    .setTitle(R.string.warning)
                    .setMessage(R.string.disable_2fa_first)
                    .setPositiveButton(android.R.string.ok, null)
                    .create()
                    .show();
        } else {
            LayoutInflater inflater = getActivity().getLayoutInflater();
            View smsPickerView = inflater.inflate(R.layout.include_sms_update, null);
            EditText mobileNumber = (EditText) smsPickerView.findViewById(R.id.etSms);
            TextView countryTextView = (TextView) smsPickerView.findViewById(R.id.tvCountry);
            TextView mobileNumberTextView = (TextView) smsPickerView.findViewById(R.id.tvSms);

            CountryPicker picker = CountryPicker.newInstance(getString(R.string.select_country));
            Country country = picker.getUserCountryInfo(getActivity());
            if (country.getDialCode().equals("+93")) {
                setCountryFlag(countryTextView, "+1", R.drawable.flag_us);
            } else {
                setCountryFlag(countryTextView, country.getDialCode(), country.getFlag());
            }

            countryTextView.setOnClickListener(v -> {
                picker.show(getFragmentManager(), "COUNTRY_PICKER");
                picker.setListener((name, code, dialCode, flagDrawableResID) -> {
                    setCountryFlag(countryTextView, dialCode, flagDrawableResID);
                    picker.dismiss();
                });
            });

            if (!viewModel.getSms().isEmpty()) {
                mobileNumberTextView.setText(viewModel.getSms());
                mobileNumberTextView.setVisibility(View.VISIBLE);
            }

            AlertDialog.Builder alertDialogSmsBuilder = new AlertDialog.Builder(getActivity(), R.style.AlertDialogStyle)
                    .setTitle(R.string.mobile)
                    .setMessage(getString(R.string.mobile_description))
                    .setView(smsPickerView)
                    .setCancelable(false)
                    .setPositiveButton(R.string.update, null)
                    .setNegativeButton(android.R.string.cancel, null);

            if (!viewModel.isSmsVerified() && !viewModel.getSms().isEmpty()) {
                alertDialogSmsBuilder.setNeutralButton(R.string.verify, (dialogInterface, i) -> {
                    viewModel.updateSms(viewModel.getSms());
                });
            }

            AlertDialog dialog = alertDialogSmsBuilder.create();
            dialog.setOnShowListener(dialogInterface -> {
                Button positive = dialog.getButton(DialogInterface.BUTTON_POSITIVE);
                positive.setOnClickListener(view -> {
                    String sms = countryTextView.getText() + mobileNumber.getText().toString();

                    if (!FormatsUtil.isValidMobileNumber(sms)) {
                        ToastCustom.makeText(getActivity(), getString(R.string.invalid_mobile), ToastCustom.LENGTH_SHORT, ToastCustom.TYPE_ERROR);
                    } else {
                        viewModel.updateSms(sms);
                        dialog.dismiss();
                    }
                });
            });

            dialog.show();
        }
    }

    private void showDialogGuid() {
        new AlertDialog.Builder(getActivity(), R.style.AlertDialogStyle)
                .setTitle(R.string.app_name)
                .setMessage(R.string.guid_to_clipboard)
                .setCancelable(false)
                .setPositiveButton(R.string.yes, (dialog, whichButton) -> {
                    ClipboardManager clipboard = (ClipboardManager) getActivity().getSystemService(Context.CLIPBOARD_SERVICE);
                    ClipData clip = null;
                    clip = ClipData.newPlainText("guid", guidPref.getSummary());
                    clipboard.setPrimaryClip(clip);
                    ToastCustom.makeText(getActivity(), getString(R.string.copied_to_clipboard), ToastCustom.LENGTH_SHORT, ToastCustom.TYPE_GENERAL);
                })
                .setNegativeButton(R.string.no, null)
                .show();
    }

    private void showDialogBTCUnits() {
        CharSequence[] units = viewModel.getBtcUnits();
        int sel = viewModel.getBtcUnitsPosition();

        new AlertDialog.Builder(getActivity(), R.style.AlertDialogStyle)
                .setTitle(R.string.select_units)
                .setSingleChoiceItems(units, sel, (dialog, which) -> {
                    viewModel.updatePreferences(PrefsUtil.KEY_BTC_UNITS, which);
                    dialog.dismiss();
                })
                .show();
    }

    private void showDialogFiatUnits() {
        String[] currencies = ExchangeRateFactory.getInstance().getCurrencyLabels();
        String strCurrency = viewModel.getFiatUnits();
        int selected = 0;
        for (int i = 0; i < currencies.length; i++) {
            if (currencies[i].endsWith(strCurrency)) {
                selected = i;
                break;
            }
        }

        new AlertDialog.Builder(getActivity(), R.style.AlertDialogStyle)
                .setTitle(R.string.select_currency)
                .setSingleChoiceItems(currencies, selected, (dialog, which) -> {
                    viewModel.updatePreferences(PrefsUtil.KEY_SELECTED_FIAT, currencies[which].substring(currencies[which].length() - 3));
                    dialog.dismiss();
                })
                .show();
    }

    @Override
    public void showDialogVerifySms() {
        AppCompatEditText editText = new AppCompatEditText(getActivity());
        editText.setSingleLine(true);

        AlertDialog dialog = new AlertDialog.Builder(getActivity(), R.style.AlertDialogStyle)
                .setTitle(R.string.verify_mobile)
                .setMessage(R.string.verify_sms_summary)
                .setView(ViewUtils.getAlertDialogEditTextLayout(getActivity(), editText))
                .setCancelable(false)
                .setPositiveButton(R.string.verify, null)
                .setNegativeButton(android.R.string.cancel, null)
                .setNeutralButton(R.string.resend, (dialogInterface, i) -> viewModel.updateSms(viewModel.getSms()))
                .create();

        dialog.setOnShowListener(dialogInterface -> {
            Button positive = dialog.getButton(DialogInterface.BUTTON_POSITIVE);
            positive.setOnClickListener(view -> {
                String codeS = editText.getText().toString();
                if (codeS.length() > 0) {
                    viewModel.verifySms(codeS);
                    dialog.dismiss();
                    ViewUtils.hideKeyboard(getActivity());
                }
            });
        });

        dialog.show();
    }

    private void showDialogChangePin() {
        Intent intent = new Intent(getActivity(), PinEntryActivity.class);
        intent.putExtra(KEY_VALIDATING_PIN_FOR_RESULT, true);
        startActivityForResult(intent, REQUEST_CODE_VALIDATE_PIN);
    }

    @Override
    public void onActivityResult(int requestCode, int resultCode, Intent data) {
        super.onActivityResult(requestCode, resultCode, data);
        if (requestCode == REQUEST_CODE_VALIDATE_PIN && resultCode == RESULT_OK) {
            viewModel.pinCodeValidatedForChange();
        } else if (requestCode == REQUEST_CODE_VALIDATE_PIN_FOR_FINGERPRINT && resultCode == RESULT_OK) {
            viewModel.pinCodeValidatedForFingerprint(data.getStringExtra(KEY_VALIDATED_PIN));
        }
    }

    private void showDialogEmailNotifications() {
        AlertDialog dialog = new AlertDialog.Builder(getActivity(), R.style.AlertDialogStyle)
                .setTitle(R.string.email_notifications)
                .setMessage(R.string.email_notifications_summary)
                .setPositiveButton(R.string.enable, (dialogInterface, i) ->
                        viewModel.updateNotification(Settings.NOTIFICATION_TYPE_EMAIL, true))
                .setNegativeButton(R.string.disable, (dialogInterface, i) ->
                        viewModel.updateNotification(Settings.NOTIFICATION_TYPE_EMAIL, false))
                .create();

        dialog.setOnCancelListener(dialogInterface -> emailNotificationPref.setChecked(!emailNotificationPref.isChecked()));
        dialog.show();
    }

    private void showDialogSmsNotifications() {
        AlertDialog dialog = new AlertDialog.Builder(getActivity(), R.style.AlertDialogStyle)
                .setTitle(R.string.sms_notifications)
                .setMessage(R.string.sms_notifications_summary)
                .setPositiveButton(R.string.enable, (dialogInterface, i) ->
                        viewModel.updateNotification(Settings.NOTIFICATION_TYPE_SMS, true))
                .setNegativeButton(R.string.disable, (dialogInterface, i) ->
                        viewModel.updateNotification(Settings.NOTIFICATION_TYPE_SMS, false))
                .create();

        dialog.setOnCancelListener(dialogInterface -> smsNotificationPref.setChecked(!smsNotificationPref.isChecked()));
        dialog.show();
    }

    private void showDialogChangePasswordWarning() {
        new AlertDialog.Builder(getActivity(), R.style.AlertDialogStyle)
                .setTitle(R.string.warning)
                .setMessage(R.string.change_password_summary)
                .setPositiveButton(R.string.dialog_continue, (dialog, which) -> showDialogChangePassword())
                .show();
    }

    private void showDialogChangePassword() {
        LayoutInflater inflater = getActivity().getLayoutInflater();
        LinearLayout pwLayout = (LinearLayout) inflater.inflate(R.layout.modal_change_password2, null);

        AppCompatEditText currentPassword = (AppCompatEditText) pwLayout.findViewById(R.id.current_password);
        AppCompatEditText newPassword = (AppCompatEditText) pwLayout.findViewById(R.id.new_password);
        AppCompatEditText newPasswordConfirmation = (AppCompatEditText) pwLayout.findViewById(R.id.confirm_password);

        LinearLayout entropyMeter = (LinearLayout) pwLayout.findViewById(R.id.entropy_meter);
        ProgressBar passStrengthBar = (ProgressBar) pwLayout.findViewById(R.id.pass_strength_bar);
        passStrengthBar.setMax(100);
        TextView passStrengthVerdict = (TextView) pwLayout.findViewById(R.id.pass_strength_verdict);

        newPassword.addTextChangedListener(new TextWatcher() {
            @Override
            public void beforeTextChanged(CharSequence s, int start, int count, int after) {

            }

            @Override
            public void onTextChanged(CharSequence s, int start, int before, int count) {
            }

            @Override
            public void afterTextChanged(final Editable editable) {
                newPassword.postDelayed(() -> {
                    if (getActivity() != null && !getActivity().isFinishing()) {
                        entropyMeter.setVisibility(View.VISIBLE);
                        setPasswordStrength(passStrengthVerdict, passStrengthBar, editable.toString());
                    }
                }, 200);
            }
        });

        AlertDialog alertDialog = new AlertDialog.Builder(getActivity(), R.style.AlertDialogStyle)
                .setTitle(R.string.change_password)
                .setCancelable(false)
                .setView(pwLayout)
                .setPositiveButton(R.string.update, null)
                .setNegativeButton(android.R.string.cancel, null)
                .create();

        alertDialog.setOnShowListener(dialog -> {
            Button buttonPositive = alertDialog.getButton(AlertDialog.BUTTON_POSITIVE);
            buttonPositive.setOnClickListener(view -> {

                String currentPw = currentPassword.getText().toString();
                String newPw = newPassword.getText().toString();
                String newConfirmedPw = newPasswordConfirmation.getText().toString();
                String walletPassword = viewModel.getTempPassword();

                if (!currentPw.equals(newPw)) {
                    if (currentPw.equals(walletPassword.toString())) {
                        if (newPw.equals(newConfirmedPw)) {
                            if (newConfirmedPw.length() < 4 || newConfirmedPw.length() > 255) {
                                ToastCustom.makeText(getActivity(), getString(R.string.invalid_password), ToastCustom.LENGTH_SHORT, ToastCustom.TYPE_ERROR);
                            } else if (pwStrength < 50) {
                                new AlertDialog.Builder(getActivity(), R.style.AlertDialogStyle)
                                        .setTitle(R.string.app_name)
                                        .setMessage(R.string.weak_password)
                                        .setCancelable(false)
                                        .setPositiveButton(R.string.yes, (dialog1, which) -> {
                                            newPasswordConfirmation.setText("");
                                            newPasswordConfirmation.requestFocus();
                                            newPassword.setText("");
                                            newPassword.requestFocus();
                                        })
                                        .setNegativeButton(R.string.polite_no, (dialog1, which) -> {
                                            alertDialog.dismiss();
                                            viewModel.updatePassword(newConfirmedPw, walletPassword);
                                        })
                                        .show();
                            } else {
                                alertDialog.dismiss();
                                viewModel.updatePassword(newConfirmedPw, walletPassword);
                            }
                        } else {
                            newPasswordConfirmation.setText("");
                            newPasswordConfirmation.requestFocus();
                            ToastCustom.makeText(getActivity(), getString(R.string.password_mismatch_error), ToastCustom.LENGTH_SHORT, ToastCustom.TYPE_ERROR);
                        }
                    } else {
                        currentPassword.setText("");
                        currentPassword.requestFocus();
                        ToastCustom.makeText(getActivity(), getString(R.string.invalid_password), ToastCustom.LENGTH_SHORT, ToastCustom.TYPE_ERROR);
                    }
                } else {
                    newPassword.setText("");
                    newPasswordConfirmation.setText("");
                    newPassword.requestFocus();
                    ToastCustom.makeText(getActivity(), getString(R.string.change_password_new_matches_current), ToastCustom.LENGTH_LONG, ToastCustom.TYPE_ERROR);
                }
            });
        });
        alertDialog.show();
    }

    private void showDialogTwoFA() {
        if (!viewModel.isSmsVerified()) {
            twoStepVerificationPref.setChecked(false);
            showDialogMobile();
        } else {
            AlertDialog.Builder alertDialogBuilder = new AlertDialog.Builder(getActivity(), R.style.AlertDialogStyle)
                    .setTitle(R.string.two_fa)
                    .setMessage(R.string.two_fa_summary)
                    .setNeutralButton(android.R.string.cancel, (dialogInterface, i) ->
                            twoStepVerificationPref.setChecked(viewModel.getAuthType() != Settings.AUTH_TYPE_OFF));

            if (viewModel.getAuthType() != Settings.AUTH_TYPE_OFF) {
                alertDialogBuilder.setNegativeButton(R.string.disable, (dialogInterface, i) ->
                        viewModel.updateTwoFa(Settings.AUTH_TYPE_OFF));
            } else {
                alertDialogBuilder.setPositiveButton(R.string.enable, (dialogInterface, i) ->
                        viewModel.updateTwoFa(Settings.AUTH_TYPE_SMS));
            }
            alertDialogBuilder
                    .create()
                    .show();
        }
    }

    @Thunk
    void setPasswordStrength(TextView passStrengthVerdict, ProgressBar passStrengthBar, String pw) {
        if (getActivity() != null && !getActivity().isFinishing()) {
            int[] strengthVerdicts = {R.string.strength_weak, R.string.strength_medium, R.string.strength_normal, R.string.strength_strong};
            int[] strengthColors = {R.drawable.progress_red, R.drawable.progress_orange, R.drawable.progress_blue, R.drawable.progress_green};
            pwStrength = (int) Math.round(PasswordUtil.getStrength(pw));

            if (pw.equals(viewModel.getEmail())) pwStrength = 0;

            // red
            int pwStrengthLevel = 0;

            if (pwStrength >= 75) {
                // green
                pwStrengthLevel = 3;
            } else if (pwStrength >= 50) {
                // green
                pwStrengthLevel = 2;
            } else if (pwStrength >= 25) {
                // orange
                pwStrengthLevel = 1;
            }

            passStrengthBar.setProgress(pwStrength);
            passStrengthBar.setProgressDrawable(ContextCompat.getDrawable(getActivity(), strengthColors[pwStrengthLevel]));
            passStrengthVerdict.setText(getResources().getString(strengthVerdicts[pwStrengthLevel]));
        }
    }

    private void setCountryFlag(TextView tvCountry, String dialCode, int flagResourceId) {
        tvCountry.setText(dialCode);
        Drawable drawable = ContextCompat.getDrawable(getActivity(), flagResourceId);
        drawable.setAlpha(30);

        int sdk = android.os.Build.VERSION.SDK_INT;
        if (sdk < android.os.Build.VERSION_CODES.JELLY_BEAN) {
            //noinspection deprecation
            tvCountry.setBackgroundDrawable(drawable);
        } else {
            tvCountry.setBackground(drawable);
        }
    }

    @Override
    public void onDestroy() {
        super.onDestroy();
        hideProgressDialog();
        viewModel.destroy();
    }
}<|MERGE_RESOLUTION|>--- conflicted
+++ resolved
@@ -398,13 +398,8 @@
         FingerprintDialog dialog = FingerprintDialog.newInstance(pincode, FingerprintDialog.Stage.REGISTER_FINGERPRINT);
         dialog.setAuthCallback(new FingerprintDialog.FingerprintAuthCallback() {
             @Override
-<<<<<<< HEAD
             public void onAuthenticated(String data) {
-                dialog.dismiss();
-=======
-            public void onAuthenticated(CharSequenceX data) {
                 dialog.dismissAllowingStateLoss();
->>>>>>> b1aa74c0
                 viewModel.setFingerprintUnlockEnabled(true);
             }
 
@@ -686,7 +681,7 @@
             Button positive = dialog.getButton(DialogInterface.BUTTON_POSITIVE);
             positive.setOnClickListener(view -> {
                 String codeS = editText.getText().toString();
-                if (codeS.length() > 0) {
+                if (!codeS.isEmpty()) {
                     viewModel.verifySms(codeS);
                     dialog.dismiss();
                     ViewUtils.hideKeyboard(getActivity());
@@ -801,7 +796,7 @@
                 String walletPassword = viewModel.getTempPassword();
 
                 if (!currentPw.equals(newPw)) {
-                    if (currentPw.equals(walletPassword.toString())) {
+                    if (currentPw.equals(walletPassword)) {
                         if (newPw.equals(newConfirmedPw)) {
                             if (newConfirmedPw.length() < 4 || newConfirmedPw.length() > 255) {
                                 ToastCustom.makeText(getActivity(), getString(R.string.invalid_password), ToastCustom.LENGTH_SHORT, ToastCustom.TYPE_ERROR);
