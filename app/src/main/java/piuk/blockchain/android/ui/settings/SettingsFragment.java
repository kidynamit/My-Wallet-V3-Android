package piuk.blockchain.android.ui.settings;

import android.content.BroadcastReceiver;
import android.content.Context;
import android.content.DialogInterface;
import android.content.Intent;
import android.content.IntentFilter;
import android.graphics.drawable.Drawable;
import android.net.Uri;
import android.os.AsyncTask;
import android.os.Bundle;
import android.os.Handler;
import android.os.Looper;
import android.support.annotation.UiThread;
import android.support.v4.app.DialogFragment;
import android.support.v4.content.ContextCompat;
import android.support.v4.content.LocalBroadcastManager;
import android.support.v7.app.AlertDialog;
import android.support.v7.preference.Preference;
import android.support.v7.preference.PreferenceCategory;
import android.support.v7.preference.PreferenceFragmentCompat;
import android.support.v7.preference.PreferenceScreen;
import android.support.v7.preference.SwitchPreferenceCompat;
import android.support.v7.widget.AppCompatEditText;
import android.text.Editable;
import android.text.InputType;
import android.text.TextWatcher;
import android.view.LayoutInflater;
import android.view.View;
import android.view.ViewGroup;
import android.widget.Button;
import android.widget.FrameLayout;
import android.widget.LinearLayout;
import android.widget.ProgressBar;
import android.widget.TextView;

import com.mukesh.countrypicker.fragments.CountryPicker;
import com.mukesh.countrypicker.models.Country;

import info.blockchain.api.Settings;
import info.blockchain.wallet.payload.Payload;
import info.blockchain.wallet.payload.PayloadManager;
import info.blockchain.wallet.util.CharSequenceX;
import info.blockchain.wallet.util.FormatsUtil;
import info.blockchain.wallet.util.PasswordUtil;

import java.util.Timer;
import java.util.TimerTask;

import piuk.blockchain.android.BuildConfig;
import piuk.blockchain.android.R;
import piuk.blockchain.android.data.access.AccessState;
import piuk.blockchain.android.ui.auth.PinEntryActivity;
import piuk.blockchain.android.ui.balance.BalanceFragment;
import piuk.blockchain.android.ui.customviews.MaterialProgressDialog;
import piuk.blockchain.android.ui.customviews.ToastCustom;
import piuk.blockchain.android.ui.fingerprint.FingerprintDialog;
import piuk.blockchain.android.util.ExchangeRateFactory;
import piuk.blockchain.android.util.MonetaryUtil;
import piuk.blockchain.android.util.PrefsUtil;
import piuk.blockchain.android.util.RootUtil;
import piuk.blockchain.android.util.ViewUtils;
import piuk.blockchain.android.util.annotations.Thunk;
import rx.Observable;
import rx.exceptions.Exceptions;

import static android.app.Activity.RESULT_OK;
import static piuk.blockchain.android.R.string.success;
import static piuk.blockchain.android.ui.auth.PinEntryActivity.KEY_VALIDATED_PIN;
import static piuk.blockchain.android.ui.auth.PinEntryActivity.KEY_VALIDATING_PIN_FOR_RESULT;
import static piuk.blockchain.android.ui.auth.PinEntryActivity.REQUEST_CODE_VALIDATE_PIN;

public class SettingsFragment extends PreferenceFragmentCompat implements Preference.OnPreferenceClickListener, SettingsViewModel.DataListener {

    public static final String EXTRA_SHOW_TWO_FA_DIALOG = "show_two_fa_dialog";
    public static final String URL_TOS_POLICY = "https://blockchain.com/terms";
    public static final String URL_PRIVACY_POLICY = "https://blockchain.com/privacy";
    public static final int REQUEST_CODE_VALIDATE_PIN_FOR_FINGERPRINT = 1984;

    //Profile
    @Thunk Preference guidPref;
    private Preference emailPref;
    private Preference smsPref;

    //Preferences
    private Preference unitsPref;
    private Preference fiatPref;
    private SwitchPreferenceCompat emailNotificationPref;
    private SwitchPreferenceCompat smsNotificationPref;

    //Security
    @Thunk SwitchPreferenceCompat fingerprintPref;
    @Thunk Preference pinPref;
    private SwitchPreferenceCompat twoStepVerificationPref;
    private Preference passwordHint1Pref;
    @Thunk Preference changePasswordPref;
    private SwitchPreferenceCompat torPref;

    //App
    @Thunk Preference aboutPref;
    @Thunk Preference tosPref;
    @Thunk Preference privacyPref;
    @Thunk Preference disableRootWarningPref;

    @Thunk Settings settingsApi;
    @Thunk SettingsViewModel viewModel;
    private int pwStrength = 0;
    private PrefsUtil prefsUtil;
    private MonetaryUtil monetaryUtil;
    @Thunk PayloadManager payloadManager;
    // Flag for setting 2FA after phone confirmation
    @Thunk boolean show2FaAfterPhoneVerified = false;

    protected BroadcastReceiver receiver = new BroadcastReceiver() {
        @Override
        public void onReceive(final Context context, final Intent intent) {
            if (BalanceFragment.ACTION_INTENT.equals(intent.getAction())) {
                fetchUpdatedSettings();
            }
        }
    };

    @Override
    public void onCreate(final Bundle savedInstanceState) {
        super.onCreate(savedInstanceState);

        payloadManager = PayloadManager.getInstance();
        prefsUtil = new PrefsUtil(getActivity());
        monetaryUtil = new MonetaryUtil(prefsUtil.getValue(PrefsUtil.KEY_BTC_UNITS, MonetaryUtil.UNIT_BTC));
        viewModel = new SettingsViewModel(this);

        fetchUpdatedSettings();
    }

    @Thunk
    void fetchUpdatedSettings() {
        new AsyncTask<Void, Void, Void>() {

            MaterialProgressDialog progress;

            @Override
            protected void onPreExecute() {
                super.onPreExecute();
                progress = new MaterialProgressDialog(getActivity());
                progress.setMessage(getActivity().getResources().getString(R.string.please_wait));
                progress.show();
            }

            @Override
            protected void onPostExecute(Void aVoid) {
                if (progress != null && progress.isShowing()) {
                    progress.dismiss();
                    progress = null;
                }
                if (settingsApi != null) {
                    refreshList();
                }

                super.onPostExecute(aVoid);
            }

            @Override
            protected Void doInBackground(Void... params) {
                Payload payload = payloadManager.getPayload();
                try {
                    settingsApi = new Settings(payload.getGuid(), payload.getSharedKey());
                } catch (Exception e) {
                    e.printStackTrace();
                }
                return null;
            }

        }.execute();
    }

    @Override
    public void onResume() {
        super.onResume();
        IntentFilter filter = new IntentFilter(BalanceFragment.ACTION_INTENT);
        LocalBroadcastManager.getInstance(getActivity()).registerReceiver(receiver, filter);
    }

    @Override
    public void onPause() {
        LocalBroadcastManager.getInstance(getActivity()).unregisterReceiver(receiver);
        super.onPause();
    }

    @Override
    public void onCreatePreferences(Bundle bundle, String s) {
    }

    @UiThread
    @Thunk
    void refreshList() {
        if (isAdded() && getActivity() != null) {
            PreferenceScreen prefScreen = getPreferenceScreen();
            if (prefScreen != null) prefScreen.removeAll();
            addPreferencesFromResource(R.xml.settings);

            //Profile
            PreferenceCategory profileCategory = (PreferenceCategory) findPreference("profile");
            guidPref = findPreference("guid");
            guidPref.setSummary(payloadManager.getPayload().getGuid());
            guidPref.setOnPreferenceClickListener(SettingsFragment.this);

            emailPref = findPreference("email");

            String emailAndStatus = settingsApi.getEmail();
            if (emailAndStatus == null || emailAndStatus.isEmpty()) {
                emailAndStatus = getString(R.string.not_specified);
            } else if (settingsApi.isEmailVerified()) {
                emailAndStatus += "  (" + getString(R.string.verified) + ")";
            } else {
                emailAndStatus += "  (" + getString(R.string.unverified) + ")";
            }
            emailPref.setSummary(emailAndStatus);
            emailPref.setOnPreferenceClickListener(SettingsFragment.this);

            smsPref = findPreference("mobile");
            String smsAndStatus = settingsApi.getSms();
            if (smsAndStatus == null || smsAndStatus.isEmpty()) {
                smsAndStatus = getString(R.string.not_specified);
            } else if (settingsApi.isSmsVerified()) {
                smsAndStatus += "  (" + getString(R.string.verified) + ")";
            } else {
                smsAndStatus += "  (" + getString(R.string.unverified) + ")";
            }
            smsPref.setSummary(smsAndStatus);
            smsPref.setOnPreferenceClickListener(SettingsFragment.this);

            //Preferences
            PreferenceCategory preferencesCategory = (PreferenceCategory) findPreference("preferences");
            unitsPref = findPreference("units");
            unitsPref.setSummary(getDisplayUnits());
            unitsPref.setOnPreferenceClickListener(SettingsFragment.this);

            fiatPref = findPreference("fiat");
            fiatPref.setSummary(prefsUtil.getValue(PrefsUtil.KEY_SELECTED_FIAT, PrefsUtil.DEFAULT_CURRENCY));
            fiatPref.setOnPreferenceClickListener(SettingsFragment.this);

            emailNotificationPref = (SwitchPreferenceCompat) findPreference("email_notifications");
            if (settingsApi.isEmailVerified()) {
                emailNotificationPref.setOnPreferenceClickListener(this);
            } else {
                preferencesCategory.removePreference(emailNotificationPref);
            }

            smsNotificationPref = (SwitchPreferenceCompat) findPreference("sms_notifications");
            if (settingsApi.isSmsVerified()) {
                smsNotificationPref.setOnPreferenceClickListener(this);
            } else {
                preferencesCategory.removePreference(smsNotificationPref);
            }

            emailNotificationPref.setChecked(false);
            smsNotificationPref.setChecked(false);

            if (settingsApi.isNotificationsOn() && settingsApi.getNotificationTypes().size() > 0) {
                for (int type : settingsApi.getNotificationTypes()) {
                    if (type == Settings.NOTIFICATION_TYPE_EMAIL) {
                        emailNotificationPref.setChecked(true);
                    }

                    if (type == Settings.NOTIFICATION_TYPE_SMS) {
                        smsNotificationPref.setChecked(true);
                    }
                }
            } else {
                emailNotificationPref.setChecked(false);
                smsNotificationPref.setChecked(false);
            }

            //Security
            PreferenceCategory securityCategory = (PreferenceCategory) findPreference("security");

            fingerprintPref = (SwitchPreferenceCompat) findPreference("fingerprint");
            if (!viewModel.getIfFingerprintHardwareAvailable()) {
                fingerprintPref.setVisible(false);
            } else {
                fingerprintPref.setOnPreferenceClickListener(this);
                updateFingerprintPreferenceStatus();
            }

            pinPref = findPreference("pin");
            pinPref.setOnPreferenceClickListener(this);

            twoStepVerificationPref = (SwitchPreferenceCompat) findPreference("2fa");
            twoStepVerificationPref.setOnPreferenceClickListener(this);
            twoStepVerificationPref.setChecked(settingsApi.getAuthType() != Settings.AUTH_TYPE_OFF);

            set2FASummary(settingsApi.getAuthType());

            passwordHint1Pref = findPreference("pw_hint1");
            if (settingsApi.getPasswordHint1() != null && !settingsApi.getPasswordHint1().isEmpty()) {
                passwordHint1Pref.setSummary(settingsApi.getPasswordHint1());
            } else {
                passwordHint1Pref.setSummary("");
            }
            passwordHint1Pref.setOnPreferenceClickListener(this);

            changePasswordPref = findPreference("change_pw");
            changePasswordPref.setOnPreferenceClickListener(this);

            torPref = (SwitchPreferenceCompat) findPreference("tor");
            torPref.setChecked(settingsApi.isTorBlocked());
            torPref.setOnPreferenceClickListener(this);

            //App
            aboutPref = findPreference("about");
            aboutPref.setSummary("v" + BuildConfig.VERSION_NAME);
            aboutPref.setOnPreferenceClickListener(this);

            tosPref = findPreference("tos");
            tosPref.setOnPreferenceClickListener(this);

            privacyPref = findPreference("privacy");
            privacyPref.setOnPreferenceClickListener(this);

            disableRootWarningPref = findPreference("disable_root_warning");
            if (disableRootWarningPref != null &&
                    !new RootUtil().isDeviceRooted()) {
                PreferenceCategory appCategory = (PreferenceCategory) findPreference("app");
                appCategory.removePreference(disableRootWarningPref);
            }

            // Check if referred from Security Centre dialog
            if (getActivity().getIntent() != null && getActivity().getIntent().hasExtra(EXTRA_SHOW_TWO_FA_DIALOG)) {
                showDialogTwoFA();
            }
        }
    }

    private void set2FASummary(int type){
        switch (type) {
            case Settings.AUTH_TYPE_GOOGLE_AUTHENTICATOR:
                twoStepVerificationPref.setSummary(getString(R.string.google_authenticator));
                break;
            case Settings.AUTH_TYPE_SMS:
                twoStepVerificationPref.setSummary(getString(R.string.sms));
                break;
            case Settings.AUTH_TYPE_YUBI_KEY:
                twoStepVerificationPref.setSummary(getString(R.string.yubikey));
                break;
            default:
                twoStepVerificationPref.setSummary("");
                break;
        }
    }

    private void onFingerprintClicked() {
        viewModel.onFingerprintClicked();
    }

    @Override
    public void showDisableFingerprintDialog() {
        new AlertDialog.Builder(getActivity(), R.style.AlertDialogStyle)
                .setTitle(R.string.app_name)
                .setMessage(R.string.fingerprint_disable_message)
                .setCancelable(true)
                .setPositiveButton(R.string.yes, (dialog, which) -> viewModel.setFingerprintUnlockEnabled(false))
                .setNegativeButton(android.R.string.cancel, (dialog, which) -> updateFingerprintPreferenceStatus())
                .show();
    }

    @Override
    public void showNoFingerprintsAddedDialog() {
        updateFingerprintPreferenceStatus();
        new AlertDialog.Builder(getActivity(), R.style.AlertDialogStyle)
                .setTitle(R.string.app_name)
                .setMessage(R.string.fingerprint_no_fingerprints_added)
                .setCancelable(true)
                .setPositiveButton(R.string.yes, (dialog, which) ->
                        startActivityForResult(new Intent(android.provider.Settings.ACTION_SECURITY_SETTINGS), 0))
                .setNegativeButton(android.R.string.cancel, null)
                .show();
    }

    @Override
    public void updateFingerprintPreferenceStatus() {
        fingerprintPref.setChecked(viewModel.getIfFingerprintUnlockEnabled());
    }

    @Override
    public void verifyPinCode() {
        Intent intent = new Intent(getActivity(), PinEntryActivity.class);
        intent.putExtra(KEY_VALIDATING_PIN_FOR_RESULT, true);
        startActivityForResult(intent, REQUEST_CODE_VALIDATE_PIN_FOR_FINGERPRINT);
    }

    @Override
    public void showFingerprintDialog(CharSequenceX pincode) {
        FingerprintDialog dialog = FingerprintDialog.newInstance(pincode, FingerprintDialog.Stage.REGISTER_FINGERPRINT);
        dialog.setAuthCallback(new FingerprintDialog.FingerprintAuthCallback() {
            @Override
            public void onAuthenticated(CharSequenceX data) {
                dialog.dismiss();
                viewModel.setFingerprintUnlockEnabled(true);
            }

            @Override
            public void onCanceled() {
                dialog.dismiss();
                viewModel.setFingerprintUnlockEnabled(false);
                fingerprintPref.setChecked(viewModel.getIfFingerprintUnlockEnabled());
            }
        });
        dialog.show(getFragmentManager(), FingerprintDialog.TAG);
    }

    private String getDisplayUnits() {
        return (String) monetaryUtil.getBTCUnits()[prefsUtil.getValue(PrefsUtil.KEY_BTC_UNITS, MonetaryUtil.UNIT_BTC)];
    }

    interface ExecutorListener {
        void onSuccess();
    }

    @UiThread
    private void updateEmail(String email, ExecutorListener listener) {
        if (email == null || email.isEmpty()) {
            email = getString(R.string.not_specified);
            emailPref.setSummary(email);
        } else {
            final String finalEmail = email;
            Handler handler = new Handler(Looper.getMainLooper());
            new BackgroundExecutor(getActivity(),
                    () -> settingsApi.setEmail(finalEmail, new Settings.ResultListener() {
                        @Override
                        public void onSuccess() {
                            handler.post(() -> {
                                listener.onSuccess();
                                updateNotification(false, Settings.NOTIFICATION_TYPE_EMAIL);
                                refreshList();
                            });
                        }

                        @Override
                        public void onFail() {
                            ToastCustom.makeText(getActivity(), getString(R.string.update_failed), ToastCustom.LENGTH_LONG, ToastCustom.TYPE_ERROR);
                        }

                        @Override
                        public void onBadRequest() {

                        }
                    })).execute();
        }
    }

    @UiThread
    private void updateSms(String sms) {
        if (sms == null || sms.isEmpty()) {
            sms = getString(R.string.not_specified);
            smsPref.setSummary(sms);
        } else {
            final String finalSms = sms;
            Handler handler = new Handler(Looper.getMainLooper());
            new BackgroundExecutor(getActivity(),
                    () -> settingsApi.setSms(finalSms, new Settings.ResultListener() {
                        @Override
                        public void onSuccess() {
                            handler.post(() -> {
                                updateNotification(false, Settings.NOTIFICATION_TYPE_SMS);
                                refreshList();
                                showDialogVerifySms();
                            });
                        }

                        @Override
                        public void onFail() {
                            show2FaAfterPhoneVerified = false;
                            ToastCustom.makeText(getActivity(), getString(R.string.update_failed), ToastCustom.LENGTH_LONG, ToastCustom.TYPE_ERROR);
                        }

                        @Override
                        public void onBadRequest() {

                        }
                    })).execute();

        }
    }

    @UiThread
    private void verifySms(final String code) {
        Handler handler = new Handler(Looper.getMainLooper());
        new BackgroundExecutor(getActivity(),
                () -> settingsApi.verifySms(code, new Settings.ResultListener() {
                    @Override
                    public void onSuccess() {
                        handler.post(() -> {
                            refreshList();
                            new AlertDialog.Builder(getActivity(), R.style.AlertDialogStyle)
                                    .setTitle(success)
                                    .setMessage(R.string.sms_verified)
                                    .setPositiveButton(R.string.dialog_continue, (dialogInterface, i) -> {
                                        if (show2FaAfterPhoneVerified) showDialogTwoFA();
                                    })
                                    .show();
                        });
                    }

                    @Override
                    public void onFail() {
                        show2FaAfterPhoneVerified = false;
                        ToastCustom.makeText(getActivity(), getString(R.string.verification_failed), ToastCustom.LENGTH_LONG, ToastCustom.TYPE_ERROR);
                    }

                    @Override
                    public void onBadRequest() {

                    }
                })).execute();
    }

    @UiThread
    private void updateTor(final boolean enabled) {
        Handler handler = new Handler(Looper.getMainLooper());
        new BackgroundExecutor(getActivity(),
                () -> settingsApi.setTorBlocked(enabled, new Settings.ResultListener() {
                    @Override
                    public void onSuccess() {
                        handler.post(() -> torPref.setChecked(enabled));
                    }

                    @Override
                    public void onFail() {
                        ToastCustom.makeText(getActivity(), getString(R.string.update_failed), ToastCustom.LENGTH_LONG, ToastCustom.TYPE_ERROR);
                    }

                    @Override
                    public void onBadRequest() {

                    }
                })).execute();
    }

    private boolean isBadString(String hint) {
        return hint == null || hint.isEmpty() || hint.length() > 255;
    }

    @UiThread
    private void updatePasswordHint(final String hint) {

        if (isBadString(hint)) {

            ToastCustom.makeText(getActivity(), getString(R.string.settings_field_cant_be_empty), ToastCustom.LENGTH_LONG, ToastCustom.TYPE_ERROR);
        } else {

            Handler handler = new Handler(Looper.getMainLooper());
            new BackgroundExecutor(getActivity(),
                    () -> settingsApi.setPasswordHint1(hint, new Settings.ResultListener() {
                        @Override
                        public void onSuccess() {
                            handler.post(() -> passwordHint1Pref.setSummary(hint));
                        }

                        @Override
                        public void onFail() {
                            ToastCustom.makeText(getActivity(), getString(R.string.update_failed), ToastCustom.LENGTH_LONG, ToastCustom.TYPE_ERROR);
                        }

                        @Override
                        public void onBadRequest() {

                        }
                    })).execute();
        }
    }

    @UiThread
    private void updatePin(final String pin) {

        final MaterialProgressDialog progress = new MaterialProgressDialog(getContext());
        progress.setMessage(getActivity().getResources().getString(R.string.please_wait));
        progress.show();

        AccessState.getInstance().validatePin(pin)
                .doOnTerminate(() -> {
                    if (progress.isShowing()) {
                        progress.dismiss();
                    }
                })
                .subscribe(sequenceX -> {
                    if (sequenceX != null) {
                        prefsUtil.removeValue(PrefsUtil.KEY_PIN_FAILS);
                        prefsUtil.removeValue(PrefsUtil.KEY_PIN_IDENTIFIER);

                        Intent intent = new Intent(getActivity(), PinEntryActivity.class);
                        intent.addFlags(Intent.FLAG_ACTIVITY_CLEAR_TASK | Intent.FLAG_ACTIVITY_NEW_TASK);
                        startActivity(intent);
                    } else {
                        throw Exceptions.propagate(new Throwable("CharsequenceX was null"));
                    }
                }, throwable -> {
                    ToastCustom.makeText(getActivity(), getString(R.string.invalid_pin), ToastCustom.LENGTH_SHORT, ToastCustom.TYPE_ERROR);
                });
    }

    @UiThread
    @Thunk
    void updateNotification(final boolean enabled, int notificationType) {

        if (enabled) {

            Handler handler = new Handler(Looper.getMainLooper());
            new BackgroundExecutor(getActivity(),
                    () -> settingsApi.enableNotification(notificationType, new Settings.ResultListener() {
                        @Override
                        public void onSuccess() {
                            if (notificationType == Settings.NOTIFICATION_TYPE_EMAIL) {
                                handler.post(() -> emailNotificationPref.setChecked(enabled));
                            } else if (notificationType == Settings.NOTIFICATION_TYPE_SMS) {
                                handler.post(() -> smsNotificationPref.setChecked(enabled));
                            }
                        }

                        @Override
                        public void onFail() {
                            ToastCustom.makeText(getActivity(), getString(R.string.update_failed), ToastCustom.LENGTH_LONG, ToastCustom.TYPE_ERROR);
                        }

                        @Override
                        public void onBadRequest() {

                        }
                    })).execute();

        } else {

            Handler handler = new Handler(Looper.getMainLooper());
            new BackgroundExecutor(getActivity(),
                    () -> settingsApi.disableNotification(notificationType, new Settings.ResultListener() {
                        @Override
                        public void onSuccess() {
                            if (notificationType == Settings.NOTIFICATION_TYPE_EMAIL) {
                                handler.post(() -> emailNotificationPref.setChecked(enabled));
                            } else if (notificationType == Settings.NOTIFICATION_TYPE_SMS) {
                                handler.post(() -> smsNotificationPref.setChecked(enabled));
                            }
                        }

                        @Override
                        public void onFail() {
                            ToastCustom.makeText(getActivity(), getString(R.string.update_failed), ToastCustom.LENGTH_LONG, ToastCustom.TYPE_ERROR);
                        }

                        @Override
                        public void onBadRequest() {

                        }
                    })).execute();
        }
    }

    @UiThread
    private void update2FA(final int type) {
        Handler handler = new Handler(Looper.getMainLooper());
        new BackgroundExecutor(getActivity(),
                () -> settingsApi.setAuthType(type, new Settings.ResultListener() {
                    @Override
                    public void onSuccess() {
                        handler.post(() -> {
                            twoStepVerificationPref.setChecked(type != Settings.AUTH_TYPE_OFF);
                            set2FASummary(type);
                        });
                    }

                    @Override
                    public void onFail() {
                        ToastCustom.makeText(getActivity(), getString(R.string.update_failed), ToastCustom.LENGTH_LONG, ToastCustom.TYPE_ERROR);
                        handler.post(() -> {
                            twoStepVerificationPref.setChecked(type != Settings.AUTH_TYPE_OFF);
                            set2FASummary(type);
                        });
                    }

                    @Override
                    public void onBadRequest() {

                    }
                })).execute();
    }

    @Override
    public boolean onPreferenceClick(Preference preference) {

        switch (preference.getKey()) {

            case "email":
                showDialogEmail();
                break;

            case "email_notifications":
                showDialogEmailNotifications();
                break;

            case "sms_notifications":
                showDialogSmsNotifications();
                break;

            case "mobile":
                showDialogMobile();
                break;

            case "verify_mobile":
                showDialogVerifySms();
                break;

            case "guid":
                showDialogGUI();
                break;

            case "units":
                showDialogBTCUnits();
                break;

            case "fiat":
                showDialogFiatUnits();
                break;

            case "fingerprint":
                onFingerprintClicked();
                break;

            case "2fa":
                showDialogTwoFA();
                break;

            case "pin":
                showDialogChangePin();
                break;

            case "pw_hint1":
                showDialogPasswordHint();
                break;

            case "change_pw":
                showDialogChangePasswordWarning();
                break;

            case "tor":
                showDialogTorEnable();
                break;

            case "about":
                DialogFragment aboutDialog = new AboutDialog();
                aboutDialog.show(getFragmentManager(), "ABOUT_DIALOG");
                break;

            case "tos":
                startActivity(new Intent(Intent.ACTION_VIEW, Uri.parse(URL_TOS_POLICY)));
                break;

            case "privacy":
                startActivity(new Intent(Intent.ACTION_VIEW, Uri.parse(URL_PRIVACY_POLICY)));
                break;

            case "disable_root_warning":
                break;
        }

        return true;
    }

    private void showDialogTorEnable() {
        new AlertDialog.Builder(getActivity(), R.style.AlertDialogStyle)
                .setTitle(R.string.tor_requests)
                .setMessage(R.string.tor_summary)
                .setCancelable(false)
                .setPositiveButton(R.string.block, (dialogInterface, i) -> updateTor(true))
                .setNegativeButton(R.string.allow, (dialogInterface, i) -> updateTor(false))
                .create()
                .show();
    }

    private void showDialogEmail() {

        final AppCompatEditText etEmail = new AppCompatEditText(getActivity());
        etEmail.setInputType(InputType.TYPE_TEXT_VARIATION_EMAIL_ADDRESS);
        etEmail.setText(settingsApi.getEmail());
        etEmail.setSelection(etEmail.getText().length());

        FrameLayout frameLayout = new FrameLayout(getActivity());
        FrameLayout.LayoutParams params = new FrameLayout.LayoutParams(
                ViewGroup.LayoutParams.MATCH_PARENT, ViewGroup.LayoutParams.WRAP_CONTENT);
        int marginInPixels = (int) ViewUtils.convertDpToPixel(20, getActivity());
        params.setMargins(marginInPixels, 0, marginInPixels, 0);
        frameLayout.addView(etEmail, params);

        new AlertDialog.Builder(getActivity(), R.style.AlertDialogStyle)
                .setTitle(R.string.email)
                .setMessage(R.string.verify_email2)
                .setView(frameLayout)
                .setCancelable(false)
                .setPositiveButton(R.string.update, (dialogInterface, i) -> {
                    String email = etEmail.getText().toString();

                    if (!FormatsUtil.getInstance().isValidEmailAddress(email)) {
                        ToastCustom.makeText(getActivity(), getString(R.string.invalid_email), ToastCustom.LENGTH_SHORT, ToastCustom.TYPE_ERROR);
                    } else {
                        updateEmail(email, this::showDialogEmailVerification);
                    }
                })
                .setNeutralButton(R.string.resend, (dialogInterface, i) -> {
                    //Resend verification code
                    updateEmail(settingsApi.getEmail(), this::showDialogEmailVerification);
                })
                .setNegativeButton(android.R.string.cancel, null)
                .create()
                .show();
    }

    private void showDialogEmailVerification() {
        // Slight delay to prevent UI blinking issues
        Handler handler = new Handler();
        handler.postDelayed(() -> new AlertDialog.Builder(getActivity(), R.style.AlertDialogStyle)
                .setTitle(R.string.verify)
                .setMessage(R.string.verify_email_notice)
                .setCancelable(true)
                .setPositiveButton(android.R.string.ok, null)
                .show(), 300);
    }

    private void showDialogMobile() {

        if (settingsApi.getAuthType() != Settings.AUTH_TYPE_OFF) {
            new AlertDialog.Builder(getActivity(), R.style.AlertDialogStyle)
                    .setTitle(R.string.warning)
                    .setMessage(R.string.disable_2fa_first)
                    .setPositiveButton(android.R.string.ok, null)
                    .create().show();

        } else {

            LayoutInflater inflater = getActivity().getLayoutInflater();
            View smsPickerView = inflater.inflate(R.layout.include_sms_update, null);
            final AppCompatEditText etMobile = (AppCompatEditText) smsPickerView.findViewById(R.id.etSms);
            final TextView tvCountry = (TextView) smsPickerView.findViewById(R.id.tvCountry);
            final TextView tvSms = (TextView) smsPickerView.findViewById(R.id.tvSms);

            final CountryPicker picker = CountryPicker.newInstance(getString(R.string.select_country));
            final Country country = picker.getUserCountryInfo(getActivity());
            if (country.getDialCode().equals("93")) {
                setCountryFlag(tvCountry, "+1", R.drawable.flag_us);
            } else {
                setCountryFlag(tvCountry, country.getDialCode(), country.getFlag());
            }
            tvCountry.setOnClickListener(v -> {

                picker.show(getFragmentManager(), "COUNTRY_PICKER");
                picker.setListener((name, code, dialCode, flagDrawableResID) -> {

                    setCountryFlag(tvCountry, dialCode, flagDrawableResID);
                    picker.dismiss();
                });
            });

            if (!settingsApi.isSmsVerified() && settingsApi.getSms() != null && !settingsApi.getSms().isEmpty()) {
                tvSms.setText(settingsApi.getSms());
                tvSms.setVisibility(View.VISIBLE);
            } else {
                tvSms.setVisibility(View.GONE);
            }

            final AlertDialog.Builder alertDialogSmsBuilder = new AlertDialog.Builder(getActivity(), R.style.AlertDialogStyle)
                    .setTitle(R.string.mobile)
                    .setMessage(getString(R.string.mobile_description))
                    .setView(smsPickerView)
                    .setCancelable(false)
                    .setPositiveButton(R.string.update, null)
                    .setNegativeButton(android.R.string.cancel, (dialogInterface, i) -> show2FaAfterPhoneVerified = false);

            if (!settingsApi.isSmsVerified() && settingsApi.getSms() != null && !settingsApi.getSms().isEmpty()) {
                alertDialogSmsBuilder.setNeutralButton(R.string.verify, (dialogInterface, i) -> showDialogVerifySms());
            }

            AlertDialog dialog = alertDialogSmsBuilder.create();
            dialog.setOnShowListener(dialogInterface -> {
                Button positive = dialog.getButton(DialogInterface.BUTTON_POSITIVE);
                positive.setOnClickListener(view -> {
                    final String sms = tvCountry.getText().toString() + etMobile.getText().toString();

                    if (!FormatsUtil.getInstance().isValidMobileNumber(sms)) {
                        ToastCustom.makeText(getActivity(), getString(R.string.invalid_mobile), ToastCustom.LENGTH_SHORT, ToastCustom.TYPE_ERROR);
                    } else {
                        updateSms(sms);
                        dialog.dismiss();
                    }
                });
            });

            dialog.show();
        }
    }

    private void showDialogGUI() {
        new AlertDialog.Builder(getActivity(), R.style.AlertDialogStyle)
                .setTitle(R.string.app_name)
                .setMessage(R.string.guid_to_clipboard)
                .setCancelable(false)
                .setPositiveButton(R.string.yes, (dialog, whichButton) -> {
                    android.content.ClipboardManager clipboard = (android.content.ClipboardManager) getActivity().getSystemService(android.content.Context.CLIPBOARD_SERVICE);
                    android.content.ClipData clip = null;
                    clip = android.content.ClipData.newPlainText("guid", payloadManager.getPayload().getGuid());
                    clipboard.setPrimaryClip(clip);
                    ToastCustom.makeText(getActivity(), getString(R.string.copied_to_clipboard), ToastCustom.LENGTH_SHORT, ToastCustom.TYPE_GENERAL);
                })
                .setNegativeButton(R.string.no, null)
                .show();
    }

    private void showDialogBTCUnits() {
        final CharSequence[] units = monetaryUtil.getBTCUnits();
        final int sel = prefsUtil.getValue(PrefsUtil.KEY_BTC_UNITS, 0);

        new AlertDialog.Builder(getActivity(), R.style.AlertDialogStyle)
                .setTitle(R.string.select_units)
                .setSingleChoiceItems(units, sel, (dialog, which) -> {
                    prefsUtil.setValue(PrefsUtil.KEY_BTC_UNITS, which);
                    unitsPref.setSummary(getDisplayUnits());
                    dialog.dismiss();
                })
                .show();
    }

    private void showDialogFiatUnits() {
        final String[] currencies = ExchangeRateFactory.getInstance().getCurrencyLabels();
        String strCurrency = prefsUtil.getValue(PrefsUtil.KEY_SELECTED_FIAT, PrefsUtil.DEFAULT_CURRENCY);
        int selected = 0;
        for (int i = 0; i < currencies.length; i++) {
            if (currencies[i].endsWith(strCurrency)) {
                selected = i;
                break;
            }
        }

        new AlertDialog.Builder(getActivity(), R.style.AlertDialogStyle)
                .setTitle(R.string.select_currency)
                .setSingleChoiceItems(currencies, selected, (dialog, which) -> {
                    prefsUtil.setValue(PrefsUtil.KEY_SELECTED_FIAT, currencies[which].substring(currencies[which].length() - 3));
                    fiatPref.setSummary(prefsUtil.getValue(PrefsUtil.KEY_SELECTED_FIAT, PrefsUtil.DEFAULT_CURRENCY));
                    dialog.dismiss();
                })
                .show();
    }

    @Thunk
    void showDialogVerifySms() {

        final AppCompatEditText etSms = new AppCompatEditText(getActivity());
        etSms.setSingleLine(true);
        FrameLayout frameLayout = new FrameLayout(getActivity());
        FrameLayout.LayoutParams params = new FrameLayout.LayoutParams(
                ViewGroup.LayoutParams.MATCH_PARENT, ViewGroup.LayoutParams.WRAP_CONTENT);
        int marginInPixels = (int) ViewUtils.convertDpToPixel(20, getActivity());
        params.setMargins(marginInPixels, 0, marginInPixels, 0);
        frameLayout.addView(etSms, params);

        AlertDialog dialog = new AlertDialog.Builder(getActivity(), R.style.AlertDialogStyle)
                .setTitle(R.string.verify_mobile)
                .setMessage(R.string.verify_sms_summary)
                .setView(frameLayout)
                .setCancelable(false)
                .setPositiveButton(R.string.verify, null)
                .setNegativeButton(android.R.string.cancel, (dialogInterface, i) -> show2FaAfterPhoneVerified = false)
                .setNeutralButton(R.string.resend, (dialogInterface, i) -> updateSms(settingsApi.getSms()))
                .create();

        dialog.setOnShowListener(dialogInterface -> {
            Button positive = dialog.getButton(DialogInterface.BUTTON_POSITIVE);
            positive.setOnClickListener(view -> {
                final String codeS = etSms.getText().toString();
                if (codeS.length() > 0) {
                    verifySms(codeS);
                    dialog.dismiss();
                }
            });
        });

        dialog.show();
    }

    private void showDialogPasswordHint() {
        final AppCompatEditText etPwHint1 = new AppCompatEditText(getActivity());
        etPwHint1.setText(settingsApi.getPasswordHint1());
        etPwHint1.setSelection(etPwHint1.getText().length());
        etPwHint1.setSingleLine(true);
        etPwHint1.setInputType(InputType.TYPE_TEXT_FLAG_CAP_SENTENCES);

        FrameLayout frameLayout = new FrameLayout(getActivity());
        FrameLayout.LayoutParams params = new FrameLayout.LayoutParams(
                ViewGroup.LayoutParams.MATCH_PARENT, ViewGroup.LayoutParams.WRAP_CONTENT);
        int marginInPixels = (int) ViewUtils.convertDpToPixel(20, getActivity());
        params.setMargins(marginInPixels, 0, marginInPixels, 0);
        frameLayout.addView(etPwHint1, params);

        new AlertDialog.Builder(getActivity(), R.style.AlertDialogStyle)
                .setTitle(R.string.password_hint)
                .setMessage(R.string.password_hint_summary)
                .setView(frameLayout)
                .setCancelable(false)
                .setPositiveButton(R.string.update, (dialogInterface, i) -> {
                    String hint = etPwHint1.getText().toString();
                    if (!hint.equals(payloadManager.getTempPassword().toString())) {
                        updatePasswordHint(hint);
                    } else {
                        ToastCustom.makeText(getActivity(), getString(R.string.hint_reveals_password_error), ToastCustom.LENGTH_LONG, ToastCustom.TYPE_ERROR);
                    }
                })
                .setNegativeButton(android.R.string.cancel, null)
                .create()
                .show();
    }

    private void showDialogChangePin() {
        Intent intent = new Intent(getActivity(), PinEntryActivity.class);
        intent.putExtra(KEY_VALIDATING_PIN_FOR_RESULT, true);
        startActivityForResult(intent, REQUEST_CODE_VALIDATE_PIN);
    }

    @Override
    public void onActivityResult(int requestCode, int resultCode, Intent data) {
        super.onActivityResult(requestCode, resultCode, data);
        if (requestCode == REQUEST_CODE_VALIDATE_PIN && resultCode == RESULT_OK) {
            updatePin(data.getStringExtra(KEY_VALIDATED_PIN));
        } else if (requestCode == REQUEST_CODE_VALIDATE_PIN_FOR_FINGERPRINT && resultCode == RESULT_OK) {
            viewModel.pinCodeValidated(new CharSequenceX(data.getStringExtra(KEY_VALIDATED_PIN)));
        }
    }

    private void showDialogEmailNotifications() {
        new AlertDialog.Builder(getActivity(), R.style.AlertDialogStyle)
                .setTitle(R.string.email_notifications)
                .setMessage(R.string.email_notifications_summary)
                .setCancelable(false)
                .setPositiveButton(R.string.enable, (dialogInterface, i) -> updateNotification(true, Settings.NOTIFICATION_TYPE_EMAIL))
                .setNegativeButton(R.string.disable, (dialogInterface, i) -> updateNotification(false, Settings.NOTIFICATION_TYPE_EMAIL))
                .create()
                .show();
    }

    private void showDialogSmsNotifications() {
        new AlertDialog.Builder(getActivity(), R.style.AlertDialogStyle)
                .setTitle(R.string.sms_notifications)
                .setMessage(R.string.sms_notifications_summary)
                .setCancelable(false)
                .setPositiveButton(R.string.enable, (dialogInterface, i) -> updateNotification(true, Settings.NOTIFICATION_TYPE_SMS))
                .setNegativeButton(R.string.disable, (dialogInterface, i) -> updateNotification(false, Settings.NOTIFICATION_TYPE_SMS))
                .create()
                .show();
    }

    private void showDialogChangePasswordWarning() {
        new AlertDialog.Builder(getActivity(), R.style.AlertDialogStyle)
                .setTitle(R.string.warning)
                .setMessage(R.string.change_password_summary)
                .setPositiveButton(R.string.dialog_continue, (dialog, which) -> showDialogChangePassword())
                .show();
    }

    private void showDialogChangePassword() {

        LayoutInflater inflater = (LayoutInflater) getActivity().getBaseContext().getSystemService(Context.LAYOUT_INFLATER_SERVICE);
        final LinearLayout pwLayout = (LinearLayout) inflater.inflate(R.layout.modal_change_password2, null);

        AppCompatEditText etCurrentPw = (AppCompatEditText) pwLayout.findViewById(R.id.current_password);
        AppCompatEditText etNewPw = (AppCompatEditText) pwLayout.findViewById(R.id.new_password);
        AppCompatEditText etNewConfirmedPw = (AppCompatEditText) pwLayout.findViewById(R.id.confirm_password);

        LinearLayout entropyMeter = (LinearLayout) pwLayout.findViewById(R.id.entropy_meter);
        ProgressBar passStrengthBar = (ProgressBar) pwLayout.findViewById(R.id.pass_strength_bar);
        passStrengthBar.setMax(100);
        TextView passStrengthVerdict = (TextView) pwLayout.findViewById(R.id.pass_strength_verdict);

        etNewPw.addTextChangedListener(new TextWatcher() {
            private Timer timer = new Timer();

            @Override
            public void beforeTextChanged(CharSequence s, int start, int count, int after) {

            }

            @Override
            public void onTextChanged(CharSequence s, int start, int before, int count) {
            }

            @Override
            public void afterTextChanged(final Editable editable) {
                timer.cancel();
                timer = new Timer();
                timer.schedule(new TimerTask() {
                    @Override
                    public void run() {
                        getActivity().runOnUiThread(() -> {
                            entropyMeter.setVisibility(View.VISIBLE);
                            setPasswordStrength(passStrengthVerdict, passStrengthBar, editable.toString());
                        });
                    }
                }, 200);
            }
        });

        AlertDialog alertDialog = new AlertDialog.Builder(getActivity(), R.style.AlertDialogStyle)
                .setTitle(R.string.change_password)
                .setCancelable(false)
                .setView(pwLayout)
                .setPositiveButton(R.string.update, null)
                .setNegativeButton(android.R.string.cancel, null)
                .create();

        alertDialog.setOnShowListener(dialog -> {
            Button buttonPositive = alertDialog.getButton(AlertDialog.BUTTON_POSITIVE);
            buttonPositive.setOnClickListener(view -> {

                String currentPw = etCurrentPw.getText().toString();
                String newPw = etNewPw.getText().toString();
                String newConfirmedPw = etNewConfirmedPw.getText().toString();
                final CharSequenceX walletPassword = payloadManager.getTempPassword();

                if (!currentPw.equals(newPw)) {
                    if (currentPw.equals(walletPassword.toString())) {
                        if (newPw.equals(newConfirmedPw)) {
                            if (newConfirmedPw.length() < 4 || newConfirmedPw.length() > 255) {
                                ToastCustom.makeText(getActivity(), getString(R.string.invalid_password), ToastCustom.LENGTH_SHORT, ToastCustom.TYPE_ERROR);
                            } else if (newConfirmedPw.equals(settingsApi.getPasswordHint1())) {
                                ToastCustom.makeText(getActivity(), getString(R.string.hint_reveals_password_error), ToastCustom.LENGTH_LONG, ToastCustom.TYPE_ERROR);
                            } else if (pwStrength < 50) {
                                new AlertDialog.Builder(getActivity(), R.style.AlertDialogStyle)
                                        .setTitle(R.string.app_name)
                                        .setMessage(R.string.weak_password)
                                        .setCancelable(false)
                                        .setPositiveButton(R.string.yes, (dialog1, which) -> {
                                            etNewConfirmedPw.setText("");
                                            etNewConfirmedPw.requestFocus();
                                            etNewPw.setText("");
                                            etNewPw.requestFocus();
                                        })
                                        .setNegativeButton(R.string.polite_no, (dialog1, which) ->
                                                updatePassword(alertDialog, new CharSequenceX(newConfirmedPw), walletPassword))
                                        .show();
                            } else {
                                updatePassword(alertDialog, new CharSequenceX(newConfirmedPw), walletPassword);
                            }
                        } else {
                            etNewConfirmedPw.setText("");
                            etNewConfirmedPw.requestFocus();
                            ToastCustom.makeText(getActivity(), getString(R.string.password_mismatch_error), ToastCustom.LENGTH_SHORT, ToastCustom.TYPE_ERROR);
                        }
                    } else {
                        etCurrentPw.setText("");
                        etCurrentPw.requestFocus();
                        ToastCustom.makeText(getActivity(), getString(R.string.invalid_password), ToastCustom.LENGTH_SHORT, ToastCustom.TYPE_ERROR);
                    }
                } else {
                    etNewPw.setText("");
                    etNewConfirmedPw.setText("");
                    etNewPw.requestFocus();
                    ToastCustom.makeText(getActivity(), getString(R.string.change_password_new_matches_current), ToastCustom.LENGTH_LONG, ToastCustom.TYPE_ERROR);
                }
            });
        });
        alertDialog.show();
    }

    @Thunk
    void showDialogTwoFA() {
        if (!settingsApi.isSmsVerified()) {
            twoStepVerificationPref.setChecked(false);
            show2FaAfterPhoneVerified = true;
            showDialogMobile();
        } else {
            show2FaAfterPhoneVerified = false;
            AlertDialog.Builder alertDialogBuilder = new AlertDialog.Builder(getActivity(), R.style.AlertDialogStyle)
                    .setTitle(R.string.two_fa)
                    .setMessage(R.string.two_fa_summary)
                    .setNeutralButton(android.R.string.cancel, (dialogInterface, i) -> {
                        twoStepVerificationPref.setChecked(settingsApi.getAuthType() != Settings.AUTH_TYPE_OFF);
                        set2FASummary(settingsApi.getAuthType());
                    });

            if (settingsApi.getAuthType() != Settings.AUTH_TYPE_OFF) {
                alertDialogBuilder.setNegativeButton(R.string.disable, (dialogInterface, i) -> update2FA(Settings.AUTH_TYPE_OFF));
            } else {
                //TODO - Currently only SMS 2FA on android
                alertDialogBuilder.setPositiveButton(R.string.enable, (dialogInterface, i) -> update2FA(Settings.AUTH_TYPE_SMS));
            }
            alertDialogBuilder.create()
                    .show();
        }
    }

    private void updatePassword(AlertDialog alertDialog, final CharSequenceX updatedPassword, final CharSequenceX fallbackPassword) {

<<<<<<< HEAD
        if (isBadString(updatedPassword.toString())) {

            ToastCustom.makeText(getActivity(), getString(R.string.settings_field_cant_be_empty), ToastCustom.LENGTH_LONG, ToastCustom.TYPE_ERROR);
        } else {

            MaterialProgressDialog progress = new MaterialProgressDialog(getActivity());
            progress.setMessage(getActivity().getResources().getString(R.string.please_wait));
            progress.setCancelable(false);
            progress.show();

            new Thread(() -> {
                Looper.prepare();

                payloadManager.setTempPassword(updatedPassword);

                if (AccessState.getInstance().createPIN(updatedPassword, AccessState.getInstance().getPIN())
                        && payloadManager.savePayloadToServer()) {

                    ToastCustom.makeText(getActivity(), getString(R.string.password_changed), ToastCustom.LENGTH_SHORT, ToastCustom.TYPE_OK);
                } else {
                    //Revert on fail
                    payloadManager.setTempPassword(fallbackPassword);
                    ToastCustom.makeText(getActivity(), getString(R.string.remote_save_ko), ToastCustom.LENGTH_SHORT, ToastCustom.TYPE_ERROR);
                    ToastCustom.makeText(getActivity(), getString(R.string.password_unchanged), ToastCustom.LENGTH_SHORT, ToastCustom.TYPE_ERROR);
                }
                progress.dismiss();
                alertDialog.dismiss();
                Looper.loop();
            }).start();
        }
=======
        payloadManager.setTempPassword(updatedPassword);

        AccessState.getInstance().createPin(updatedPassword, AccessState.getInstance().getPIN())
                .flatMap(success -> {
                    if (success) {
                        return AccessState.getInstance().syncPayloadToServer();
                    } else {
                        return Observable.just(false);
                    }
                })
                .doOnTerminate(() -> {
                    progress.dismiss();
                    alertDialog.dismiss();
                })
                .subscribe(success -> {
                    if (success) {
                        ToastCustom.makeText(getActivity(), getString(R.string.password_changed), ToastCustom.LENGTH_SHORT, ToastCustom.TYPE_OK);
                    } else {
                        throw Exceptions.propagate(new Throwable("Update password failed"));
                    }
                }, throwable -> {
                    // Revert on fail
                    payloadManager.setTempPassword(fallbackPassword);
                    ToastCustom.makeText(getActivity(), getString(R.string.remote_save_ko), ToastCustom.LENGTH_SHORT, ToastCustom.TYPE_ERROR);
                    ToastCustom.makeText(getActivity(), getString(R.string.password_unchanged), ToastCustom.LENGTH_SHORT, ToastCustom.TYPE_ERROR);
                });
>>>>>>> 44eaf0ec
    }

    @UiThread
    private void setPasswordStrength(TextView passStrengthVerdict, ProgressBar passStrengthBar, String pw) {
        int[] strengthVerdicts = {R.string.strength_weak, R.string.strength_medium, R.string.strength_normal, R.string.strength_strong};
        int[] strengthColors = {R.drawable.progress_red, R.drawable.progress_orange, R.drawable.progress_blue, R.drawable.progress_green};
        pwStrength = (int) Math.round(PasswordUtil.getInstance().getStrength(pw));

        if (pw.equals(prefsUtil.getValue(PrefsUtil.KEY_EMAIL, ""))) pwStrength = 0;

        int pwStrengthLevel = 0;//red
        if (pwStrength >= 75) pwStrengthLevel = 3;//green
        else if (pwStrength >= 50) pwStrengthLevel = 2;//green
        else if (pwStrength >= 25) pwStrengthLevel = 1;//orange

        passStrengthBar.setProgress(pwStrength);
        passStrengthBar.setProgressDrawable(ContextCompat.getDrawable(getActivity(), strengthColors[pwStrengthLevel]));
        passStrengthVerdict.setText(getResources().getString(strengthVerdicts[pwStrengthLevel]));
    }

    @UiThread
    private void setCountryFlag(TextView tvCountry, String dialCode, int flagResourceId) {
        tvCountry.setText(dialCode);
        Drawable drawable = ContextCompat.getDrawable(getActivity(), flagResourceId);
        drawable.setAlpha(30);

        int sdk = android.os.Build.VERSION.SDK_INT;
        if(sdk < android.os.Build.VERSION_CODES.JELLY_BEAN) {
            //noinspection deprecation
            tvCountry.setBackgroundDrawable(drawable);
        } else {
            tvCountry.setBackground(drawable);
        }
    }
}<|MERGE_RESOLUTION|>--- conflicted
+++ resolved
@@ -1193,38 +1193,11 @@
 
     private void updatePassword(AlertDialog alertDialog, final CharSequenceX updatedPassword, final CharSequenceX fallbackPassword) {
 
-<<<<<<< HEAD
-        if (isBadString(updatedPassword.toString())) {
-
-            ToastCustom.makeText(getActivity(), getString(R.string.settings_field_cant_be_empty), ToastCustom.LENGTH_LONG, ToastCustom.TYPE_ERROR);
-        } else {
-
-            MaterialProgressDialog progress = new MaterialProgressDialog(getActivity());
-            progress.setMessage(getActivity().getResources().getString(R.string.please_wait));
-            progress.setCancelable(false);
-            progress.show();
-
-            new Thread(() -> {
-                Looper.prepare();
-
-                payloadManager.setTempPassword(updatedPassword);
-
-                if (AccessState.getInstance().createPIN(updatedPassword, AccessState.getInstance().getPIN())
-                        && payloadManager.savePayloadToServer()) {
-
-                    ToastCustom.makeText(getActivity(), getString(R.string.password_changed), ToastCustom.LENGTH_SHORT, ToastCustom.TYPE_OK);
-                } else {
-                    //Revert on fail
-                    payloadManager.setTempPassword(fallbackPassword);
-                    ToastCustom.makeText(getActivity(), getString(R.string.remote_save_ko), ToastCustom.LENGTH_SHORT, ToastCustom.TYPE_ERROR);
-                    ToastCustom.makeText(getActivity(), getString(R.string.password_unchanged), ToastCustom.LENGTH_SHORT, ToastCustom.TYPE_ERROR);
-                }
-                progress.dismiss();
-                alertDialog.dismiss();
-                Looper.loop();
-            }).start();
-        }
-=======
+        MaterialProgressDialog progress = new MaterialProgressDialog(getActivity());
+        progress.setMessage(getActivity().getResources().getString(R.string.please_wait));
+        progress.setCancelable(false);
+        progress.show();
+
         payloadManager.setTempPassword(updatedPassword);
 
         AccessState.getInstance().createPin(updatedPassword, AccessState.getInstance().getPIN())
@@ -1251,7 +1224,6 @@
                     ToastCustom.makeText(getActivity(), getString(R.string.remote_save_ko), ToastCustom.LENGTH_SHORT, ToastCustom.TYPE_ERROR);
                     ToastCustom.makeText(getActivity(), getString(R.string.password_unchanged), ToastCustom.LENGTH_SHORT, ToastCustom.TYPE_ERROR);
                 });
->>>>>>> 44eaf0ec
     }
 
     @UiThread
