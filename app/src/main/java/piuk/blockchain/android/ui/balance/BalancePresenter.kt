package piuk.blockchain.android.ui.balance

import info.blockchain.wallet.contacts.data.Contact
import info.blockchain.wallet.contacts.data.FacilitatedTransaction
import info.blockchain.wallet.contacts.data.PaymentRequest
import info.blockchain.wallet.multiaddress.TransactionSummary
import info.blockchain.wallet.payload.data.LegacyAddress
import io.reactivex.Completable
import io.reactivex.Observable
import io.reactivex.schedulers.Schedulers
import piuk.blockchain.android.R
import piuk.blockchain.android.data.access.AccessState
import piuk.blockchain.android.data.access.AuthEvent
import piuk.blockchain.android.data.contacts.ContactTransactionDateComparator
import piuk.blockchain.android.data.contacts.ContactTransactionModel
import piuk.blockchain.android.data.contacts.ContactsEvent
import piuk.blockchain.android.data.datamanagers.BuyDataManager
import piuk.blockchain.android.data.datamanagers.ContactsDataManager
import piuk.blockchain.android.data.datamanagers.PayloadDataManager
import piuk.blockchain.android.data.datamanagers.TransactionListDataManager
import piuk.blockchain.android.data.notifications.NotificationPayload
import piuk.blockchain.android.data.rxjava.RxBus
import piuk.blockchain.android.data.rxjava.RxUtil
import piuk.blockchain.android.injection.Injector
import piuk.blockchain.android.ui.account.ConsolidatedAccount
import piuk.blockchain.android.ui.account.ItemAccount
import piuk.blockchain.android.ui.base.BasePresenter
import piuk.blockchain.android.ui.base.UiState
import piuk.blockchain.android.ui.customviews.ToastCustom
import piuk.blockchain.android.ui.home.MainActivity
import piuk.blockchain.android.ui.onboarding.OnboardingPagerContent
import piuk.blockchain.android.ui.swipetoreceive.SwipeToReceiveHelper
import piuk.blockchain.android.util.*
import java.text.DecimalFormat
import java.util.*
import javax.inject.Inject

class BalancePresenter : BasePresenter<BalanceView>() {

    @Inject lateinit var exchangeRateFactory: ExchangeRateFactory
    @Inject lateinit var transactionListDataManager: TransactionListDataManager
    @Inject lateinit var contactsDataManager: ContactsDataManager
    @Inject lateinit var swipeToReceiveHelper: SwipeToReceiveHelper
    @Inject lateinit var payloadDataManager: PayloadDataManager
    @Inject lateinit var buyDataManager: BuyDataManager
    @Inject lateinit var stringUtils: StringUtils
    @Inject lateinit var prefsUtil: PrefsUtil
    @Inject lateinit var accessState: AccessState
    @Inject lateinit var rxBus: RxBus
    @Inject lateinit var appUtil: AppUtil

    private var contactsEventObservable: Observable<ContactsEvent>? = null
    private var notificationObservable: Observable<NotificationPayload>? = null
    private var authEventObservable: Observable<AuthEvent>? = null
    private var chosenAccount: ItemAccount? = null

    private val activeAccountAndAddressList: MutableList<ItemAccount> = mutableListOf()
    private val displayList: MutableList<Any> = mutableListOf()
    private val monetaryUtil: MonetaryUtil by lazy(LazyThreadSafetyMode.NONE) {
        MonetaryUtil(prefsUtil.getValue(PrefsUtil.KEY_BTC_UNITS, MonetaryUtil.UNIT_BTC))
    }

    init {
        Injector.getInstance().dataManagerComponent.inject(this)
    }

    override fun onViewReady() {
        view.setUiState(UiState.LOADING)

        subscribeToEvents()
        storeSwipeReceiveAddresses()

        activeAccountAndAddressList.addAll(getAllDisplayableAccounts())
        chosenAccount = activeAccountAndAddressList[0]

        chosenAccount?.let {
            Observable.merge(
                    getBalanceObservable(it),
                    getTransactionsListObservable(it),
                    getUpdateTickerObservable()
            ).compose(RxUtil.addObservableToCompositeDisposable(this))
                    .subscribe(
                            { /* No-op */ },
                            { view.setUiState(UiState.FAILURE) })
        }
    }

    override fun onViewDestroyed() {
        contactsEventObservable?.let { rxBus.unregister(ContactsEvent::class.java, it) }
        notificationObservable?.let { rxBus.unregister(NotificationPayload::class.java, it) }
        authEventObservable?.let { rxBus.unregister(AuthEvent::class.java, it) }
        super.onViewDestroyed()
    }

    internal fun onResume() {
        // Here we check the Fiat and Btc formats and let the UI handle any potential updates
        val btcBalance = transactionListDataManager.getBtcBalance(chosenAccount?.accountObject)
        val balanceTotal = getBalanceString(accessState.isBtc, btcBalance)
        view.onTotalBalanceUpdated(balanceTotal)
        view.onViewTypeChanged(accessState.isBtc)
    }

    internal fun onAccountChosen(position: Int) {
        chosenAccount = activeAccountAndAddressList[position]
        chosenAccount?.let {
            Observable.merge(
                    getBalanceObservable(it),
                    getTransactionsListObservable(it)
            ).compose(RxUtil.addObservableToCompositeDisposable(this))
                    .subscribe(
                            { /* No-op */ },
                            { view.setUiState(UiState.FAILURE) })
        }
    }

    internal fun onRefreshRequested() {
        chosenAccount?.let {
            Observable.merge(
                    getBalanceObservable(it),
                    getTransactionsListObservable(it),
                    getFacilitatedTransactionsObservable()
            ).compose(RxUtil.addObservableToCompositeDisposable(this))
                    .subscribe(
                            { /* No-op */ },
                            { view.setUiState(UiState.FAILURE) })
        }
    }

    internal fun setViewType(isBtc: Boolean) {
        accessState.setIsBtc(isBtc)
        view.onViewTypeChanged(isBtc)
        view.onTotalBalanceUpdated(getBalanceString(isBtc, chosenAccount?.absoluteBalance ?: 0L))
    }

    internal fun invertViewType() = setViewType(!accessState.isBtc)

    internal fun areLauncherShortcutsEnabled() =
            prefsUtil.getValue(PrefsUtil.KEY_RECEIVE_SHORTCUTS_ENABLED, true)

    internal fun onPendingTransactionClicked(fctxId: String) {
        contactsDataManager.getContactFromFctxId(fctxId)
                .compose(RxUtil.addSingleToCompositeDisposable(this))
                .subscribe({
                    val transaction = it.facilitatedTransactions[fctxId]

                    if (transaction == null) {
                        view.showToast(R.string.contacts_transaction_not_found_error, ToastCustom.TYPE_ERROR)
                    } else {
                        when {
                            transaction.state == FacilitatedTransaction.STATE_WAITING_FOR_ADDRESS
                                    && transaction.role == FacilitatedTransaction.ROLE_RPR_INITIATOR ->
                                // Payment request sent, waiting for address from recipient
                                view.showWaitingForAddressDialog()

                            transaction.state == FacilitatedTransaction.STATE_WAITING_FOR_PAYMENT
                                    && transaction.role == FacilitatedTransaction.ROLE_PR_INITIATOR ->
                                // Payment request sent, waiting for payment
                                view.showWaitingForPaymentDialog()

                            transaction.state == FacilitatedTransaction.STATE_WAITING_FOR_ADDRESS
                                    && transaction.role == FacilitatedTransaction.ROLE_PR_RECEIVER ->
                                // Received payment request, need to send address to sender
                                showSendAddressDialog(fctxId)

                            transaction.state == FacilitatedTransaction.STATE_WAITING_FOR_PAYMENT
                                    && transaction.role == FacilitatedTransaction.ROLE_RPR_RECEIVER ->
                                // Waiting for payment
                                view.initiatePayment(
                                        transaction.toBitcoinURI(),
                                        it.id,
                                        it.mdid,
                                        transaction.id
                                )
                        }
                    }
                }, {
                    view.showToast(
                            R.string.contacts_transaction_not_found_error,
                            ToastCustom.TYPE_ERROR
                    )
                })
    }

    internal fun onPendingTransactionLongClicked(fctxId: String) {
        contactsDataManager.facilitatedTransactions
                .filter { it.facilitatedTransaction.id == fctxId }
                .compose(RxUtil.addObservableToCompositeDisposable(this))
                .subscribe({
                    val fctx = it.facilitatedTransaction

                    if (fctx.state == FacilitatedTransaction.STATE_WAITING_FOR_ADDRESS) {
                        when {
                            fctx.role == FacilitatedTransaction.ROLE_PR_RECEIVER ->
                                view.showTransactionDeclineDialog(fctxId)
                            fctx.role == FacilitatedTransaction.ROLE_RPR_INITIATOR ->
                                view.showTransactionCancelDialog(fctxId)
                        }
                    } else if (fctx.state == FacilitatedTransaction.STATE_WAITING_FOR_PAYMENT) {
                        when {
                            fctx.role == FacilitatedTransaction.ROLE_RPR_RECEIVER ->
                                view.showTransactionDeclineDialog(fctxId)
                            fctx.role == FacilitatedTransaction.ROLE_PR_INITIATOR ->
                                view.showTransactionCancelDialog(fctxId)
                        }
                    }
                }, { /* No-op */ })
    }

    internal fun onAccountChosen(accountPosition: Int, fctxId: String) {
        contactsDataManager.getContactFromFctxId(fctxId)
                .doOnSubscribe { view.showProgressDialog() }
                .doOnError { view.showToast(R.string.contacts_transaction_not_found_error, ToastCustom.TYPE_ERROR) }
                .flatMapCompletable { contact ->
                    val transaction = contact.facilitatedTransactions[fctxId]

                    val paymentRequest = PaymentRequest()
                    paymentRequest.intendedAmount = transaction?.intendedAmount ?: 0L
                    paymentRequest.id = fctxId

                    payloadDataManager.getNextReceiveAddressAndReserve(
                            payloadDataManager.getPositionOfAccountInActiveList(
                                    accountPosition), "Payment request ${transaction?.id}"
                    ).doOnNext { paymentRequest.address = it }
                            .flatMapCompletable {
                                contactsDataManager.sendPaymentRequestResponse(
                                        contact.mdid,
                                        paymentRequest,
                                        fctxId
                                )
                            }
                            .doAfterTerminate { view.dismissProgressDialog() }
                }
                .compose(RxUtil.addCompletableToCompositeDisposable(this))
                .subscribe(
                        {
                            view.showToast(R.string.contacts_address_sent_success, ToastCustom.TYPE_OK)
                            refreshFacilitatedTransactions()
                        },
                        { view.showToast(R.string.contacts_address_sent_failed, ToastCustom.TYPE_ERROR) })
    }

    internal fun confirmDeclineTransaction(fctxId: String) {
        contactsDataManager.getContactFromFctxId(fctxId)
                .flatMapCompletable { contactsDataManager.sendPaymentDeclinedResponse(it.mdid, fctxId) }
                .doOnError { contactsDataManager.fetchContacts() }
                .doAfterTerminate { this.refreshFacilitatedTransactions() }
                .compose(RxUtil.addCompletableToCompositeDisposable(this))
                .subscribe(
                        { view.showToast(R.string.contacts_pending_transaction_decline_success, ToastCustom.TYPE_OK) },
                        { view.showToast(R.string.contacts_pending_transaction_decline_failure, ToastCustom.TYPE_ERROR) })
    }

    internal fun confirmCancelTransaction(fctxId: String) {
        contactsDataManager.getContactFromFctxId(fctxId)
                .flatMapCompletable { contactsDataManager.sendPaymentCancelledResponse(it.mdid, fctxId) }
                .doOnError { contactsDataManager.fetchContacts() }
                .doAfterTerminate { this.refreshFacilitatedTransactions() }
                .compose(RxUtil.addCompletableToCompositeDisposable(this))
                .subscribe(
                        { view.showToast(R.string.contacts_pending_transaction_cancel_success, ToastCustom.TYPE_OK) },
                        { view.showToast(R.string.contacts_pending_transaction_cancel_failure, ToastCustom.TYPE_ERROR) })
    }

    internal fun isOnboardingComplete() =
            // If wallet isn't newly created, don't show onboarding
            prefsUtil.getValue(PrefsUtil.KEY_ONBOARDING_COMPLETE, false) || !appUtil.isNewlyCreated

    internal fun setOnboardingComplete(completed: Boolean) {
        prefsUtil.setValue(PrefsUtil.KEY_ONBOARDING_COMPLETE, completed)
    }

    internal fun getBitcoinClicked() {
        buyDataManager.canBuy
                .compose(RxUtil.addObservableToCompositeDisposable(this))
                .subscribe({
                    if (it ?: false) {
                        view.startBuyActivity()
                    } else {
                        view.startReceiveFragment()
                    }
                }, { it.printStackTrace() })
    }

    internal fun disableAnnouncement() {
        prefsUtil.setValue(PrefsUtil.KEY_LATEST_ANNOUNCEMENT_DISMISSED, true)
    }

    private fun getAllDisplayableAccounts(): MutableList<ItemAccount> {
        val mutableList = mutableListOf<ItemAccount>()

        val legacyAddresses = payloadDataManager.legacyAddresses
                .filter { it.tag != LegacyAddress.ARCHIVED_ADDRESS }

        val accounts = payloadDataManager.accounts
                .filter { !it.isArchived }
                .map {
                    val bigIntBalance = payloadDataManager.getAddressBalance(it.xpub)
                    ItemAccount().apply {
                        label = it.label
                        displayBalance = getBalanceString(accessState.isBtc, bigIntBalance.toLong())
                        absoluteBalance = bigIntBalance.toLong()
                        address = it.xpub
                        type = ItemAccount.TYPE.SINGLE_ACCOUNT
                    }
                }

        // Show "All Accounts" if necessary
        if (accounts.size > 1 || legacyAddresses.isNotEmpty()) {
            val all = ConsolidatedAccount().apply {
                label = stringUtils.getString(R.string.all_accounts)
                type = ConsolidatedAccount.Type.ALL_ACCOUNTS
            }

            val bigIntBalance = payloadDataManager.walletBalance

            mutableList.add(ItemAccount().apply {
                label = all.label
                displayBalance = getBalanceString(accessState.isBtc, bigIntBalance.toLong())
                absoluteBalance = bigIntBalance.toLong()
                type = ItemAccount.TYPE.ALL_ACCOUNTS_AND_LEGACY
            })
        }

        mutableList.addAll(accounts)

<<<<<<< HEAD
        // Show "Imported Addresses" if necessary
        if (legacyAddresses.isNotEmpty()) {
            val importedAddresses = ConsolidatedAccount().apply {
                label = stringUtils.getString(R.string.imported_addresses)
                type = ConsolidatedAccount.Type.ALL_IMPORTED_ADDRESSES
            }
=======
        // Show "Imported Addresses" if wallet contains legacy addresses
        if (!legacyAddresses.isEmpty()) {
>>>>>>> c63f66b3

            val bigIntBalance = payloadDataManager.importedAddressesBalance

            mutableList.add(ItemAccount().apply {
<<<<<<< HEAD
                label = importedAddresses.label
                displayBalance = getBalanceString(accessState.isBtc, bigIntBalance.toLong())
=======
                label = stringUtils.getString(R.string.imported_addresses)
                displayBalance = getBalanceString(true, bigIntBalance.toLong())
>>>>>>> c63f66b3
                absoluteBalance = bigIntBalance.toLong()
                type = ItemAccount.TYPE.ALL_LEGACY
            })
        }

        return mutableList
    }

    private fun showSendAddressDialog(fctxId: String) {
        val accountNames = payloadDataManager.accounts
                .filterNot { it.isArchived }
                .mapTo(ArrayList<String>()) { it.label }

        if (accountNames.size == 1) {
            // Only one account, ask if you want to send an address
            view.showSendAddressDialog(fctxId)
        } else {
            // Show dialog allowing user to select which account they want to use
            view.showAccountChoiceDialog(accountNames, fctxId)
        }
    }

    private fun getTransactionsListObservable(itemAccount: ItemAccount) =
<<<<<<< HEAD
            transactionListDataManager.fetchTransactions(itemAccount.accountObject, 50, 0)
                    .doAfterTerminate(this::storeSwipeReceiveAddresses)
=======
            transactionListDataManager.fetchTransactions(itemAccount, 50, 0)
>>>>>>> c63f66b3
                    .doOnNext {
                        displayList.removeAll { it is TransactionSummary }
                        displayList.addAll(it)

                        when {
                            it.isEmpty() -> view.setUiState(UiState.EMPTY)
                            else -> view.setUiState(UiState.CONTENT)
                        }
                        view.onTransactionsUpdated(displayList)
                    }

    private fun getBalanceObservable(itemAccount: ItemAccount) =
            payloadDataManager.updateAllBalances()
                    .doOnComplete {
<<<<<<< HEAD
                        val btcBalance = transactionListDataManager.getBtcBalance(itemAccount.accountObject)
                        val balanceTotal = getBalanceString(accessState.isBtc, btcBalance)
=======
                        val btcBalance = transactionListDataManager.getBtcBalance(itemAccount)
                        val balanceTotal = getBalanceString(isBTC = true, btcBalance = btcBalance)
>>>>>>> c63f66b3
                        view.onTotalBalanceUpdated(balanceTotal)
                    }.toObservable<Nothing>()

    private fun getUpdateTickerObservable() =
            exchangeRateFactory.updateTicker()
                    .doOnComplete {
                        view.onAccountsUpdated(
                                activeAccountAndAddressList,
                                getLastPrice(getFiatCurrency()),
                                getFiatCurrency(),
                                monetaryUtil,
                                accessState.isBtc
                        )
                        view.onExchangeRateUpdated(
                                exchangeRateFactory.getLastPrice(getFiatCurrency()),
                                accessState.isBtc
                        )
                        checkOnboardingStatus()
                    }.toObservable<Nothing>()

    private fun getFacilitatedTransactionsObservable(): Observable<MutableList<ContactTransactionModel>> {
        if (view.getIfContactsEnabled()) {
            return contactsDataManager.fetchContacts()
                    .andThen<Contact>(contactsDataManager.contactsWithUnreadPaymentRequests)
                    .toList()
                    .flatMapObservable { contactsDataManager.refreshFacilitatedTransactions() }
                    .toList()
                    .onErrorReturnItem(emptyList())
                    .toObservable()
                    .doOnNext {
                        checkLatestAnnouncement(it)
                        handlePendingTransactions(it)
                        view.onContactsHashMapUpdated(
                                contactsDataManager.contactsTransactionMap,
                                contactsDataManager.notesTransactionMap
                        )
                    }
        } else {
            return Observable.empty<MutableList<ContactTransactionModel>>()
        }
    }

    private fun refreshFacilitatedTransactions() {
        getFacilitatedTransactionsObservable()
                .compose(RxUtil.addObservableToCompositeDisposable(this))
                .subscribe(
                        { /* No-op */ },
                        { throwable -> throwable.printStackTrace() })
    }

    private fun storeSwipeReceiveAddresses() {
        // Defer to background thread as deriving addresses is quite processor intensive
        Completable.fromCallable {
            swipeToReceiveHelper.updateAndStoreAddresses()
            Void.TYPE
        }.subscribeOn(Schedulers.computation())
                .compose(RxUtil.addCompletableToCompositeDisposable(this))
                .subscribe(
                        { /* No-op */ },
                        { it.printStackTrace() })
    }

    private fun subscribeToEvents() {
        contactsEventObservable = rxBus.register(ContactsEvent::class.java)
        contactsEventObservable?.subscribe({ refreshFacilitatedTransactions() })

        authEventObservable = rxBus.register(AuthEvent::class.java)
        authEventObservable?.subscribe({
            displayList.clear()
            transactionListDataManager.clearTransactionList()
            contactsDataManager.resetContacts()
        })

        notificationObservable = rxBus.register(NotificationPayload::class.java)
        notificationObservable?.subscribe({ notificationPayload ->
            if (notificationPayload?.type == NotificationPayload.NotificationType.PAYMENT) {
                refreshFacilitatedTransactions()
            }
        })
    }

    private fun handlePendingTransactions(transactions: List<ContactTransactionModel>) {
        displayList.removeAll { it !is TransactionSummary }
        view.showFctxRequiringAttention(getNumberOfFctxRequiringAttention(transactions))
        if (transactions.isNotEmpty()) {
            val reversed = transactions.sortedWith(ContactTransactionDateComparator()).reversed()
            displayList.add(0, stringUtils.getString(R.string.contacts_pending_transaction))
            displayList.addAll(1, reversed)
            displayList.add(reversed.size + 1, stringUtils.getString(R.string.contacts_transaction_history))
            view.onTransactionsUpdated(displayList)
        } else {
            view.onTransactionsUpdated(displayList)
        }
    }

    private fun getNumberOfFctxRequiringAttention(facilitatedTransactions: List<ContactTransactionModel>): Int {
        var value = 0
        facilitatedTransactions
                .asSequence()
                .map { it.facilitatedTransaction }
                .forEach {
                    if (it.state == FacilitatedTransaction.STATE_WAITING_FOR_ADDRESS
                            && it.role == FacilitatedTransaction.ROLE_RPR_RECEIVER) {
                        value++
                    } else if (it.state == FacilitatedTransaction.STATE_WAITING_FOR_PAYMENT
                            && it.role == FacilitatedTransaction.ROLE_RPR_RECEIVER) {
                        value++
                    }
                }
        return value
    }

    private fun checkOnboardingStatus() {
        buyDataManager.canBuy
                .compose(RxUtil.addObservableToCompositeDisposable(this))
                .subscribe({
                    val onboardingPages = getOnboardingPages(it ?: false)
                    view.onLoadOnboardingPages(onboardingPages)
                }, { it.printStackTrace() })
    }

    private fun getOnboardingPages(isBuyAllowed: Boolean): List<OnboardingPagerContent> {
        val pages = mutableListOf<OnboardingPagerContent>()
        if (isBuyAllowed) {
            // Buy bitcoin prompt
            pages.add(
                    OnboardingPagerContent(
                            stringUtils.getString(R.string.onboarding_current_price),
                            getFormattedPriceString(),
                            stringUtils.getString(R.string.onboarding_buy_content),
                            stringUtils.getString(R.string.onboarding_buy_bitcoin),
                            MainActivity.ACTION_BUY,
                            R.color.primary_blue_accent,
                            R.drawable.vector_buy_offset
                    ))
        }

        // Receive bitcoin
        pages.add(
                OnboardingPagerContent(
                        stringUtils.getString(R.string.onboarding_receive_bitcoin),
                        "",
                        stringUtils.getString(R.string.onboarding_receive_content),
                        stringUtils.getString(R.string.receive_bitcoin),
                        MainActivity.ACTION_RECEIVE,
                        R.color.secondary_teal_medium,
                        R.drawable.vector_receive_offset
                ))

        // QR Codes
        pages.add(
                OnboardingPagerContent(
                        stringUtils.getString(R.string.onboarding_qr_codes),
                        "",
                        stringUtils.getString(R.string.onboarding_qr_codes_content),
                        stringUtils.getString(R.string.onboarding_scan_address),
                        MainActivity.ACTION_SEND,
                        R.color.primary_navy_medium,
                        R.drawable.vector_qr_offset
                ))
        return pages
    }

    private fun checkLatestAnnouncement(txList: MutableList<ContactTransactionModel>) {
        // If user hasn't completed onboarding, ignore announcements
        buyDataManager.canBuy
                .compose(RxUtil.addObservableToCompositeDisposable(this))
                .subscribe({ buyAllowed ->
                    if (isOnboardingComplete() && buyAllowed!!) {
                        if (!prefsUtil.getValue(PrefsUtil.KEY_LATEST_ANNOUNCEMENT_DISMISSED, false)
                                && txList.isNotEmpty()) {
                            prefsUtil.setValue(PrefsUtil.KEY_LATEST_ANNOUNCEMENT_SEEN, true)
                            view.onShowAnnouncement()
                        } else {
                            view.onHideAnnouncement()
                        }
                    } else {
                        view.onHideAnnouncement()
                    }
                }, { it.printStackTrace() })
    }

    private fun getFormattedPriceString(): String {
        val lastPrice = getLastPrice(getFiatCurrency())
        val fiatSymbol = exchangeRateFactory.getSymbol(getFiatCurrency())
        val format = DecimalFormat().apply { minimumFractionDigits = 2 }

        return stringUtils.getFormattedString(
                R.string.current_price_btc,
                "$fiatSymbol${format.format(lastPrice)}"
        )
    }

    private fun getBalanceString(isBTC: Boolean, btcBalance: Long): String {
        val strFiat = prefsUtil.getValue(PrefsUtil.KEY_SELECTED_FIAT, PrefsUtil.DEFAULT_CURRENCY)
        val fiatBalance = exchangeRateFactory.getLastPrice(strFiat) * (btcBalance / 1e8)

        return if (isBTC) {
            "${monetaryUtil.getDisplayAmountWithFormatting(btcBalance)} ${getDisplayUnits()}"
        } else {
            "${monetaryUtil.getFiatFormat(strFiat).format(fiatBalance)} $strFiat"
        }
    }

    private fun getLastPrice(fiat: String): Double = exchangeRateFactory.getLastPrice(fiat)

    private fun getDisplayUnits(): String =
            monetaryUtil.btcUnits[prefsUtil.getValue(PrefsUtil.KEY_BTC_UNITS, MonetaryUtil.UNIT_BTC)].toString()

    private fun getFiatCurrency(): String =
            prefsUtil.getValue(PrefsUtil.KEY_SELECTED_FIAT, PrefsUtil.DEFAULT_CURRENCY)

}<|MERGE_RESOLUTION|>--- conflicted
+++ resolved
@@ -22,7 +22,6 @@
 import piuk.blockchain.android.data.rxjava.RxBus
 import piuk.blockchain.android.data.rxjava.RxUtil
 import piuk.blockchain.android.injection.Injector
-import piuk.blockchain.android.ui.account.ConsolidatedAccount
 import piuk.blockchain.android.ui.account.ItemAccount
 import piuk.blockchain.android.ui.base.BasePresenter
 import piuk.blockchain.android.ui.base.UiState
@@ -70,6 +69,7 @@
         subscribeToEvents()
         storeSwipeReceiveAddresses()
 
+        activeAccountAndAddressList.clear()
         activeAccountAndAddressList.addAll(getAllDisplayableAccounts())
         chosenAccount = activeAccountAndAddressList[0]
 
@@ -94,7 +94,7 @@
 
     internal fun onResume() {
         // Here we check the Fiat and Btc formats and let the UI handle any potential updates
-        val btcBalance = transactionListDataManager.getBtcBalance(chosenAccount?.accountObject)
+        val btcBalance = transactionListDataManager.getBtcBalance(chosenAccount)
         val balanceTotal = getBalanceString(accessState.isBtc, btcBalance)
         view.onTotalBalanceUpdated(balanceTotal)
         view.onViewTypeChanged(accessState.isBtc)
@@ -306,15 +306,10 @@
 
         // Show "All Accounts" if necessary
         if (accounts.size > 1 || legacyAddresses.isNotEmpty()) {
-            val all = ConsolidatedAccount().apply {
+            val bigIntBalance = payloadDataManager.walletBalance
+
+            mutableList.add(ItemAccount().apply {
                 label = stringUtils.getString(R.string.all_accounts)
-                type = ConsolidatedAccount.Type.ALL_ACCOUNTS
-            }
-
-            val bigIntBalance = payloadDataManager.walletBalance
-
-            mutableList.add(ItemAccount().apply {
-                label = all.label
                 displayBalance = getBalanceString(accessState.isBtc, bigIntBalance.toLong())
                 absoluteBalance = bigIntBalance.toLong()
                 type = ItemAccount.TYPE.ALL_ACCOUNTS_AND_LEGACY
@@ -323,28 +318,13 @@
 
         mutableList.addAll(accounts)
 
-<<<<<<< HEAD
-        // Show "Imported Addresses" if necessary
-        if (legacyAddresses.isNotEmpty()) {
-            val importedAddresses = ConsolidatedAccount().apply {
-                label = stringUtils.getString(R.string.imported_addresses)
-                type = ConsolidatedAccount.Type.ALL_IMPORTED_ADDRESSES
-            }
-=======
         // Show "Imported Addresses" if wallet contains legacy addresses
         if (!legacyAddresses.isEmpty()) {
->>>>>>> c63f66b3
-
             val bigIntBalance = payloadDataManager.importedAddressesBalance
 
             mutableList.add(ItemAccount().apply {
-<<<<<<< HEAD
-                label = importedAddresses.label
                 displayBalance = getBalanceString(accessState.isBtc, bigIntBalance.toLong())
-=======
                 label = stringUtils.getString(R.string.imported_addresses)
-                displayBalance = getBalanceString(true, bigIntBalance.toLong())
->>>>>>> c63f66b3
                 absoluteBalance = bigIntBalance.toLong()
                 type = ItemAccount.TYPE.ALL_LEGACY
             })
@@ -368,12 +348,8 @@
     }
 
     private fun getTransactionsListObservable(itemAccount: ItemAccount) =
-<<<<<<< HEAD
-            transactionListDataManager.fetchTransactions(itemAccount.accountObject, 50, 0)
+            transactionListDataManager.fetchTransactions(itemAccount, 50, 0)
                     .doAfterTerminate(this::storeSwipeReceiveAddresses)
-=======
-            transactionListDataManager.fetchTransactions(itemAccount, 50, 0)
->>>>>>> c63f66b3
                     .doOnNext {
                         displayList.removeAll { it is TransactionSummary }
                         displayList.addAll(it)
@@ -388,13 +364,8 @@
     private fun getBalanceObservable(itemAccount: ItemAccount) =
             payloadDataManager.updateAllBalances()
                     .doOnComplete {
-<<<<<<< HEAD
-                        val btcBalance = transactionListDataManager.getBtcBalance(itemAccount.accountObject)
+                        val btcBalance = transactionListDataManager.getBtcBalance(itemAccount)
                         val balanceTotal = getBalanceString(accessState.isBtc, btcBalance)
-=======
-                        val btcBalance = transactionListDataManager.getBtcBalance(itemAccount)
-                        val balanceTotal = getBalanceString(isBTC = true, btcBalance = btcBalance)
->>>>>>> c63f66b3
                         view.onTotalBalanceUpdated(balanceTotal)
                     }.toObservable<Nothing>()
 
