--- conflicted
+++ resolved
@@ -48,14 +48,14 @@
                         Completable.complete()
                     }
                 }
-                .subscribe ({
+                .subscribe({
                     // No-op
                 }, {
                     Timber.e(it)
                     // TODO
                     view.showToast("${it.message}")
                     view.onFinish()
-                } )
+                })
     }
 
     /**
@@ -70,15 +70,15 @@
      * @return [Completable]
      */
     private fun continueTraderSignupOrGoToOverviewCompletable(coinifyData: CoinifyData) =
-            coinifyDataManager.getTrader(coinifyData.token)
+            coinifyDataManager.getTrader(coinifyData.token!!)
                     .flatMap {
                         // Trader exists - Check for any KYC reviews
-                        coinifyDataManager.getKycReviews(coinifyData.token)
+                        coinifyDataManager.getKycReviews(coinifyData.token!!)
                     }.flatMapCompletable { kycList ->
 
-                        if (kycList.size == 0) {
+                        if (kycList.isEmpty()) {
                             // Kyc review not started yet
-                            coinifyDataManager.startKycReview(coinifyData.token)
+                            coinifyDataManager.startKycReview(coinifyData.token!!)
                                     .flatMapCompletable {
                                         view.onStartVerifyIdentification(it.redirectUrl)
                                         Completable.complete()
@@ -92,9 +92,9 @@
                                 it.state == ReviewState.Completed || it.state == ReviewState.Reviewing
                             }.toList().size
 
-                            val pendingState = kycList.filter {
+                            val pendingState = kycList.lastOrNull {
                                 it.state == ReviewState.DocumentsRequested || it.state == ReviewState.Pending
-                            }.lastOrNull()
+                            }
 
                             if (completedKycListSize > 0) {
                                 // Any Completed or in Review state can continue
@@ -115,10 +115,6 @@
         countryCode = selectedCountryCode
     }
 
-<<<<<<< HEAD
-    internal fun signUp(verifiedEmailAddress: String): Completable {
-        countryCode?.run {
-=======
     /**
      * Creates Coinify account.
      * Saves Coinify metadata.
@@ -131,7 +127,6 @@
         if (countryCode == null) {
             return Observable.error(Throwable("Country code not set"))
         } else {
->>>>>>> 53720ab4
             return walletOptionsDataManager.getCoinifyPartnerId()
                     .flatMap {
                         coinifyDataManager.getEmailTokenAndSignUp(
@@ -140,7 +135,8 @@
                                 verifiedEmailAddress,
                                 currencyState.fiatUnit,
                                 countryCode!!,
-                                it)
+                                it
+                        )
                                 .toObservable()
                                 .applySchedulers()
                     }
@@ -163,45 +159,6 @@
         }
     }
 
-<<<<<<< HEAD
-    private fun startKycIdObservable(): Observable<Optional<KycResponse>> {
-        return exchangeService.getExchangeMetaData()
-                .applySchedulers()
-                .addToCompositeDisposable(this)
-                .flatMap {
-                    it.coinify?.token?.run {
-                        coinifyDataManager.startKycReview(this)
-                                .map {
-                                    Optional.of(it)
-                                }
-                                .toObservable()
-                                .applySchedulers()
-
-                    } ?: Observable.just(Optional.absent())
-                }
-    }
-
-    fun startVerifyIdentification() {
-        view.showToast("iSignThis Coming soon!")
-        view.onFinish()
-    }
-
-    private fun getCurrentKycReviewStatusObservable(): Observable<Optional<KycResponse>> {
-        return getCoinifyMetaDataObservable()
-                .applySchedulers()
-                .addToCompositeDisposable(this)
-                .flatMap { maybeCoinifyData ->
-                    if (maybeCoinifyData.isPresent) {
-
-                        val offlineToken = maybeCoinifyData.get().token!!
-                        val traderId = maybeCoinifyData.get().user
-
-                        // TODO This is so broken atm
-                        getKycReviewStatusObservable(offlineToken, traderId)
-                    } else {
-                        //No coinify token
-                        Observable.just(Optional.absent<KycResponse>())
-=======
     /**
      * Saves user/trader's offline token and user id.
      *
@@ -216,7 +173,6 @@
                                 traderResponse.trader.id,
                                 traderResponse.offlineToken
                         )
->>>>>>> 53720ab4
                     }
                     .flatMapCompletable {
                         metadataManager.saveToMetadata(
@@ -236,23 +192,6 @@
      * @return An [Observable] wrapping an [Optional] with coinify data
      */
     private fun getCoinifyMetaDataObservable(): Observable<Optional<CoinifyData>> =
-<<<<<<< HEAD
-        exchangeService.getExchangeMetaData()
-                .applySchedulers()
-                .addToCompositeDisposable(this)
-                .map {
-                    it.coinify?.run {
-                        Optional.of(this)
-                    } ?: Optional.absent()
-                }
-
-    private fun getKycReviewStatusObservable(offlineToken: String, kycReviewId: Int): Observable<Optional<KycResponse>> =
-        coinifyDataManager.getKycReviewStatus(offlineToken, kycReviewId)
-                .toObservable()
-                .applySchedulers()
-                .addToCompositeDisposable(this)
-                .map { Optional.of(it) }
-=======
             exchangeService.getExchangeMetaData()
                     .applySchedulers()
                     .addToCompositeDisposable(this)
@@ -261,5 +200,4 @@
                             Optional.of(this)
                         } ?: Optional.absent()
                     }
->>>>>>> 53720ab4
 }