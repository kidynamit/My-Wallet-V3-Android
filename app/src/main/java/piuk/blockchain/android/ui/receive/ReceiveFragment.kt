package piuk.blockchain.android.ui.receive

import android.Manifest
import android.app.Activity
import android.content.*
import android.content.pm.PackageManager
import android.graphics.Bitmap
import android.graphics.drawable.BitmapDrawable
import android.os.Bundle
import android.support.annotation.StringRes
import android.support.design.widget.BottomSheetDialog
import android.support.design.widget.CoordinatorLayout
import android.support.v4.content.ContextCompat
import android.support.v4.content.LocalBroadcastManager
import android.support.v7.app.AlertDialog
import android.support.v7.app.AppCompatActivity
import android.support.v7.widget.LinearLayoutManager
import android.support.v7.widget.RecyclerView
import android.text.Editable
import android.text.TextWatcher
import android.view.LayoutInflater
import android.view.View
import android.view.ViewGroup
import com.fasterxml.jackson.databind.ObjectMapper
import info.blockchain.wallet.contacts.data.Contact
import info.blockchain.wallet.payload.data.Account
import info.blockchain.wallet.payload.data.LegacyAddress
import io.reactivex.android.schedulers.AndroidSchedulers
import io.reactivex.subjects.PublishSubject
import kotlinx.android.synthetic.main.alert_watch_only_spend.view.*
import kotlinx.android.synthetic.main.fragment_receive.*
import kotlinx.android.synthetic.main.include_amount_row.*
import kotlinx.android.synthetic.main.include_amount_row.view.*
import kotlinx.android.synthetic.main.include_from_row.*
import kotlinx.android.synthetic.main.include_from_row.view.*
import kotlinx.android.synthetic.main.include_to_row.*
import piuk.blockchain.android.BuildConfig
import piuk.blockchain.android.R
import piuk.blockchain.android.data.access.AccessState
import piuk.blockchain.android.data.contacts.models.PaymentRequestType
import piuk.blockchain.android.data.currency.CryptoCurrencies
import piuk.blockchain.android.data.rxjava.IgnorableDefaultObserver
import piuk.blockchain.android.injection.Injector
import piuk.blockchain.android.ui.account.PaymentConfirmationDetails
import piuk.blockchain.android.ui.balance.BalanceFragment
import piuk.blockchain.android.ui.base.BaseAuthActivity
import piuk.blockchain.android.ui.base.BaseFragment
import piuk.blockchain.android.ui.chooser.AccountChooserActivity
import piuk.blockchain.android.ui.chooser.AccountChooserActivity.EXTRA_SELECTED_ITEM
import piuk.blockchain.android.ui.chooser.AccountChooserActivity.EXTRA_SELECTED_OBJECT_TYPE
import piuk.blockchain.android.ui.contacts.IntroducingContactsPromptDialog
import piuk.blockchain.android.ui.customviews.NumericKeyboardCallback
import piuk.blockchain.android.ui.customviews.ToastCustom
import piuk.blockchain.android.ui.home.MainActivity
import piuk.blockchain.android.util.EditTextFormatUtil
import piuk.blockchain.android.util.PermissionUtil
import piuk.blockchain.android.util.PrefsUtil
import piuk.blockchain.android.util.extensions.*
import piuk.blockchain.android.util.helperfunctions.consume
import piuk.blockchain.android.util.helperfunctions.setOnTabSelectedListener
import piuk.blockchain.android.util.helperfunctions.unsafeLazy
import timber.log.Timber
import java.io.IOException
import java.text.DecimalFormatSymbols
import java.util.concurrent.TimeUnit
import javax.inject.Inject

@Suppress("MemberVisibilityCanPrivate")
class ReceiveFragment : BaseFragment<ReceiveView, ReceivePresenter>(), ReceiveView, NumericKeyboardCallback {

    override val isContactsEnabled: Boolean
        get() = BuildConfig.CONTACTS_ENABLED

    @Inject lateinit var receivePresenter: ReceivePresenter
    private var bottomSheetDialog: BottomSheetDialog? = null
    private var listener: OnReceiveFragmentInteractionListener? = null

    private var textChangeAllowed = true
    private var backPressed: Long = 0
    private var textChangeSubject = PublishSubject.create<String>()
    private var defaultAccountPosition = -1

    private val intentFilter = IntentFilter(BalanceFragment.ACTION_INTENT)
    private val defaultDecimalSeparator = DecimalFormatSymbols.getInstance().decimalSeparator.toString()
    private val receiveIntentHelper by unsafeLazy { ReceiveIntentHelper(context) }
    private val broadcastReceiver = object : BroadcastReceiver() {
        override fun onReceive(context: Context, intent: Intent) {
            if (intent.action == BalanceFragment.ACTION_INTENT) {
                presenter?.let {
                    // Update UI with new Address + QR
                    if (tabs_receive?.selectedTabPosition == 0) {
                        presenter.onSelectDefault(defaultAccountPosition)
                    }
                }
            }
        }
    }

    init {
        Injector.getInstance().presenterComponent.inject(this)
    }

    override fun onCreate(savedInstanceState: Bundle?) {
        super.onCreate(savedInstanceState)
        setHasOptionsMenu(true)

        if (arguments != null) {
            defaultAccountPosition = arguments.getInt(ARG_SELECTED_ACCOUNT_POSITION)
        }
    }

    override fun onCreateView(
            inflater: LayoutInflater?,
            container: ViewGroup?,
            savedInstanceState: Bundle?
    ) = container?.inflate(R.layout.fragment_receive)

    override fun onViewCreated(view: View?, savedInstanceState: Bundle?) {
        super.onViewCreated(view, savedInstanceState)

        onViewReady()
        setupLayout()
        setCustomKeypad()

<<<<<<< HEAD
        scrollview.post { scrollview.scrollTo(0, 0) }
    }
=======
        scrollview?.post { scrollview.scrollTo(0, 0) }
>>>>>>> 7c831b8f

    override fun setTabSelection(tabIndex: Int) {
        tabs_receive.getTabAt(tabIndex)?.select()
    }

    override fun startContactSelectionActivity() {
        AccountChooserActivity.startForResult(
                this,
                AccountChooserActivity.REQUEST_CODE_CHOOSE_CONTACT,
                PaymentRequestType.CONTACT,
                getString(R.string.from)
        )
    }

    private fun setupToolbar() {
        if ((activity as AppCompatActivity).supportActionBar != null) {
            (activity as BaseAuthActivity).setupToolbar(
                    (activity as MainActivity).supportActionBar, R.string.receive_bitcoin)
        } else {
            finishPage()
        }
    }

    private fun setupLayout() {
        if (!presenter.shouldShowDropdown()) {
            constraint_layout_to_row.gone()
            divider_to.gone()
        }

        // BTC Field
        amountCrypto.apply {
            hint = "0${defaultDecimalSeparator}00"
            addTextChangedListener(btcTextWatcher)
            disableSoftKeyboard()
        }

        // Fiat Field
        amountFiat.apply {
            hint = "0${defaultDecimalSeparator}00"
            addTextChangedListener(fiatTextWatcher)
            disableSoftKeyboard()
        }

        // Units
        currencyCrypto.text = presenter.currencyHelper.btcUnit
        currencyFiat.text = presenter.currencyHelper.fiatUnit

        // QR Code
        image_qr.apply {
            setOnClickListener { showClipboardWarning() }
            setOnLongClickListener { consume { onShareClicked() } }
        }

        // Receive address
        textview_receiving_address.setOnClickListener { showClipboardWarning() }

        toAddressTextView.setOnClickListener {
            AccountChooserActivity.startForResult(
                    this,
                    AccountChooserActivity.REQUEST_CODE_CHOOSE_RECEIVING_ACCOUNT_FROM_RECEIVE,
                    PaymentRequestType.REQUEST,
                    getString(R.string.to)
            )
        }

        toArrowImage.setOnClickListener {
            AccountChooserActivity.startForResult(
                    this,
                    AccountChooserActivity.REQUEST_CODE_CHOOSE_RECEIVING_ACCOUNT_FROM_RECEIVE,
                    PaymentRequestType.REQUEST,
                    getString(R.string.to)
            )
        }

        textChangeSubject.debounce(300, TimeUnit.MILLISECONDS)
                .subscribeOn(AndroidSchedulers.mainThread())
                .observeOn(AndroidSchedulers.mainThread())
                .doOnNext { presenter.onBitcoinAmountChanged(getBtcAmount()) }
                .subscribe(IgnorableDefaultObserver())

        fromAddressTextView.setHint(R.string.contact_select)

        textview_whats_this.setOnClickListener {
            IntroducingContactsPromptDialog.newInstance().apply {
                setDismissButtonListener {
                    PrefsUtil(activity).setValue(PrefsUtil.KEY_CONTACTS_INTRODUCTION_COMPLETE, true)
                    dialog.dismiss()
                    hideContactsIntroduction()
                    showDialog(fragmentManager)
                }
            }
        }

        from_container.fromAddressTextView.setOnClickListener {
            presenter.clearSelectedContactId()
            presenter.onSendToContactClicked()
        }

        from_container.fromArrowImage.setOnClickListener {
            presenter.clearSelectedContactId()
            presenter.onSendToContactClicked()
        }

        button_request.setOnClickListener {
            // TODO: This may or may not need enabling again in the future  
//            if (presenter.selectedContactId == null) {
//                showToast(R.string.contact_select_first, ToastCustom.TYPE_ERROR)
//            } else if (!presenter.isValidAmount(getBtcAmount())) {
//                showToast(R.string.invalid_amount, ToastCustom.TYPE_ERROR)
//            } else {
//                listener?.onTransactionNotesRequested(
//                        presenter.getConfirmationDetails(),
//                        PaymentRequestType.REQUEST,
//                        presenter.selectedContactId!!,
//                        presenter.currencyHelper.getLongAmount(
//                                amountCrypto.text.toString()),
//                        presenter.getSelectedAccountPosition()
//                )
//            }
            
            onShareClicked()
        }

        @Suppress("ConstantConditionIf")
        if (!BuildConfig.CONTACTS_ENABLED) {
            from_container.gone()
            textview_whats_this.gone()
            divider4.gone()
        }

        tabs_receive.apply {
            addTab(tabs_receive.newTab().setText("BITCOIN"))
            addTab(tabs_receive.newTab().setText("ETHER"))
            setOnTabSelectedListener {
                if (it == 0) presenter.onSelectDefault(defaultAccountPosition) else presenter.onEthSelected()
            }
        }
    }

    private val btcTextWatcher = object : TextWatcher {
        override fun afterTextChanged(s: Editable?) {
            var editable = s
            amountCrypto.removeTextChangedListener(this)
            editable = EditTextFormatUtil.formatEditable(
                    editable,
                    presenter.currencyHelper.maxBtcDecimalLength,
                    amountCrypto,
                    defaultDecimalSeparator
            )

            amountCrypto.addTextChangedListener(this)

            if (textChangeAllowed) {
                textChangeAllowed = false
                presenter.updateFiatTextField(editable.toString())
                textChangeSubject.onNext(editable.toString())
                textChangeAllowed = true
            }
        }

        override fun beforeTextChanged(s: CharSequence, start: Int, count: Int, after: Int) {
            // No-op
        }

        override fun onTextChanged(s: CharSequence, start: Int, before: Int, count: Int) {
            // No-op
        }
    }

    private val fiatTextWatcher = object : TextWatcher {
        override fun afterTextChanged(s: Editable) {
            var editable = s
            amountFiat.removeTextChangedListener(this)
            val maxLength = 2
            editable = EditTextFormatUtil.formatEditable(
                    editable,
                    maxLength,
                    amountFiat,
                    defaultDecimalSeparator
            )

            amountFiat.addTextChangedListener(this)

            if (textChangeAllowed) {
                textChangeAllowed = false
                presenter.updateBtcTextField(editable.toString())
                textChangeSubject.onNext(editable.toString())
                textChangeAllowed = true
            }
        }

        override fun beforeTextChanged(s: CharSequence, start: Int, count: Int, after: Int) {
            // No-op
        }

        override fun onTextChanged(s: CharSequence, start: Int, before: Int, count: Int) {
            // No-op
        }
    }

    override fun getBtcAmount() = amountCrypto.getTextString()

    override fun updateReceiveAddress(address: String) {
        textview_receiving_address.text = address
    }

    override fun hideContactsIntroduction() {
        fromArrowImage.visible()
        textview_whats_this.gone()
    }

    override fun showContactsIntroduction() {
        fromArrowImage.invisible()
        textview_whats_this.visible()
    }

    override fun getContactName() = toAddressTextView.text.toString()

    override fun updateFiatTextField(text: String) {
        amountFiat.setText(text)
    }

    override fun updateBtcTextField(text: String) {
        amountCrypto.setText(text)
    }

    override fun onResume() {
        super.onResume()
        presenter.onResume(defaultAccountPosition)
        closeKeypad()
        setupToolbar()
        LocalBroadcastManager.getInstance(context).registerReceiver(broadcastReceiver, intentFilter)
    }

    override fun showQrLoading() {
        image_qr.invisible()
        textview_receiving_address.invisible()
        progressbar.visible()
    }

    override fun showQrCode(bitmap: Bitmap?) {
        progressbar.invisible()
        image_qr.visible()
        textview_receiving_address.visible()
        image_qr.setImageBitmap(bitmap)
    }

    override fun displayBitcoinLayout() {
        divider1.visible()
        amount_container.visible()
        divider3.visible()

        if (isContactsEnabled) {
            from_container.visible()
            textview_whats_this.visible()
            divider4.visible()
            button_request.visible()
        }

        if (!presenter.shouldShowDropdown()) {
            to_container.gone()
            divider_to.gone()
        } else {
            to_container.visible()
            divider_to.visible()
        }
    }

    override fun hideBitcoinLayout() {
        if (custom_keyboard.isVisible) {
            custom_keyboard.hideKeyboard()
        }
        divider1.gone()
        amount_container.gone()
        divider_to.gone()
        to_container.gone()
        divider3.gone()

        if (isContactsEnabled) {
            from_container.gone()
            textview_whats_this.gone()
            divider4.gone()
            button_request.gone()
        }
    }

    override fun updateReceiveLabel(label: String) {
        toAddressTextView.text = label
    }

    override fun onActivityResult(requestCode: Int, resultCode: Int, data: Intent?) {
        // Set receiving account
        if (resultCode == Activity.RESULT_OK
                && requestCode == AccountChooserActivity.REQUEST_CODE_CHOOSE_RECEIVING_ACCOUNT_FROM_RECEIVE
                && data != null) {

            try {
                val type: Class<*> = Class.forName(data.getStringExtra(EXTRA_SELECTED_OBJECT_TYPE))
                val any = ObjectMapper().readValue(data.getStringExtra(EXTRA_SELECTED_ITEM), type)

                when (any) {
                    is LegacyAddress -> presenter.onLegacyAddressSelected(any)
                    is Account -> presenter.onAccountSelected(any)
                    else -> throw IllegalArgumentException("No method for handling $type available")
                }

            } catch (e: ClassNotFoundException) {
                Timber.e(e)
                presenter.onSelectDefault(defaultAccountPosition)
            } catch (e: IOException) {
                Timber.e(e)
                presenter.onSelectDefault(defaultAccountPosition)
            }

            // Choose contact for request
        } else if (resultCode == Activity.RESULT_OK
                && requestCode == AccountChooserActivity.REQUEST_CODE_CHOOSE_CONTACT
                && data != null) {

            try {
                val contact = ObjectMapper().readValue(
                        data.getStringExtra(EXTRA_SELECTED_ITEM),
                        Contact::class.java
                )
                presenter.selectedContactId = contact.id
                from_container.fromAddressTextView.text = contact.name

            } catch (e: IOException) {
                throw RuntimeException(e)
            }

        } else {
            super.onActivityResult(requestCode, resultCode, data)
        }
    }

    override fun showBottomSheet(uri: String) {
        receiveIntentHelper.getIntentDataList(uri, getQrBitmap())?.let {
            val adapter = ShareReceiveIntentAdapter(it).apply {
                setItemClickedListener { bottomSheetDialog?.dismiss() }
            }

            val sheetView = View.inflate(activity, R.layout.bottom_sheet_receive, null)
            sheetView.findViewById<RecyclerView>(R.id.recycler_view).apply {
                this.adapter = adapter
                layoutManager = LinearLayoutManager(context)
            }

            bottomSheetDialog = BottomSheetDialog(context, R.style.BottomSheetDialog).apply {
                setContentView(sheetView)
            }

            adapter.notifyDataSetChanged()
        }

        bottomSheetDialog?.apply { show() }
        if (bottomSheetDialog == null) {
            toast(R.string.unexpected_error, ToastCustom.TYPE_ERROR)
        }
    }

    private fun onShareClicked() {
        AlertDialog.Builder(activity, R.style.AlertDialogStyle)
                .setTitle(R.string.app_name)
                .setMessage(R.string.receive_address_to_share)
                .setCancelable(false)
                .setPositiveButton(R.string.yes) { _, _ ->
                    if (ContextCompat.checkSelfPermission(activity, Manifest.permission.WRITE_EXTERNAL_STORAGE) != PackageManager.PERMISSION_GRANTED) {
                        PermissionUtil.requestWriteStoragePermissionFromFragment(activity.findViewById(R.id.coordinator_layout), this)
                    } else {
                        presenter.onShowBottomSheetSelected()
                    }
                }
                .setNegativeButton(R.string.no, null)
                .show()
    }

    override fun shouldShowRequestPermissionRationale(permission: String): Boolean {
        return permission == Manifest.permission.WRITE_EXTERNAL_STORAGE
                || super.shouldShowRequestPermissionRationale(permission)
    }

    override fun onRequestPermissionsResult(requestCode: Int, permissions: Array<String>, grantResults: IntArray) {
        if (requestCode == PermissionUtil.PERMISSION_REQUEST_WRITE_STORAGE) {
            if (grantResults.size == 1 && grantResults[0] == PackageManager.PERMISSION_GRANTED) {
                presenter.onShowBottomSheetSelected()
            } else {
                // Permission request was denied.
            }
        } else {
            super.onRequestPermissionsResult(requestCode, permissions, grantResults)
        }
    }

    override fun showWatchOnlyWarning() {
        val dialogView = layoutInflater.inflate(R.layout.alert_watch_only_spend, null)
        val alertDialog = AlertDialog.Builder(activity, R.style.AlertDialogStyle)
                .setView(dialogView.rootView)
                .setCancelable(false)
                .create()

        dialogView.confirm_cancel.setOnClickListener {
            presenter.onSelectDefault(defaultAccountPosition)
            presenter.setWarnWatchOnlySpend(!dialogView.confirm_dont_ask_again.isChecked)
            alertDialog.dismiss()
        }

        dialogView.confirm_continue.setOnClickListener {
            presenter.setWarnWatchOnlySpend(!dialogView.confirm_dont_ask_again.isChecked)
            alertDialog.dismiss()
        }

        alertDialog.show()
    }

    override fun getQrBitmap(): Bitmap = (image_qr.drawable as BitmapDrawable).bitmap

    override fun showToast(@StringRes message: Int, @ToastCustom.ToastType toastType: String) {
        toast(message, toastType)
    }

    fun getSelectedAccountPosition(): Int = presenter.getSelectedAccountPosition()

    fun onBackPressed() {
        handleBackPressed()
    }

    private fun showClipboardWarning() {
        AlertDialog.Builder(activity, R.style.AlertDialogStyle)
                .setTitle(R.string.app_name)
                .setMessage(R.string.receive_address_to_clipboard)
                .setCancelable(false)
                .setPositiveButton(R.string.yes) { _, _ ->
                    val clipboard = activity.getSystemService(Context.CLIPBOARD_SERVICE) as ClipboardManager
                    val clip = ClipData.newPlainText("Send address", textview_receiving_address.text)
                    toast(R.string.copied_to_clipboard)
                    clipboard.primaryClip = clip
                }
                .setNegativeButton(R.string.no, null)
                .show()
    }

    private fun handleBackPressed() {
        if (isKeyboardVisible()) {
            closeKeypad()
        } else {
            if (backPressed + COOL_DOWN_MILLIS > System.currentTimeMillis()) {
                AccessState.getInstance().logout(context)
                return
            } else {
                onExitConfirmToast()
            }

            backPressed = System.currentTimeMillis()
        }
    }

    private fun onExitConfirmToast() {
        toast(R.string.exit_confirm)
    }

    override fun onPause() {
        LocalBroadcastManager.getInstance(activity).unregisterReceiver(broadcastReceiver)
        super.onPause()
    }

    fun finishPage() {
        listener?.onReceiveFragmentClose()
    }

    private fun setCustomKeypad() {
        custom_keyboard.apply {
            setCallback(mvpView)
            setDecimalSeparator(defaultDecimalSeparator)
            // Enable custom keypad and disables default keyboard from popping up
            enableOnView(amount_container.amountCrypto)
            enableOnView(amount_container.amountFiat)
        }

        amount_container.amountCrypto.apply {
            setText("")
            requestFocus()
        }
    }

    private fun closeKeypad() {
        custom_keyboard.setNumpadVisibility(View.GONE)
    }

    private fun isKeyboardVisible(): Boolean = custom_keyboard.isVisible

    override fun createPresenter() = receivePresenter

    override fun getMvpView() = this

    override fun onAttach(context: Context?) {
        super.onAttach(context)
        if (context is OnReceiveFragmentInteractionListener) {
            listener = context
        } else {
            throw RuntimeException("${context!!} must implement OnReceiveFragmentInteractionListener")
        }
    }

    override fun onDetach() {
        super.onDetach()
        listener = null
    }

    override fun onKeypadClose() {
        // Show bottom nav if applicable
        if (activity is MainActivity) {
            (activity as MainActivity).bottomNavigationView.restoreBottomNavigation()
        }

        val height = activity.resources.getDimension(R.dimen.action_bar_height).toInt()
        // Resize activity to default
        scrollview.apply {
            setPadding(0, 0, 0, 0)
            layoutParams = CoordinatorLayout.LayoutParams(
                    CoordinatorLayout.LayoutParams.MATCH_PARENT,
                    CoordinatorLayout.LayoutParams.MATCH_PARENT
            ).apply { setMargins(0, height, 0, height) }

            postDelayed({ smoothScrollTo(0, 0) }, 100)
        }
    }

    override fun onKeypadOpen() {
        // Hide bottom nav if applicable
        if (activity is MainActivity) {
            (activity as MainActivity).bottomNavigationView.hideBottomNavigation()
        }
    }

    override fun onKeypadOpenCompleted() {
        // Resize activity around view
        val height = activity.resources.getDimension(R.dimen.action_bar_height).toInt()
        scrollview.apply {
            setPadding(0, 0, 0, custom_keyboard.height)
            layoutParams = CoordinatorLayout.LayoutParams(
                    CoordinatorLayout.LayoutParams.MATCH_PARENT,
                    CoordinatorLayout.LayoutParams.MATCH_PARENT
            ).apply { setMargins(0, height, 0, 0) }

            scrollTo(0, bottom)
        }
    }

    interface OnReceiveFragmentInteractionListener {

        fun onReceiveFragmentClose()

        fun onTransactionNotesRequested(
                paymentConfirmationDetails: PaymentConfirmationDetails,
                paymentRequestType: PaymentRequestType,
                contactId: String,
                satoshis: Long,
                accountPosition: Int
        )

    }

    companion object {

        private val ARG_SELECTED_ACCOUNT_POSITION = "ARG_SELECTED_ACCOUNT_POSITION"
        private val ARG_SELECTED_CRYPTOCURRENCY = "ARG_SELECTED_CRYPTOCURRENCY"
        private val COOL_DOWN_MILLIS = 2 * 1000

        @JvmStatic
        fun newInstance(selectedAccountPosition: Int, cryptoCurrency: CryptoCurrencies) = ReceiveFragment().apply {
            arguments = Bundle().apply {
                putInt(ARG_SELECTED_ACCOUNT_POSITION, selectedAccountPosition)
                putSerializable(ARG_SELECTED_CRYPTOCURRENCY, cryptoCurrency)
            }
        }
    }

}<|MERGE_RESOLUTION|>--- conflicted
+++ resolved
@@ -122,12 +122,8 @@
         setupLayout()
         setCustomKeypad()
 
-<<<<<<< HEAD
-        scrollview.post { scrollview.scrollTo(0, 0) }
-    }
-=======
         scrollview?.post { scrollview.scrollTo(0, 0) }
->>>>>>> 7c831b8f
+    }
 
     override fun setTabSelection(tabIndex: Int) {
         tabs_receive.getTabAt(tabIndex)?.select()
