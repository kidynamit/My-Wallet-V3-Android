--- conflicted
+++ resolved
@@ -407,50 +407,11 @@
         }
 
         binding.swipeContainer.setProgressViewEndTarget(false, (int) ViewUtils.convertDpToPixel(72 + 20, getActivity()));
-<<<<<<< HEAD
-        binding.swipeContainer.setOnRefreshListener(new SwipeRefreshLayout.OnRefreshListener() {
-            @Override
-            public void onRefresh() {
-
-                new AsyncTask<Void, Void, Void>() {
-
-                    @Override
-                    protected void onPreExecute() {
-                        super.onPreExecute();
-                        binding.swipeContainer.setRefreshing(true);
-                    }
-
-                    @Override
-                    protected Void doInBackground(Void... params) {
-                        try {
-                            viewModel.getPayloadManager().updateBalancesAndTransactions();
-                        } catch (Exception e) {
-                            Log.e(TAG, "doInBackground: ", e);
-                        }
-                        return null;
-                    }
-
-                    @Override
-                    protected void onPostExecute(Void aVoid) {
-                        super.onPostExecute(aVoid);
-                        viewModel.updateAccountList(getContext());
-                        viewModel.updateBalanceAndTransactionList(null, accountSpinner.getSelectedItemPosition(), isBTC);
-                        binding.swipeContainer.setRefreshing(false);
-                    }
-
-                }.execute();
-            }
-        });
-        binding.swipeContainer.setColorSchemeResources(R.color.product_green_medium,
+        binding.swipeContainer.setOnRefreshListener(() -> viewModel.onTransactionListRefreshed());
+        binding.swipeContainer.setColorSchemeResources(
+                R.color.product_green_medium,
                 R.color.primary_blue_medium,
                 R.color.product_red_medium);
-=======
-        binding.swipeContainer.setOnRefreshListener(() -> viewModel.onTransactionListRefreshed());
-        binding.swipeContainer.setColorSchemeResources(
-                R.color.blockchain_receive_green,
-                R.color.blockchain_blue,
-                R.color.blockchain_send_red);
->>>>>>> 08a03303
     }
 
     @Override
