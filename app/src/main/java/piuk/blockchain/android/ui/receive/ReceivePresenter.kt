package piuk.blockchain.android.ui.receive

import android.support.annotation.VisibleForTesting
import info.blockchain.wallet.api.Environment
import info.blockchain.wallet.coin.GenericMetadataAccount
import info.blockchain.wallet.payload.data.Account
import info.blockchain.wallet.payload.data.LegacyAddress
import info.blockchain.wallet.util.FormatsUtil
import org.bitcoinj.core.Address
import org.bitcoinj.core.Coin
import org.bitcoinj.uri.BitcoinURI
import piuk.blockchain.android.R
import piuk.blockchain.android.data.api.EnvironmentSettings
import piuk.blockchain.android.data.bitcoincash.BchDataManager
<<<<<<< HEAD
import piuk.blockchain.androidcore.data.currency.CryptoCurrencies
import piuk.blockchain.androidcore.data.currency.CurrencyState
import piuk.blockchain.android.data.datamanagers.QrCodeDataManager
import piuk.blockchain.android.data.ethereum.EthDataStore
import piuk.blockchain.androidcore.data.payload.PayloadDataManager
=======
import piuk.blockchain.android.data.currency.*
import piuk.blockchain.android.data.datamanagers.QrCodeDataManager
import piuk.blockchain.android.data.ethereum.EthDataStore
import piuk.blockchain.android.data.exchangerate.ExchangeRateDataManager
import piuk.blockchain.android.data.payload.PayloadDataManager
>>>>>>> 50784d9b
import piuk.blockchain.android.data.rxjava.RxUtil
import piuk.blockchain.android.ui.account.PaymentConfirmationDetails
import piuk.blockchain.android.ui.base.BasePresenter
import piuk.blockchain.android.ui.customviews.ToastCustom
<<<<<<< HEAD
import piuk.blockchain.android.util.ExchangeRateFactory
import piuk.blockchain.android.util.MonetaryUtil
import piuk.blockchain.androidcore.utils.PrefsUtil
import piuk.blockchain.android.util.helperfunctions.unsafeLazy
=======
import piuk.blockchain.android.util.PrefsUtil
>>>>>>> 50784d9b
import timber.log.Timber
import java.math.BigDecimal
import java.math.BigInteger
import java.text.DecimalFormat
import java.util.*
import javax.inject.Inject

@Suppress("MemberVisibilityCanPrivate")
class ReceivePresenter @Inject internal constructor(
        private val prefsUtil: PrefsUtil,
        private val qrCodeDataManager: QrCodeDataManager,
        private val walletAccountHelper: WalletAccountHelper,
        private val payloadDataManager: PayloadDataManager,
        private val exchangeRateFactory: ExchangeRateDataManager,
        private val ethDataStore: EthDataStore,
        private val bchDataManager: BchDataManager,
        private val environmentSettings: EnvironmentSettings,
        private val currencyState: CurrencyState,
        private val currencyFormatManager: CurrencyFormatManager
) : BasePresenter<ReceiveView>() {

    @VisibleForTesting internal var selectedAddress: String? = null
    @VisibleForTesting internal var selectedContactId: String? = null
    @VisibleForTesting internal var selectedAccount: Account? = null
    @VisibleForTesting internal var selectedBchAccount: GenericMetadataAccount? = null

    fun getMaxCryptoDecimalLength() = currencyFormatManager.getSelectedCoinMaxFractionDigits()

    fun getCryptoUnit() = currencyFormatManager.getSelectedCoinUnit()
    fun getFiatUnit() = currencyFormatManager.getFiatCountryCode()

    override fun onViewReady() {
        if (view.isContactsEnabled) {
            if (prefsUtil.getValue(PrefsUtil.KEY_CONTACTS_INTRODUCTION_COMPLETE, false)) {
                view.hideContactsIntroduction()
            } else {
                view.showContactsIntroduction()
            }
        } else view.hideContactsIntroduction()

        if (environmentSettings.environment.equals(Environment.TESTNET)) {
            currencyState.cryptoCurrency = CryptoCurrencies.BTC
            view.disableCurrencyHeader()
        }
    }

    internal fun onResume(defaultAccountPosition: Int) {
        when (currencyState.cryptoCurrency) {
            CryptoCurrencies.BTC -> onSelectDefault(defaultAccountPosition)
            CryptoCurrencies.ETHER -> onEthSelected()
            CryptoCurrencies.BCH -> onSelectBchDefault()
            else -> throw IllegalArgumentException("${currencyState.cryptoCurrency.unit} is not currently supported")
        }
    }

    internal fun onSendToContactClicked() {
        view.startContactSelectionActivity()
    }

    internal fun isValidAmount(btcAmount: String) = btcAmount.toSafeLong(Locale.getDefault()) > 0

    internal fun shouldShowDropdown() =
            walletAccountHelper.getAccountItems().size +
                    walletAccountHelper.getAddressBookEntries().size > 1

    internal fun onLegacyAddressSelected(legacyAddress: LegacyAddress) {
        if (legacyAddress.isWatchOnly && shouldWarnWatchOnly()) {
            view.showWatchOnlyWarning()
        }

        selectedAccount = null
        selectedBchAccount = null
        view.updateReceiveLabel(
                if (!legacyAddress.label.isNullOrEmpty()) {
                    legacyAddress.label
                } else {
                    legacyAddress.address
                }
        )

        legacyAddress.address.let {
            selectedAddress = it
            view.updateReceiveAddress(it)
            generateQrCode(getBitcoinUri(it, view.getBtcAmount()))
        }
    }

    internal fun onLegacyBchAddressSelected(legacyAddress: LegacyAddress) {
        // Here we are assuming that the legacy address is in Base58. This may change in the future
        // if we decide to allow importing BECH32 paper wallets.
        val address = Address.fromBase58(
                environmentSettings.bitcoinCashNetworkParameters,
                legacyAddress.address
        )
        val bech32 = address.toCashAddress()
        val bech32Display = bech32.removeBchUri()

        if (legacyAddress.isWatchOnly && shouldWarnWatchOnly()) {
            view.showWatchOnlyWarning()
        }

        selectedAccount = null
        selectedBchAccount = null
        view.updateReceiveLabel(
                if (!legacyAddress.label.isNullOrEmpty()) {
                    legacyAddress.label
                } else {
                    bech32Display
                }
        )

        selectedAddress = bech32
        view.updateReceiveAddress(bech32Display)
        generateQrCode(bech32)
    }

    internal fun onAccountSelected(account: Account) {
        currencyState.cryptoCurrency = CryptoCurrencies.BTC
        view.setSelectedCurrency(currencyState.cryptoCurrency)
        selectedAccount = account
        selectedBchAccount = null
        view.updateReceiveLabel(account.label)

        payloadDataManager.updateAllTransactions()
                .doOnSubscribe { view.showQrLoading() }
                .onErrorComplete()
                .andThen(payloadDataManager.getNextReceiveAddress(account))
                .compose(RxUtil.addObservableToCompositeDisposable(this))
                .doOnNext {
                    selectedAddress = it
                    view.updateReceiveAddress(it)
                    generateQrCode(getBitcoinUri(it, view.getBtcAmount()))
                }
                .doOnError { Timber.e(it) }
                .subscribe(
                        { /* No-op */ },
                        { view.showToast(R.string.unexpected_error, ToastCustom.TYPE_ERROR) })
    }

    internal fun onEthSelected() {
        currencyState.cryptoCurrency = CryptoCurrencies.ETHER
        compositeDisposable.clear()
        view.setSelectedCurrency(currencyState.cryptoCurrency)
        selectedAccount = null
        selectedBchAccount = null
        // This can be null at this stage for some reason - TODO investigate thoroughly
        val account: String? = ethDataStore.ethAddressResponse?.getAddressResponse()?.account
        if (account != null) {
            account.let {
                selectedAddress = it
                view.updateReceiveAddress(it)
                generateQrCode(it)
            }
        } else {
            view.finishPage()
        }
    }

    internal fun onSelectBchDefault() {
        compositeDisposable.clear()
        onBchAccountSelected(bchDataManager.getDefaultGenericMetadataAccount()!!)
    }

    internal fun onBchAccountSelected(account: GenericMetadataAccount) {
        currencyState.cryptoCurrency = CryptoCurrencies.BCH
        view.setSelectedCurrency(currencyState.cryptoCurrency)
        selectedAccount = null
        selectedBchAccount = account
        view.updateReceiveLabel(account.label)
        val position = bchDataManager.getAccountMetadataList().indexOfFirst { it.xpub == account.xpub }

        bchDataManager.updateAllBalances()
                .doOnSubscribe { view.showQrLoading() }
                .andThen(
                        bchDataManager.getWalletTransactions(50, 0)
                                .onErrorReturn { emptyList() }
                )
                .flatMap { bchDataManager.getNextReceiveAddress(position) }
                .compose(RxUtil.addObservableToCompositeDisposable(this))
                .doOnNext {
                    val address =
                            Address.fromBase58(environmentSettings.bitcoinCashNetworkParameters, it)
                    val bech32 = address.toCashAddress()
                    selectedAddress = bech32
                    view.updateReceiveAddress(bech32.removeBchUri())
                    generateQrCode(bech32)
                }
                .doOnError { Timber.e(it) }
                .subscribe(
                        { /* No-op */ },
                        { view.showToast(R.string.unexpected_error, ToastCustom.TYPE_ERROR) }
                )
    }

    internal fun onSelectDefault(defaultAccountPosition: Int) {
        compositeDisposable.clear()
        onAccountSelected(
                if (defaultAccountPosition > -1) {
                    payloadDataManager.getAccount(defaultAccountPosition)
                } else {
                    payloadDataManager.defaultAccount
                }
        )
    }

    internal fun onBitcoinAmountChanged(amount: String) {
        val amountBigInt = amount.toSafeLong(Locale.getDefault())

        if (isValidAmount(amountBigInt)) {
            view.showToast(R.string.invalid_amount, ToastCustom.TYPE_ERROR)
        }

        generateQrCode(getBitcoinUri(selectedAddress!!, amount))
    }

    fun isValidAmount(amount: Long): Boolean {
        return BigInteger.valueOf(amount).compareTo(BigInteger.valueOf(2_100_000_000_000_000L)) == 1
    }

    internal fun getSelectedAccountPosition(): Int {
        return if (currencyState.cryptoCurrency == CryptoCurrencies.ETHER) {
            -1
        } else {
            val position = payloadDataManager.accounts.asIterable()
                    .indexOfFirst { it.xpub == selectedAccount?.xpub }
            payloadDataManager.getPositionOfAccountInActiveList(
                    if (position > -1) position else payloadDataManager.defaultAccountIndex
            )
        }
    }

    internal fun setWarnWatchOnlySpend(warn: Boolean) {
        prefsUtil.setValue(KEY_WARN_WATCH_ONLY_SPEND, warn)
    }

    internal fun clearSelectedContactId() {
        this.selectedContactId = null
    }

    internal fun getConfirmationDetails() = PaymentConfirmationDetails().apply {
        val position = getSelectedAccountPosition()
        fromLabel = payloadDataManager.getAccount(position).label
        toLabel = view.getContactName()

        val fiatUnit = prefsUtil.getValue(PrefsUtil.KEY_SELECTED_FIAT, PrefsUtil.DEFAULT_CURRENCY)

        val satoshis = getSatoshisFromText(view.getBtcAmount())

        cryptoAmount = getTextFromSatoshis(satoshis.toLong())
        this.cryptoUnit = CryptoCurrencies.BTC.name
        this.fiatUnit = fiatUnit

        fiatAmount = currencyFormatManager.getFormattedFiatValueFromSelectedCoinValue(
                coinValue = satoshis.toBigDecimal(),
                convertBtcDenomination = BTCDenomination.SATOSHI)

        fiatSymbol = currencyFormatManager.getFiatSymbol(fiatUnit, view.locale)
    }

    internal fun onShowBottomSheetSelected() {
        selectedAddress?.let {
            when {
                FormatsUtil.isValidBitcoinAddress(it) ->
                    view.showBottomSheet(getBitcoinUri(it, view.getBtcAmount()))
                FormatsUtil.isValidEthereumAddress(it) || FormatsUtil.isValidBitcoinCashAddress(environmentSettings.bitcoinCashNetworkParameters, it) ->
                    view.showBottomSheet(it)
                else ->
                    throw IllegalStateException("Unknown address format $selectedAddress")
            }
        }
    }

    internal fun updateFiatTextField(bitcoin: String) {

        when(currencyState.cryptoCurrency) {
            CryptoCurrencies.ETHER ->
                view.updateFiatTextField(currencyFormatManager.getFormattedFiatValueFromCoinValueInputText(
                        coinInputText = bitcoin,
                        convertEthDenomination = ETHDenomination.ETH))
            else ->
                view.updateFiatTextField(currencyFormatManager.getFormattedFiatValueFromCoinValueInputText(
                        coinInputText = bitcoin,
                        convertBtcDenomination = BTCDenomination.BTC))
        }


    }

    internal fun updateBtcTextField(fiat: String) {
        view.updateBtcTextField(currencyFormatManager.getFormattedSelectedCoinValueFromFiatString(fiat))
    }

    private fun getBitcoinUri(address: String, amount: String): String {
        require(FormatsUtil.isValidBitcoinAddress(address)) {
            "$address is not a valid Bitcoin address"
        }

        val amountLong = amount.toSafeLong(Locale.getDefault())

        return if (amountLong > 0L) {
            BitcoinURI.convertToBitcoinURI(
                    Address.fromBase58(environmentSettings.bitcoinNetworkParameters, address),
                    Coin.valueOf(amountLong),
                    "",
                    ""
            )
        } else {
            "bitcoin:$address"
        }
    }

    private fun generateQrCode(uri: String) {
        view.showQrLoading()
        compositeDisposable.clear()
        qrCodeDataManager.generateQrCode(uri, DIMENSION_QR_CODE)
                .compose(RxUtil.addObservableToCompositeDisposable(this))
                .subscribe(
                        { view.showQrCode(it) },
                        { view.showQrCode(null) })
    }

    /**
     * Returns BTC amount from satoshis.
     *
     * @return BTC, mBTC or bits relative to what is set in [CurrencyFormatManager]
     */
    private fun getTextFromSatoshis(satoshis: Long): String {
        var displayAmount = currencyFormatManager.getFormattedSelectedCoinValue(
                satoshis.toBigDecimal(),
                null,
                BTCDenomination.SATOSHI)
        displayAmount = displayAmount.replace(".", getDefaultDecimalSeparator())
        return displayAmount
    }

    /**
     * Gets device's specified locale decimal separator
     *
     * @return decimal separator
     */
    private fun getDefaultDecimalSeparator(): String {
        val format = DecimalFormat.getInstance(Locale.getDefault()) as DecimalFormat
        val symbols = format.decimalFormatSymbols
        return Character.toString(symbols.decimalSeparator)
    }

    /**
     * Returns amount of satoshis from btc amount. This could be btc, mbtc or bits.
     *
     * @return satoshis
     */
    private fun getSatoshisFromText(text: String?): BigInteger {
        if (text.isNullOrEmpty()) return BigInteger.ZERO

        val amountToSend = stripSeparator(text!!)

        val amount = try {
            amountToSend.toDouble()
        } catch (nfe: NumberFormatException) {
            Timber.e(nfe)
            0.0
        }

        return BigDecimal.valueOf(amount)
                .multiply(BigDecimal.valueOf(100000000))
                .toBigInteger()
    }

    private fun stripSeparator(text: String): String {
        return text.trim { it <= ' ' }
                .replace(" ", "")
                .replace(getDefaultDecimalSeparator(), ".")
    }

    private fun shouldWarnWatchOnly() = prefsUtil.getValue(KEY_WARN_WATCH_ONLY_SPEND, true)

    private fun String.removeBchUri(): String = this.replace("bitcoincash:", "")

    companion object {

        @VisibleForTesting const val KEY_WARN_WATCH_ONLY_SPEND = "warn_watch_only_spend"
        private const val DIMENSION_QR_CODE = 600

    }

}<|MERGE_RESOLUTION|>--- conflicted
+++ resolved
@@ -12,31 +12,21 @@
 import piuk.blockchain.android.R
 import piuk.blockchain.android.data.api.EnvironmentSettings
 import piuk.blockchain.android.data.bitcoincash.BchDataManager
-<<<<<<< HEAD
-import piuk.blockchain.androidcore.data.currency.CryptoCurrencies
-import piuk.blockchain.androidcore.data.currency.CurrencyState
 import piuk.blockchain.android.data.datamanagers.QrCodeDataManager
 import piuk.blockchain.android.data.ethereum.EthDataStore
-import piuk.blockchain.androidcore.data.payload.PayloadDataManager
-=======
-import piuk.blockchain.android.data.currency.*
-import piuk.blockchain.android.data.datamanagers.QrCodeDataManager
-import piuk.blockchain.android.data.ethereum.EthDataStore
-import piuk.blockchain.android.data.exchangerate.ExchangeRateDataManager
-import piuk.blockchain.android.data.payload.PayloadDataManager
->>>>>>> 50784d9b
 import piuk.blockchain.android.data.rxjava.RxUtil
 import piuk.blockchain.android.ui.account.PaymentConfirmationDetails
 import piuk.blockchain.android.ui.base.BasePresenter
 import piuk.blockchain.android.ui.customviews.ToastCustom
-<<<<<<< HEAD
-import piuk.blockchain.android.util.ExchangeRateFactory
-import piuk.blockchain.android.util.MonetaryUtil
+import piuk.blockchain.android.util.extensions.addToCompositeDisposable
+import piuk.blockchain.androidcore.data.currency.BTCDenomination
+import piuk.blockchain.androidcore.data.currency.CryptoCurrencies
+import piuk.blockchain.androidcore.data.currency.CurrencyFormatManager
+import piuk.blockchain.androidcore.data.currency.CurrencyState
+import piuk.blockchain.androidcore.data.currency.ETHDenomination
+import piuk.blockchain.androidcore.data.currency.toSafeLong
+import piuk.blockchain.androidcore.data.payload.PayloadDataManager
 import piuk.blockchain.androidcore.utils.PrefsUtil
-import piuk.blockchain.android.util.helperfunctions.unsafeLazy
-=======
-import piuk.blockchain.android.util.PrefsUtil
->>>>>>> 50784d9b
 import timber.log.Timber
 import java.math.BigDecimal
 import java.math.BigInteger
@@ -50,7 +40,6 @@
         private val qrCodeDataManager: QrCodeDataManager,
         private val walletAccountHelper: WalletAccountHelper,
         private val payloadDataManager: PayloadDataManager,
-        private val exchangeRateFactory: ExchangeRateDataManager,
         private val ethDataStore: EthDataStore,
         private val bchDataManager: BchDataManager,
         private val environmentSettings: EnvironmentSettings,
@@ -77,7 +66,7 @@
             }
         } else view.hideContactsIntroduction()
 
-        if (environmentSettings.environment.equals(Environment.TESTNET)) {
+        if (environmentSettings.environment == Environment.TESTNET) {
             currencyState.cryptoCurrency = CryptoCurrencies.BTC
             view.disableCurrencyHeader()
         }
@@ -164,7 +153,7 @@
                 .doOnSubscribe { view.showQrLoading() }
                 .onErrorComplete()
                 .andThen(payloadDataManager.getNextReceiveAddress(account))
-                .compose(RxUtil.addObservableToCompositeDisposable(this))
+                .addToCompositeDisposable(this)
                 .doOnNext {
                     selectedAddress = it
                     view.updateReceiveAddress(it)
@@ -206,7 +195,8 @@
         selectedAccount = null
         selectedBchAccount = account
         view.updateReceiveLabel(account.label)
-        val position = bchDataManager.getAccountMetadataList().indexOfFirst { it.xpub == account.xpub }
+        val position =
+                bchDataManager.getAccountMetadataList().indexOfFirst { it.xpub == account.xpub }
 
         bchDataManager.updateAllBalances()
                 .doOnSubscribe { view.showQrLoading() }
@@ -215,7 +205,7 @@
                                 .onErrorReturn { emptyList() }
                 )
                 .flatMap { bchDataManager.getNextReceiveAddress(position) }
-                .compose(RxUtil.addObservableToCompositeDisposable(this))
+                .addToCompositeDisposable(this)
                 .doOnNext {
                     val address =
                             Address.fromBase58(environmentSettings.bitcoinCashNetworkParameters, it)
@@ -252,7 +242,7 @@
         generateQrCode(getBitcoinUri(selectedAddress!!, amount))
     }
 
-    fun isValidAmount(amount: Long): Boolean {
+    private fun isValidAmount(amount: Long): Boolean {
         return BigInteger.valueOf(amount).compareTo(BigInteger.valueOf(2_100_000_000_000_000L)) == 1
     }
 
@@ -291,7 +281,8 @@
 
         fiatAmount = currencyFormatManager.getFormattedFiatValueFromSelectedCoinValue(
                 coinValue = satoshis.toBigDecimal(),
-                convertBtcDenomination = BTCDenomination.SATOSHI)
+                convertBtcDenomination = BTCDenomination.SATOSHI
+        )
 
         fiatSymbol = currencyFormatManager.getFiatSymbol(fiatUnit, view.locale)
     }
@@ -301,7 +292,10 @@
             when {
                 FormatsUtil.isValidBitcoinAddress(it) ->
                     view.showBottomSheet(getBitcoinUri(it, view.getBtcAmount()))
-                FormatsUtil.isValidEthereumAddress(it) || FormatsUtil.isValidBitcoinCashAddress(environmentSettings.bitcoinCashNetworkParameters, it) ->
+                FormatsUtil.isValidEthereumAddress(it) || FormatsUtil.isValidBitcoinCashAddress(
+                        environmentSettings.bitcoinCashNetworkParameters,
+                        it
+                ) ->
                     view.showBottomSheet(it)
                 else ->
                     throw IllegalStateException("Unknown address format $selectedAddress")
@@ -311,22 +305,32 @@
 
     internal fun updateFiatTextField(bitcoin: String) {
 
-        when(currencyState.cryptoCurrency) {
+        when (currencyState.cryptoCurrency) {
             CryptoCurrencies.ETHER ->
-                view.updateFiatTextField(currencyFormatManager.getFormattedFiatValueFromCoinValueInputText(
-                        coinInputText = bitcoin,
-                        convertEthDenomination = ETHDenomination.ETH))
+                view.updateFiatTextField(
+                        currencyFormatManager.getFormattedFiatValueFromCoinValueInputText(
+                                coinInputText = bitcoin,
+                                convertEthDenomination = ETHDenomination.ETH
+                        )
+                )
             else ->
-                view.updateFiatTextField(currencyFormatManager.getFormattedFiatValueFromCoinValueInputText(
-                        coinInputText = bitcoin,
-                        convertBtcDenomination = BTCDenomination.BTC))
+                view.updateFiatTextField(
+                        currencyFormatManager.getFormattedFiatValueFromCoinValueInputText(
+                                coinInputText = bitcoin,
+                                convertBtcDenomination = BTCDenomination.BTC
+                        )
+                )
         }
 
 
     }
 
     internal fun updateBtcTextField(fiat: String) {
-        view.updateBtcTextField(currencyFormatManager.getFormattedSelectedCoinValueFromFiatString(fiat))
+        view.updateBtcTextField(
+                currencyFormatManager.getFormattedSelectedCoinValueFromFiatString(
+                        fiat
+                )
+        )
     }
 
     private fun getBitcoinUri(address: String, amount: String): String {
@@ -367,7 +371,8 @@
         var displayAmount = currencyFormatManager.getFormattedSelectedCoinValue(
                 satoshis.toBigDecimal(),
                 null,
-                BTCDenomination.SATOSHI)
+                BTCDenomination.SATOSHI
+        )
         displayAmount = displayAmount.replace(".", getDefaultDecimalSeparator())
         return displayAmount
     }
