--- conflicted
+++ resolved
@@ -25,27 +25,15 @@
     }
 
     @Override
-<<<<<<< HEAD
     public RecyclerView.ViewHolder onCreateViewHolder(ViewGroup parent, int viewType) {
         if (viewType == TYPE_CREATE_NEW_WALLET_BUTTON || viewType == TYPE_IMPORT_ADDRESS_BUTTON) {
-            View v = LayoutInflater.from(parent.getContext()).inflate(R.layout.activity_accounts_row_header, parent, false);
+            View v = LayoutInflater.from(parent.getContext()).inflate(R.layout.item_accounts_row_header, parent, false);
             return new HeaderViewHolder(v);
         } else if (viewType == TYPE_ACCOUNT) {
-            View v = LayoutInflater.from(parent.getContext()).inflate(R.layout.activity_accounts_row, parent, false);
+            View v = LayoutInflater.from(parent.getContext()).inflate(R.layout.item_accounts_row, parent, false);
             return new AccountViewHolder(v);
         } else {
             throw new IllegalArgumentException("Unknown ViewType " + viewType);
-=======
-    public AccountAdapter.ViewHolder onCreateViewHolder(ViewGroup parent, int viewType) {
-
-        View v = LayoutInflater.from(parent.getContext()).inflate(R.layout.item_accounts_row, parent, false);
-
-        if (viewType == TYPE_IMPORTED_HEADER) {
-            v = LayoutInflater.from(parent.getContext()).inflate(R.layout.item_accounts_row_header, parent, false);
-
-        } else if (viewType == TYPE_CREATE_NEW_WALLET_BUTTON || viewType == TYPE_IMPORT_ADDRESS_BUTTON) {
-            v = LayoutInflater.from(parent.getContext()).inflate(R.layout.item_accounts_row_buttons, parent, false);
->>>>>>> 08a03303
         }
     }
 
@@ -132,7 +120,6 @@
         TextView address;
         TextView amount;
         TextView tag;
-        TextView description;
 
         AccountViewHolder(View view) {
             super(view);
@@ -140,7 +127,6 @@
             address = (TextView) view.findViewById(R.id.my_account_row_address);
             amount = (TextView) view.findViewById(R.id.my_account_row_amount);
             tag = (TextView) view.findViewById(R.id.my_account_row_tag);
-            description = (TextView) view.findViewById(R.id.textview_description);
         }
     }
 
@@ -150,7 +136,7 @@
 
         HeaderViewHolder(View itemView) {
             super(itemView);
-            title = (TextView) itemView.findViewById(R.id.account_row_header);
+            title = (TextView) itemView.findViewById(R.id.header_name);
         }
     }
 
