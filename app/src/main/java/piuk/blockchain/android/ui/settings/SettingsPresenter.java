--- conflicted
+++ resolved
@@ -2,38 +2,31 @@
 
 import android.support.annotation.NonNull;
 import android.support.annotation.VisibleForTesting;
-<<<<<<< HEAD
-=======
-
-import javax.inject.Inject;
->>>>>>> 50784d9b
 
 import info.blockchain.wallet.api.data.Settings;
 import info.blockchain.wallet.payload.PayloadManager;
 import info.blockchain.wallet.settings.SettingsManager;
+
+import javax.inject.Inject;
+
 import io.reactivex.Completable;
 import io.reactivex.Observable;
 import io.reactivex.schedulers.Schedulers;
 import piuk.blockchain.android.R;
 import piuk.blockchain.android.data.access.AccessState;
 import piuk.blockchain.android.data.auth.AuthDataManager;
-import piuk.blockchain.android.data.exchangerate.ExchangeRateDataManager;
 import piuk.blockchain.android.data.notifications.NotificationTokenManager;
-import piuk.blockchain.androidcore.data.payload.PayloadDataManager;
 import piuk.blockchain.android.data.rxjava.RxUtil;
-import piuk.blockchain.androidcore.data.settings.SettingsDataManager;
 import piuk.blockchain.android.ui.base.BasePresenter;
 import piuk.blockchain.android.ui.customviews.ToastCustom;
 import piuk.blockchain.android.ui.fingerprint.FingerprintHelper;
 import piuk.blockchain.android.ui.swipetoreceive.SwipeToReceiveHelper;
 import piuk.blockchain.android.util.AndroidUtils;
-<<<<<<< HEAD
-import piuk.blockchain.android.util.MonetaryUtil;
+import piuk.blockchain.android.util.StringUtils;
+import piuk.blockchain.androidcore.data.exchangerate.ExchangeRateDataManager;
+import piuk.blockchain.androidcore.data.payload.PayloadDataManager;
+import piuk.blockchain.androidcore.data.settings.SettingsDataManager;
 import piuk.blockchain.androidcore.utils.PrefsUtil;
-=======
-import piuk.blockchain.android.util.PrefsUtil;
->>>>>>> 50784d9b
-import piuk.blockchain.android.util.StringUtils;
 import timber.log.Timber;
 
 public class SettingsPresenter extends BasePresenter<SettingsView> {
@@ -509,7 +502,6 @@
     }
 
     void enablePushNotifications() {
-
         notificationTokenManager.enableNotifications()
                 .compose(RxUtil.addCompletableToCompositeDisposable(this))
                 .doOnComplete(() -> {
@@ -517,10 +509,7 @@
                 })
                 .subscribe(() -> {
                             //no-op
-                        }
-                        , throwable -> {
-                            Timber.e(throwable);
-                        });
+                        }, Timber::e);
     }
 
     void disablePushNotifications() {
@@ -532,10 +521,7 @@
                 })
                 .subscribe(() -> {
                             //no-op
-                        }
-                        , throwable -> {
-                            Timber.e(throwable);
-                        });
+                        }, Timber::e);
     }
 
     public String[] getCurrencyLabels() {
