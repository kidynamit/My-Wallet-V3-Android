package piuk.blockchain.android.ui.settings;

import android.support.annotation.NonNull;
import android.support.annotation.VisibleForTesting;
import android.support.design.widget.Snackbar;

import java.util.concurrent.TimeUnit;

import info.blockchain.wallet.api.data.Settings;
import info.blockchain.wallet.payload.PayloadManager;
import info.blockchain.wallet.settings.SettingsManager;

import javax.inject.Inject;

import io.reactivex.Completable;
import io.reactivex.Observable;
import io.reactivex.android.schedulers.AndroidSchedulers;
import io.reactivex.schedulers.Schedulers;
import piuk.blockchain.android.R;
import piuk.blockchain.android.data.access.AccessState;
import piuk.blockchain.android.data.auth.AuthDataManager;
import piuk.blockchain.android.data.notifications.NotificationTokenManager;
import piuk.blockchain.android.data.payload.PayloadDataManager;
import piuk.blockchain.android.data.rxjava.RxUtil;
import piuk.blockchain.android.data.settings.SettingsDataManager;
import piuk.blockchain.android.ui.base.BasePresenter;
import piuk.blockchain.android.ui.customviews.ToastCustom;
import piuk.blockchain.android.ui.fingerprint.FingerprintHelper;
import piuk.blockchain.android.ui.swipetoreceive.SwipeToReceiveHelper;
import piuk.blockchain.android.util.AndroidUtils;
import piuk.blockchain.android.util.MonetaryUtil;
import piuk.blockchain.android.util.PrefsUtil;
import piuk.blockchain.android.util.StringUtils;
import timber.log.Timber;

public class SettingsPresenter extends BasePresenter<SettingsView> {

    private FingerprintHelper fingerprintHelper;
    private AuthDataManager authDataManager;
    private SettingsDataManager settingsDataManager;
    private PayloadManager payloadManager;
    private PayloadDataManager payloadDataManager;
    private StringUtils stringUtils;
    private PrefsUtil prefsUtil;
    private AccessState accessState;
    private MonetaryUtil monetaryUtil;
    private SwipeToReceiveHelper swipeToReceiveHelper;
    private NotificationTokenManager notificationTokenManager;
    @VisibleForTesting Settings settings;

    @Inject
    SettingsPresenter(FingerprintHelper fingerprintHelper,
                      AuthDataManager authDataManager,
                      SettingsDataManager settingsDataManager,
                      PayloadManager payloadManager,
                      PayloadDataManager payloadDataManager,
                      StringUtils stringUtils,
                      PrefsUtil prefsUtil,
                      AccessState accessState,
                      SwipeToReceiveHelper swipeToReceiveHelper,
                      NotificationTokenManager notificationTokenManager) {

        this.fingerprintHelper = fingerprintHelper;
        this.authDataManager = authDataManager;
        this.settingsDataManager = settingsDataManager;
        this.payloadManager = payloadManager;
        this.payloadDataManager = payloadDataManager;
        this.stringUtils = stringUtils;
        this.prefsUtil = prefsUtil;
        this.accessState = accessState;
        this.swipeToReceiveHelper = swipeToReceiveHelper;
        this.notificationTokenManager = notificationTokenManager;

        monetaryUtil = new MonetaryUtil(prefsUtil.getValue(PrefsUtil.KEY_BTC_UNITS, MonetaryUtil.UNIT_BTC));
    }

    @Override
    public void onViewReady() {
        getView().showProgressDialog(R.string.please_wait);
        // Fetch updated settings
        getCompositeDisposable().add(
                settingsDataManager.getSettings()
                        .doAfterTerminate(this::handleUpdate)
                        .subscribe(
                                updatedSettings -> settings = updatedSettings,
                                throwable -> {
                                    if (settings == null) {
                                        // Show unloaded if necessary, keep old settings if failed update
                                        settings = new Settings();
                                    }
                                    // Warn error when updating
                                    getView().showToast(R.string.settings_error_updating, ToastCustom.TYPE_ERROR);
                                }));
    }

    private void handleUpdate() {
        getView().hideProgressDialog();
        getView().setUpUi();
        updateUi();
    }

    private void updateUi() {
        // GUID
        getView().setGuidSummary(settings.getGuid());

        // Email
        String emailAndStatus = settings.getEmail();
        if (emailAndStatus == null || emailAndStatus.isEmpty()) {
            emailAndStatus = stringUtils.getString(R.string.not_specified);
        } else if (settings.isEmailVerified()) {
            emailAndStatus += "  (" + stringUtils.getString(R.string.verified) + ")";
        } else {
            emailAndStatus += "  (" + stringUtils.getString(R.string.unverified) + ")";
        }
        getView().setEmailSummary(emailAndStatus);

        // Phone
        String smsAndStatus = settings.getSmsNumber();
        if (smsAndStatus == null || smsAndStatus.isEmpty()) {
            smsAndStatus = stringUtils.getString(R.string.not_specified);
        } else if (settings.isSmsVerified()) {
            smsAndStatus += "  (" + stringUtils.getString(R.string.verified) + ")";
        } else {
            smsAndStatus += "  (" + stringUtils.getString(R.string.unverified) + ")";
        }
        getView().setSmsSummary(smsAndStatus);

        // Units
        getView().setUnitsSummary(getDisplayUnits());

        // Fiat
        getView().setFiatSummary(getFiatUnits());

        // Email notifications
        getView().setEmailNotificationsVisibility(settings.isEmailVerified());

        // SMS and Email notification status
        getView().setEmailNotificationPref(false);

        // TODO: 01/03/2018 Token for Maros debugging
        getView().setPushNotificationPref(isPushNotificationEnabled(),
                prefsUtil.getValue(PrefsUtil.KEY_FIREBASE_TOKEN, "not set"));

        if (settings.isNotificationsOn() && !settings.getNotificationsType().isEmpty()) {
            for (int type : settings.getNotificationsType()) {
                if (type == Settings.NOTIFICATION_TYPE_EMAIL || type == Settings.NOTIFICATION_TYPE_ALL) {
                    getView().setEmailNotificationPref(true);
                    break;
                }
            }
        }

        // Fingerprint
        getView().setFingerprintVisibility(getIfFingerprintHardwareAvailable());
        getView().updateFingerprintPreferenceStatus();

        // 2FA
        getView().setTwoFaPreference(settings.getAuthType() != Settings.AUTH_TYPE_OFF);

        // Tor
        getView().setTorBlocked(settings.isBlockTorIps());

        // Screenshots
        getView().setScreenshotsEnabled(prefsUtil.getValue(PrefsUtil.KEY_SCREENSHOTS_ENABLED, false));

        // Launcher shortcuts
        getView().setLauncherShortcutVisibility(AndroidUtils.is25orHigher());
    }

    /**
     * @return true if the device has usable fingerprint hardware
     */
    boolean getIfFingerprintHardwareAvailable() {
        return fingerprintHelper.isHardwareDetected();
    }

    /**
     * @return true if the user has previously enabled fingerprint login
     */
    boolean getIfFingerprintUnlockEnabled() {
        return fingerprintHelper.isFingerprintUnlockEnabled();
    }

    /**
     * Sets fingerprint unlock enabled and clears the encrypted PIN if {@param enabled} is false
     *
     * @param enabled Whether or not the fingerprint unlock feature is set up
     */
    void setFingerprintUnlockEnabled(boolean enabled) {
        fingerprintHelper.setFingerprintUnlockEnabled(enabled);
        if (!enabled) {
            fingerprintHelper.clearEncryptedData(PrefsUtil.KEY_ENCRYPTED_PIN_CODE);
        }
    }

    /**
     * Handle fingerprint preference toggle
     */
    void onFingerprintClicked() {
        if (getIfFingerprintUnlockEnabled()) {
            // Show dialog "are you sure you want to disable fingerprint login?
            getView().showDisableFingerprintDialog();
        } else if (!fingerprintHelper.areFingerprintsEnrolled()) {
            // No fingerprints enrolled, prompt user to add some
            getView().showNoFingerprintsAddedDialog();
        } else {
            if (accessState.getPIN() != null && !accessState.getPIN().isEmpty()) {
                getView().showFingerprintDialog(accessState.getPIN());
            } else {
                throw new IllegalStateException("PIN code not found in AccessState");
            }
        }
    }

    private boolean isStringValid(String string) {
        return string != null && !string.isEmpty() && string.length() < 256;
    }

    /**
     * @return position of user's BTC unit preference
     */
    int getBtcUnitsPosition() {
        return prefsUtil.getValue(PrefsUtil.KEY_BTC_UNITS, MonetaryUtil.UNIT_BTC);
    }

    /**
     * @return the user's preferred BTC units
     */
    @NonNull
    private String getDisplayUnits() {
        return monetaryUtil.getBtcUnits()[getBtcUnitsPosition()];
    }

    /**
     * @return an array of possible BTC units
     */
    @NonNull
    CharSequence[] getBtcUnits() {
        return monetaryUtil.getBtcUnits();
    }

    /**
     * @return the user's preferred Fiat currency unit
     */
    @NonNull
    String getFiatUnits() {
        return prefsUtil.getValue(PrefsUtil.KEY_SELECTED_FIAT, PrefsUtil.DEFAULT_CURRENCY);
    }

    /**
     * @return the temporary password from the Payload Manager
     */
    @NonNull
    String getTempPassword() {
        return payloadManager.getTempPassword();
    }

    /**
     * @return the user's email or an empty string if not set
     */
    @NonNull
    String getEmail() {
        return settings.getEmail() != null ? settings.getEmail() : "";
    }

    /**
     * @return the user's phone number or an empty string if not set
     */
    @NonNull
    String getSms() {
        return settings.getSmsNumber() != null ? settings.getSmsNumber() : "";
    }

    /**
     * @return is the user's phone number is verified
     */
    boolean isSmsVerified() {
        return settings.isSmsVerified();
    }

    /**
     * @return the current auth type
     * @see Settings
     */
    int getAuthType() {
        return settings.getAuthType();
    }

    /**
     * Write key/value to {@link android.content.SharedPreferences}
     *
     * @param key   The key under which to store the data
     * @param value The value to be stored as a String
     */
    void updatePreferences(String key, String value) {
        prefsUtil.setValue(key, value);
        updateUi();
    }

    /**
     * Write key/value to {@link android.content.SharedPreferences}
     *
     * @param key   The key under which to store the data
     * @param value The value to be stored as an int
     */
    void updatePreferences(String key, int value) {
        prefsUtil.setValue(key, value);
        updateUi();
    }

    /**
     * Write key/value to {@link android.content.SharedPreferences}
     *
     * @param key   The key under which to store the data
     * @param value The value to be stored as a boolean
     */
    void updatePreferences(String key, boolean value) {
        prefsUtil.setValue(key, value);
        updateUi();
    }

    /**
     * Updates the user's email, prompts user to check their email for verification after success
     *
     * @param email The email address to be saved
     */
    void updateEmail(String email) {
        if (!isStringValid(email)) {
            getView().setEmailSummary(stringUtils.getString(R.string.not_specified));
        } else {
            getCompositeDisposable().add(
                    settingsDataManager.updateEmail(email)
                            .subscribe(settings -> {
                                this.settings = settings;
                                updateNotification(Settings.NOTIFICATION_TYPE_EMAIL, false);
                                getView().showDialogEmailVerification();
                            }, throwable -> getView().showToast(R.string.update_failed, ToastCustom.TYPE_ERROR)));
        }
    }

    /**
     * Updates the user's phone number, prompts user to verify their number after success
     *
     * @param sms The phone number to be saved
     */
    void updateSms(String sms) {
        if (!isStringValid(sms)) {
            getView().setSmsSummary(stringUtils.getString(R.string.not_specified));
        } else {
            getCompositeDisposable().add(
                    settingsDataManager.updateSms(sms)
                            .subscribe(settings -> {
                                this.settings = settings;
                                updateNotification(Settings.NOTIFICATION_TYPE_SMS, false);
                                getView().showDialogVerifySms();
                            }, throwable -> getView().showToast(R.string.update_failed, ToastCustom.TYPE_ERROR)));
        }
    }

    /**
     * Verifies a user's number, shows verified dialog after success
     *
     * @param code The verification code which has been sent to the user
     */
    void verifySms(@NonNull String code) {
        getView().showProgressDialog(R.string.please_wait);
        getCompositeDisposable().add(
                settingsDataManager.verifySms(code)
                        .doAfterTerminate(() -> {
                            getView().hideProgressDialog();
                            updateUi();
                        })
                        .subscribe(settings -> {
                            this.settings = settings;
                            getView().showDialogSmsVerified();
                        }, throwable -> getView().showWarningDialog(R.string.verify_sms_failed)));
    }

    /**
     * Updates the user's Tor blocking preference
     *
     * @param blocked Whether or not to block Tor requests
     */
    void updateTor(boolean blocked) {
        getCompositeDisposable().add(
                settingsDataManager.updateTor(blocked)
                        .doAfterTerminate(this::updateUi)
                        .subscribe(
                                settings -> this.settings = settings,
                                throwable -> getView().showToast(R.string.update_failed, ToastCustom.TYPE_ERROR)));
    }

    /**
     * Sets the auth type used for 2FA. Pass in {@link Settings#AUTH_TYPE_OFF} to disable 2FA
     *
     * @param type The auth type used for 2FA
     * @see Settings
     */
    void updateTwoFa(int type) {
        getCompositeDisposable().add(
                settingsDataManager.updateTwoFactor(type)
                        .doAfterTerminate(this::updateUi)
                        .subscribe(
                                settings -> this.settings = settings,
                                throwable -> getView().showToast(R.string.update_failed, ToastCustom.TYPE_ERROR)));
    }

    /**
     * Updates the user's notification preferences. Will not make any web requests if not necessary.
     *
     * @param type   The notification type to be updated
     * @param enable Whether or not to enable the notification type
     * @see Settings
     */
    void updateNotification(int type, boolean enable) {
        if (enable && isNotificationTypeEnabled(type)) {
            // No need to change
            updateUi();
            return;
        } else if (!enable && isNotificationTypeDisabled(type)) {
            // No need to change
            updateUi();
            return;
        }

        getCompositeDisposable().add(
                Observable.just(enable)
                        .flatMap(aBoolean -> {
                            if (aBoolean) {
                                return settingsDataManager.enableNotification(type, settings.getNotificationsType());
                            } else {
                                return settingsDataManager.disableNotification(type, settings.getNotificationsType());
                            }
                        })
                        .doOnNext(settings -> this.settings = settings)
                        .flatMapCompletable(ignored -> {
                            if (enable) {
                                return payloadDataManager.syncPayloadAndPublicKeys();
                            } else {
                                return payloadDataManager.syncPayloadWithServer();
                            }
                        })
                        .doAfterTerminate(this::updateUi)
                        .subscribe(
                                () -> {
                                    // No-op
                                },
                                throwable -> getView().showToast(R.string.update_failed, ToastCustom.TYPE_ERROR)));
    }

    private boolean isNotificationTypeEnabled(int type) {
        return settings.isNotificationsOn()
                && (settings.getNotificationsType().contains(type)
                || settings.getNotificationsType().contains(SettingsManager.NOTIFICATION_TYPE_ALL));
    }

    private boolean isNotificationTypeDisabled(int type) {
        return settings.getNotificationsType().contains(SettingsManager.NOTIFICATION_TYPE_NONE)
                || (!settings.getNotificationsType().contains(SettingsManager.NOTIFICATION_TYPE_ALL)
                && !settings.getNotificationsType().contains(type));
    }

    /**
     * PIN code validated, take user to PIN change page
     */
    void pinCodeValidatedForChange() {
        prefsUtil.removeValue(PrefsUtil.KEY_PIN_FAILS);
        prefsUtil.removeValue(PrefsUtil.KEY_PIN_IDENTIFIER);

        getView().goToPinEntryPage();
    }

    /**
     * Updates the user's password
     *
     * @param password         The requested new password as a {@link String}
     * @param fallbackPassword The user's current password as a fallback
     */
    void updatePassword(@NonNull String password, @NonNull String fallbackPassword) {
        payloadManager.setTempPassword(password);

        authDataManager.createPin(password, accessState.getPIN())
                .doOnSubscribe(ignored -> getView().showProgressDialog(R.string.please_wait))
                .doOnTerminate(() -> getView().hideProgressDialog())
                .andThen(payloadDataManager.syncPayloadWithServer())
                .compose(RxUtil.addCompletableToCompositeDisposable(this))
                .subscribe(
                        () -> getView().showToast(R.string.password_changed, ToastCustom.TYPE_OK),
                        throwable -> showUpdatePasswordFailed(fallbackPassword));
    }

    private void showUpdatePasswordFailed(@NonNull String fallbackPassword) {
        payloadManager.setTempPassword(fallbackPassword);

        getView().showToast(R.string.remote_save_ko, ToastCustom.TYPE_ERROR);
        getView().showToast(R.string.password_unchanged, ToastCustom.TYPE_ERROR);
    }

    /**
     * Updates the user's cryptoUnit unit preference
     */
    void updateBtcUnit(int btcUnitIndex) {
        String btcUnit;

        switch (btcUnitIndex) {
            case 0:
                btcUnit = Settings.UNIT_BTC;
                break;
            case 1:
                btcUnit = Settings.UNIT_MBC;
                break;
            case 2:
                btcUnit = Settings.UNIT_UBC;
                break;
            default:
                btcUnit = Settings.UNIT_BTC;
        }

        getCompositeDisposable().add(
                settingsDataManager.updateBtcUnit(btcUnit)
                        .doAfterTerminate(this::updateUi)
                        .subscribe(
                                settings -> this.settings = settings,
                                throwable -> getView().showToast(R.string.update_failed, ToastCustom.TYPE_ERROR)));
    }

    /**
     * Updates the user's fiat unit preference
     */
    void updateFiatUnit(String fiatUnit) {
        getCompositeDisposable().add(
                settingsDataManager.updateFiatUnit(fiatUnit)
                        .doAfterTerminate(this::updateUi)
                        .subscribe(
                                settings -> this.settings = settings,
                                throwable -> getView().showToast(R.string.update_failed, ToastCustom.TYPE_ERROR)));
    }

    void storeSwipeToReceiveAddresses() {
        // Defer to background thread as deriving addresses is quite processor intensive
        getCompositeDisposable().add(
                Completable.fromCallable(() -> {
                    swipeToReceiveHelper.updateAndStoreBitcoinAddresses();
                    swipeToReceiveHelper.storeEthAddress();
                    return Void.TYPE;
                }).subscribeOn(Schedulers.computation())
                        .doOnSubscribe(disposable -> getView().showProgressDialog(R.string.please_wait))
                        .doOnTerminate(() -> getView().hideProgressDialog())
                        .subscribe(() -> {
                            // No-op
                        }, throwable -> getView().showToast(R.string.update_failed, ToastCustom.TYPE_ERROR)));
    }

    void clearSwipeToReceiveData() {
        prefsUtil.removeValue(SwipeToReceiveHelper.KEY_SWIPE_RECEIVE_ACCOUNT_NAME);
        prefsUtil.removeValue(SwipeToReceiveHelper.KEY_SWIPE_RECEIVE_ADDRESSES);
        prefsUtil.removeValue(SwipeToReceiveHelper.KEY_SWIPE_RECEIVE_ETH_ADDRESS);
    }

    boolean isPushNotificationEnabled() {
        return prefsUtil.getValue(PrefsUtil.KEY_PUSH_NOTIFICATION_ENABLED, true);
    }

    void enablePushNotifications() {

        notificationTokenManager.enableNotifications()
                .compose(RxUtil.addCompletableToCompositeDisposable(this))
                .andThen(Completable.timer(5, TimeUnit.SECONDS, AndroidSchedulers.mainThread()))// TODO: 01/03/2018  Maros debugging
                .doOnComplete(() -> {
<<<<<<< HEAD
                    getView().showFirebaseToken(prefsUtil.getValue(PrefsUtil.KEY_FIREBASE_TOKEN, ""));
                    updateUi();
=======
                    getView().setPushNotificationPref(true);
>>>>>>> 9abb4ece
                })
                .subscribe(() -> {
                            //no-op
                        }
                        , throwable -> {
                            Timber.e(throwable);
                        });
    }

    void disablePushNotifications() {

        notificationTokenManager.disableNotifications()
                .compose(RxUtil.addCompletableToCompositeDisposable(this))
                .doOnComplete(() -> {
<<<<<<< HEAD
                    getView().setPushNotificationPref(false, prefsUtil.getValue(PrefsUtil.KEY_FIREBASE_TOKEN, "not set"));
                    updateUi();
=======
                    getView().setPushNotificationPref(false);
>>>>>>> 9abb4ece
                })
                .subscribe(() -> {
                            //no-op
                        }
                        , throwable -> {
                            Timber.e(throwable);
                        });
    }
}<|MERGE_RESOLUTION|>--- conflicted
+++ resolved
@@ -567,12 +567,8 @@
                 .compose(RxUtil.addCompletableToCompositeDisposable(this))
                 .andThen(Completable.timer(5, TimeUnit.SECONDS, AndroidSchedulers.mainThread()))// TODO: 01/03/2018  Maros debugging
                 .doOnComplete(() -> {
-<<<<<<< HEAD
                     getView().showFirebaseToken(prefsUtil.getValue(PrefsUtil.KEY_FIREBASE_TOKEN, ""));
                     updateUi();
-=======
-                    getView().setPushNotificationPref(true);
->>>>>>> 9abb4ece
                 })
                 .subscribe(() -> {
                             //no-op
@@ -587,12 +583,7 @@
         notificationTokenManager.disableNotifications()
                 .compose(RxUtil.addCompletableToCompositeDisposable(this))
                 .doOnComplete(() -> {
-<<<<<<< HEAD
-                    getView().setPushNotificationPref(false, prefsUtil.getValue(PrefsUtil.KEY_FIREBASE_TOKEN, "not set"));
-                    updateUi();
-=======
-                    getView().setPushNotificationPref(false);
->>>>>>> 9abb4ece
+                    getView().setPushNotificationPref(false, "-");
                 })
                 .subscribe(() -> {
                             //no-op
