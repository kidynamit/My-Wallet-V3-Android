--- conflicted
+++ resolved
@@ -386,12 +386,7 @@
     public void onResume() {
         super.onResume();
         setupToolbar();
-<<<<<<< HEAD
         viewModel.updateAccountList();
-
-=======
-        viewModel.updateSpinnerList();
->>>>>>> e512e137
         LocalBroadcastManager.getInstance(getContext()).registerReceiver(broadcastReceiver, intentFilter);
     }
 
