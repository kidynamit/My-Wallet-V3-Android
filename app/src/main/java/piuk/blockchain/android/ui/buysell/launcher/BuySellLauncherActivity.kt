--- conflicted
+++ resolved
@@ -6,7 +6,6 @@
 import piuk.blockchain.android.R
 import piuk.blockchain.android.injection.Injector
 import piuk.blockchain.android.ui.buysell.coinify.signup.CoinifySignupActivity
-import piuk.blockchain.android.ui.buysell.overview.CoinifyOverviewActivity
 import piuk.blockchain.androidcoreui.ui.base.BaseMvpActivity
 import javax.inject.Inject
 
@@ -32,27 +31,11 @@
 
     override fun getView() = this
 
-<<<<<<< HEAD
-    override fun onStartCoinifySignUp() {
-=======
     override fun onStartCoinify() {
->>>>>>> 53720ab4
         CoinifySignupActivity.start(this)
-        finishPage()
-    }
-
-<<<<<<< HEAD
-    override fun onStartCoinifyOverview() {
-        CoinifyOverviewActivity.start(this)
-        finishPage()
-    }
-
-    override fun finishPage() {
         finish()
     }
 
-=======
->>>>>>> 53720ab4
     companion object {
 
         @JvmStatic
