package piuk.blockchain.android.ui.dashboard.adapter

import android.annotation.SuppressLint
import android.app.Activity
import android.content.Context
import android.graphics.Paint
import android.support.v4.content.ContextCompat
import android.support.v7.widget.RecyclerView
import android.view.View
import android.view.ViewGroup
import android.widget.ProgressBar
import android.widget.TextView
import com.github.mikephil.charting.charts.LineChart
import com.github.mikephil.charting.components.MarkerView
import com.github.mikephil.charting.components.XAxis
import com.github.mikephil.charting.data.Entry
import com.github.mikephil.charting.data.LineData
import com.github.mikephil.charting.data.LineDataSet
import com.github.mikephil.charting.highlight.Highlight
import com.github.mikephil.charting.utils.MPPointF
import kotlinx.android.synthetic.main.item_chart.view.*
import piuk.blockchain.android.R
import piuk.blockchain.android.data.charts.TimeSpan
import piuk.blockchain.android.data.currency.CryptoCurrencies
import piuk.blockchain.android.ui.adapters.AdapterDelegate
import piuk.blockchain.android.ui.customviews.ToastCustom
import piuk.blockchain.android.ui.dashboard.ChartDisplayable
import piuk.blockchain.android.ui.dashboard.ChartsState
import piuk.blockchain.android.util.extensions.*
import piuk.blockchain.android.util.helperfunctions.unsafeLazy
import uk.co.chrisjenx.calligraphy.CalligraphyUtils
import uk.co.chrisjenx.calligraphy.TypefaceUtils
import java.text.SimpleDateFormat
import java.util.*


class ChartDelegate<in T>(
        private val activity: Activity
) : AdapterDelegate<T> {

    private var viewHolder: ChartViewHolder? = null
    private var fiatSymbol: String? = null

    private val typefaceRegular by unsafeLazy {
        TypefaceUtils.load(
                activity.assets,
                "fonts/Montserrat-Regular.ttf"
        )
    }
    private val typefaceLight by unsafeLazy {
        TypefaceUtils.load(
                activity.assets,
                "fonts/Montserrat-Light.ttf"
        )
    }
    private val buttonsList by unsafeLazy {
        listOf(
                viewHolder!!.day,
                viewHolder!!.week,
                viewHolder!!.month,
                viewHolder!!.year,
                viewHolder!!.allTime
        )
    }

    override fun isForViewType(items: List<T>, position: Int): Boolean =
            items[position] is ChartDisplayable

    override fun onCreateViewHolder(parent: ViewGroup): RecyclerView.ViewHolder =
            ChartViewHolder(parent.inflate(R.layout.item_chart))

    override fun onBindViewHolder(
            items: List<T>,
            position: Int,
            holder: RecyclerView.ViewHolder,
            payloads: List<*>
    ) {
        viewHolder = holder as ChartViewHolder
        showTimeSpanSelected(TimeSpan.MONTH)
    }

    internal fun updateChartState(chartsState: ChartsState) {
        return when (chartsState) {
            is ChartsState.Data -> showData(chartsState)
            is ChartsState.Loading -> showLoading()
            is ChartsState.Error -> showError()
            is ChartsState.TimeSpanUpdated -> showTimeSpanSelected(chartsState.timeSpan)
        }
    }

    internal fun updateSelectedCurrency(cryptoCurrency: CryptoCurrencies) {
        viewHolder?.currency?.setText(
                if (cryptoCurrency == CryptoCurrencies.BTC)
                    R.string.dashboard_bitcoin_price
                else
                    R.string.dashboard_ether_price
        )
    }

    internal fun updateCurrencyPrice(price: String) {
        viewHolder?.let { it.price.text = price }
    }

    private fun showData(data: ChartsState.Data) {
        fiatSymbol = data.fiatSymbol
        configureChart()

        viewHolder?.let {
            it.day.setOnClickListener { data.getChartDay() }
            it.week.setOnClickListener { data.getChartWeek() }
            it.month.setOnClickListener { data.getChartMonth() }
            it.year.setOnClickListener { data.getChartYear() }
            it.allTime.setOnClickListener { data.getChartAllTime() }

            it.progressBar.gone()
            it.chart.apply {
                visible()

                val entries = data.data.map { Entry(it.timestamp.toFloat(), it.price.toFloat()) }
                this.data = LineData(LineDataSet(entries, null).apply {
                    color = ContextCompat.getColor(activity, R.color.primary_navy_medium)
                    lineWidth = 3f
                    mode = LineDataSet.Mode.LINEAR
                    setDrawValues(false)
                    circleRadius = 1.5f
                    setDrawCircleHole(false)
                    setCircleColor(ContextCompat.getColor(activity, R.color.primary_navy_medium))
                    setDrawFilled(false)
                    isHighlightEnabled = true
                    setDrawHighlightIndicators(false)
                    marker = ValueMarker(context, R.layout.item_chart_marker)
                })

                animateX(500)
            }
        }
    }

    private fun showLoading() {
        viewHolder?.let {
            it.progressBar.visible()
            it.chart.invisible()
        }
    }

    private fun showError() {
        viewHolder?.let {
            it.progressBar.gone()
            it.chart.apply {
                visible()
                data = null
                invalidate()
            }
        }

        activity.toast(R.string.dashboard_charts_error, ToastCustom.TYPE_ERROR)
    }

    private fun showTimeSpanSelected(timeSpan: TimeSpan) {
        selectButton(timeSpan, viewHolder)
        setDateFormatter(timeSpan)
    }

    private fun selectButton(timeSpan: TimeSpan, viewHolder: ChartViewHolder?) {
        viewHolder?.let {
            when (timeSpan) {
                TimeSpan.ALL_TIME -> setTextViewSelected(viewHolder.allTime)
                TimeSpan.YEAR -> setTextViewSelected(viewHolder.year)
                TimeSpan.MONTH -> setTextViewSelected(viewHolder.month)
                TimeSpan.WEEK -> setTextViewSelected(viewHolder.week)
                TimeSpan.DAY -> setTextViewSelected(viewHolder.day)
            }
        }
    }

    @SuppressLint("SimpleDateFormat")
    private fun setDateFormatter(timeSpan: TimeSpan) {
        val dateFormat = when (timeSpan) {
            TimeSpan.ALL_TIME -> SimpleDateFormat("YYYY")
            TimeSpan.YEAR -> SimpleDateFormat("MMM ''YY")
            TimeSpan.MONTH, TimeSpan.WEEK -> SimpleDateFormat("dd. MMM")
            TimeSpan.DAY -> SimpleDateFormat("H:00")
        }

        viewHolder?.let {
            it.chart.xAxis.setValueFormatter { fl, _ ->
                dateFormat.format(Date(fl.toLong() * 1000))
            }
        }
    }

    private fun setTextViewSelected(selected: TextView) {
        with(selected) {
            paintFlags = paintFlags or Paint.UNDERLINE_TEXT_FLAG
            CalligraphyUtils.applyFontToTextView(this, typefaceRegular)
        }
        buttonsList.filterNot { it === selected }
                .map {
                    with(it) {
                        paintFlags = paintFlags and Paint.UNDERLINE_TEXT_FLAG.inv()
                        CalligraphyUtils.applyFontToTextView(this, typefaceLight)
                    }
                }
    }

    @SuppressLint("SimpleDateFormat")
    private fun configureChart() {
        viewHolder?.chart?.apply {
            setDrawGridBackground(false)
            setDrawBorders(false)
            setScaleEnabled(false)
            setPinchZoom(false)
            isDoubleTapToZoomEnabled = false
            description.isEnabled = false
            legend.isEnabled = false
            axisLeft.setDrawGridLines(false)
            axisLeft.setValueFormatter { fl, _ -> "$fiatSymbol${fl.toInt()}" }
            axisLeft.typeface = typefaceLight
            axisLeft.textColor = ContextCompat.getColor(context, R.color.primary_gray_medium)
            axisRight.isEnabled = false
            xAxis.setDrawGridLines(false)
            xAxis.typeface = typefaceLight
            xAxis.textColor = ContextCompat.getColor(context, R.color.primary_gray_medium)
            xAxis.position = XAxis.XAxisPosition.BOTTOM
            xAxis.isGranularityEnabled = true
            setExtraOffsets(8f, 0f, 0f, 10f)
            setNoDataTextColor(ContextCompat.getColor(context, R.color.primary_gray_medium))
        }
    }

<<<<<<< HEAD
    inner class ValueMarker(
            context: Context,
            layoutResource: Int
    ) : MarkerView(context, layoutResource) {

        private val date = findViewById<TextView>(R.id.textview_marker_date)
        private val price = findViewById<TextView>(R.id.textview_marker_price)

        private var mpPointF: MPPointF? = null

        @SuppressLint("SimpleDateFormat", "SetTextI18n")
        override fun refreshContent(e: Entry, highlight: Highlight) {
            date.text = SimpleDateFormat("E, MMM dd, HH:mm").format(Date(e.x.toLong() * 1000))
            price.text = "$fiatSymbol${e.y}"

            super.refreshContent(e, highlight)
        }

        override fun getOffset(): MPPointF {
            if (mpPointF == null) {
                // Center the marker horizontally and vertically
                mpPointF = MPPointF((-(width / 2)).toFloat(), (-height).toFloat())
            }

            return mpPointF!!
        }
    }

=======
>>>>>>> 6868f7cc
    private class ChartViewHolder internal constructor(
            itemView: View
    ) : RecyclerView.ViewHolder(itemView) {

        internal var chart: LineChart = itemView.chart
        internal var day: TextView = itemView.textview_day
        internal var week: TextView = itemView.textview_week
        internal var month: TextView = itemView.textview_month
        internal var year: TextView = itemView.textview_year
        internal var allTime: TextView = itemView.textview_all_time
        internal var price: TextView = itemView.textview_price
        internal var currency: TextView = itemView.textview_currency
        internal var progressBar: ProgressBar = itemView.progress_bar

    }

}<|MERGE_RESOLUTION|>--- conflicted
+++ resolved
@@ -33,7 +33,6 @@
 import java.text.SimpleDateFormat
 import java.util.*
 
-
 class ChartDelegate<in T>(
         private val activity: Activity
 ) : AdapterDelegate<T> {
@@ -42,16 +41,10 @@
     private var fiatSymbol: String? = null
 
     private val typefaceRegular by unsafeLazy {
-        TypefaceUtils.load(
-                activity.assets,
-                "fonts/Montserrat-Regular.ttf"
-        )
+        TypefaceUtils.load(activity.assets, "fonts/Montserrat-Regular.ttf")
     }
     private val typefaceLight by unsafeLazy {
-        TypefaceUtils.load(
-                activity.assets,
-                "fonts/Montserrat-Light.ttf"
-        )
+        TypefaceUtils.load(activity.assets, "fonts/Montserrat-Light.ttf")
     }
     private val buttonsList by unsafeLazy {
         listOf(
@@ -228,7 +221,6 @@
         }
     }
 
-<<<<<<< HEAD
     inner class ValueMarker(
             context: Context,
             layoutResource: Int
@@ -257,8 +249,6 @@
         }
     }
 
-=======
->>>>>>> 6868f7cc
     private class ChartViewHolder internal constructor(
             itemView: View
     ) : RecyclerView.ViewHolder(itemView) {
