--- conflicted
+++ resolved
@@ -5,33 +5,20 @@
 import info.blockchain.wallet.payload.data.Account
 import info.blockchain.wallet.payload.data.LegacyAddress
 import org.bitcoinj.core.Address
-import org.web3j.utils.Convert
 import piuk.blockchain.android.R
 import piuk.blockchain.android.data.api.EnvironmentSettings
 import piuk.blockchain.android.data.bitcoincash.BchDataManager
-<<<<<<< HEAD
+import piuk.blockchain.android.data.ethereum.EthDataManager
+import piuk.blockchain.android.ui.account.ItemAccount
+import piuk.blockchain.android.util.StringUtils
+import piuk.blockchain.androidcore.data.currency.BTCDenomination
 import piuk.blockchain.androidcore.data.currency.CryptoCurrencies
+import piuk.blockchain.androidcore.data.currency.CurrencyFormatManager
 import piuk.blockchain.androidcore.data.currency.CurrencyState
-import piuk.blockchain.android.data.ethereum.EthDataManager
+import piuk.blockchain.androidcore.data.currency.ETHDenomination
 import piuk.blockchain.androidcore.injection.PresenterScope
-import piuk.blockchain.android.ui.account.ItemAccount
-import piuk.blockchain.android.util.ExchangeRateFactory
-import piuk.blockchain.android.util.MonetaryUtil
-import piuk.blockchain.androidcore.utils.PrefsUtil
-=======
-import piuk.blockchain.android.data.currency.*
-import piuk.blockchain.android.data.ethereum.EthDataManager
-import piuk.blockchain.android.data.exchangerate.ExchangeRateDataManager
-import piuk.blockchain.android.ui.account.ItemAccount
-import piuk.blockchain.android.util.PrefsUtil
->>>>>>> 50784d9b
-import piuk.blockchain.android.util.StringUtils
 import piuk.blockchain.androidcore.utils.annotations.Mockable
-import piuk.blockchain.android.util.helperfunctions.unsafeLazy
-import java.math.BigDecimal
 import java.math.BigInteger
-import java.math.RoundingMode
-import java.text.DecimalFormat
 import java.util.*
 import javax.inject.Inject
 
@@ -235,7 +222,10 @@
         return if (!currencyState.isDisplayingCryptoCurrency) {
             "(${currencyFormatManager.getFormattedFiatValueWithSymbol(btcBalance.toDouble())})"
         } else {
-            "(${currencyFormatManager.getFormattedBtcValueWithUnit(btcBalance.toBigDecimal(), BTCDenomination.SATOSHI)})"
+            "(${currencyFormatManager.getFormattedBtcValueWithUnit(
+                    btcBalance.toBigDecimal(),
+                    BTCDenomination.SATOSHI
+            )})"
         }
     }
 
@@ -247,9 +237,14 @@
         val bchBalance = getAccountAbsoluteBalance(account)
 
         return if (!currencyState.isDisplayingCryptoCurrency) {
-            "(${currencyFormatManager.getFormattedFiatValueFromSelectedCoinValueWithSymbol(bchBalance.toBigDecimal())})"
-        } else {
-            "(${currencyFormatManager.getFormattedBchValueWithUnit(bchBalance.toBigDecimal(), BTCDenomination.SATOSHI)})"
+            "(${currencyFormatManager.getFormattedFiatValueFromSelectedCoinValueWithSymbol(
+                    bchBalance.toBigDecimal()
+            )})"
+        } else {
+            "(${currencyFormatManager.getFormattedBchValueWithUnit(
+                    bchBalance.toBigDecimal(),
+                    BTCDenomination.SATOSHI
+            )})"
         }
     }
 
@@ -273,9 +268,14 @@
         val btcBalance = getAddressAbsoluteBalance(legacyAddress)
 
         return if (!currencyState.isDisplayingCryptoCurrency) {
-            "(${currencyFormatManager.getFormattedFiatValueFromSelectedCoinValueWithSymbol(btcBalance.toBigDecimal())})"
-        } else {
-            "(${currencyFormatManager.getFormattedBtcValueWithUnit(btcBalance.toBigDecimal(), BTCDenomination.SATOSHI)})"
+            "(${currencyFormatManager.getFormattedFiatValueFromSelectedCoinValueWithSymbol(
+                    btcBalance.toBigDecimal()
+            )})"
+        } else {
+            "(${currencyFormatManager.getFormattedBtcValueWithUnit(
+                    btcBalance.toBigDecimal(),
+                    BTCDenomination.SATOSHI
+            )})"
         }
     }
 
@@ -287,9 +287,14 @@
         val btcBalance = getBchAddressAbsoluteBalance(legacyAddress)
 
         return if (!currencyState.isDisplayingCryptoCurrency) {
-            "(${currencyFormatManager.getFormattedFiatValueFromSelectedCoinValueWithSymbol(btcBalance.toBigDecimal())})"
-        } else {
-            "(${currencyFormatManager.getFormattedBchValueWithUnit(btcBalance.toBigDecimal(), BTCDenomination.SATOSHI)})"
+            "(${currencyFormatManager.getFormattedFiatValueFromSelectedCoinValueWithSymbol(
+                    btcBalance.toBigDecimal()
+            )})"
+        } else {
+            "(${currencyFormatManager.getFormattedBchValueWithUnit(
+                    btcBalance.toBigDecimal(),
+                    BTCDenomination.SATOSHI
+            )})"
         }
     }
 
@@ -506,10 +511,12 @@
         return if (showCrypto) {
             currencyFormatManager.getFormattedBtcValueWithUnit(
                     btcBalance.toBigDecimal(),
-                    BTCDenomination.SATOSHI)
+                    BTCDenomination.SATOSHI
+            )
         } else {
             currencyFormatManager.getFormattedFiatValueFromBtcValueWithSymbol(
-                    btcBalance.toBigDecimal())
+                    btcBalance.toBigDecimal()
+            )
         }
     }
 
@@ -517,10 +524,12 @@
         return if (showCrypto) {
             currencyFormatManager.getFormattedBchValueWithUnit(
                     bchBalance.toBigDecimal(),
-                    BTCDenomination.SATOSHI)
+                    BTCDenomination.SATOSHI
+            )
         } else {
             currencyFormatManager.getFormattedFiatValueFromBchValueWithSymbol(
-                    bchBalance.toBigDecimal())
+                    bchBalance.toBigDecimal()
+            )
         }
     }
 
@@ -528,10 +537,12 @@
         return if (showCrypto) {
             currencyFormatManager.getFormattedEthShortValueWithUnit(
                     ethBalance.toBigDecimal(),
-                    ETHDenomination.WEI)
+                    ETHDenomination.WEI
+            )
         } else {
             currencyFormatManager.getFormattedFiatValueFromEthValueWithSymbol(
-                    ethBalance.toBigDecimal())
+                    ethBalance.toBigDecimal()
+            )
         }
     }
 
