--- conflicted
+++ resolved
@@ -6,17 +6,10 @@
 import android.support.annotation.CallSuper;
 import android.support.annotation.Nullable;
 import android.support.annotation.StringRes;
-<<<<<<< HEAD
 import android.support.v7.app.ActionBar;
 import android.support.v7.app.AlertDialog;
 import android.support.v7.app.AppCompatActivity;
 import android.support.v7.widget.Toolbar;
-=======
-import android.support.design.widget.Snackbar;
-import android.support.v7.app.AlertDialog;
-import android.support.v7.app.AppCompatActivity;
-import android.view.View;
->>>>>>> 08a03303
 import android.view.WindowManager;
 
 import uk.co.chrisjenx.calligraphy.CalligraphyContextWrapper;
@@ -30,7 +23,6 @@
 import piuk.blockchain.android.data.rxjava.RxUtil;
 import piuk.blockchain.android.util.ApplicationLifeCycle;
 import piuk.blockchain.android.util.SSLVerifyUtil;
-import piuk.blockchain.android.util.ViewUtils;
 
 /**
  * A base Activity for all activities which need auth timeouts & screenshot prevention
@@ -86,8 +78,20 @@
      * @param title   The title for the page, as a StringRes
      */
     public void setupToolbar(Toolbar toolbar, @StringRes int title) {
+        setupToolbar(toolbar, getString(title));
+    }
+
+    /**
+     * Applies the title to the {@link Toolbar} which is then set as the Activity's
+     * SupportActionBar. Also applies the Montserrat-Regular font, as this cannot be done elsewhere
+     * for now.
+     *
+     * @param toolbar The {@link Toolbar} for the current activity
+     * @param title   The title for the page, as a String
+     */
+    public void setupToolbar(Toolbar toolbar, String title) {
         toolbar.setTitle(CalligraphyUtils.applyTypefaceSpan(
-                getString(title),
+                title,
                 TypefaceUtils.load(getAssets(), "fonts/Montserrat-Regular.ttf")));
 
         setSupportActionBar(toolbar);
@@ -159,10 +163,6 @@
         getWindow().setFlags(WindowManager.LayoutParams.FLAG_SECURE, WindowManager.LayoutParams.FLAG_SECURE);
     }
 
-    private Snackbar makeSnackbar(View view, @StringRes int message, @ViewUtils.SnackbarLength int length) {
-        return Snackbar.make(view, message, length);
-    }
-
     private void showAlertDialog(final String message, final boolean forceExit) {
         if (mAlertDialog != null) mAlertDialog.dismiss();
 
@@ -185,4 +185,5 @@
             mAlertDialog.show();
         }
     }
+
 }