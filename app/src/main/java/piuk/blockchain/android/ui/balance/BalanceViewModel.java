--- conflicted
+++ resolved
@@ -171,99 +171,7 @@
         if(prefsUtil.getValue(PrefsUtil.KEY_APP_VISITS, 0) > 0) {
             // Check from this point forwards
             txListObservable = rxBus.register(List.class);
-<<<<<<< HEAD
-=======
-
-            if (prefsUtil.getValue(PrefsUtil.KEY_APP_VISITS, 0) == 3) {
-                // On third visit onwards, prompt 2FA
-                compositeDisposable.add(
-                        txListObservable
-                                .compose(RxUtil.applySchedulersToObservable())
-                                .subscribe(txs -> {
-                                    if (!getIfNeverPrompt2Fa()) {
-                                        compositeDisposable.add(
-                                                settingsDataManager.getSettings()
-                                                        .subscribe(settings -> {
-                                                            if (!settings.isSmsVerified() && settings.getAuthType() == Settings.AUTH_TYPE_OFF) {
-                                                                // Show dialog for 2FA, store date of dialog launch
-                                                                if (getTimeOfLastSecurityPrompt() == 0L
-                                                                        || (System.currentTimeMillis() - getTimeOfLastSecurityPrompt()) >= ONE_MONTH) {
-                                                                    dataListener.show2FaDialog();
-                                                                    storeTimeOfLastSecurityPrompt();
-                                                                }
-                                                            }
-                                                        }, Throwable::printStackTrace));
-                                    }
-                                }, Throwable::printStackTrace));
-            } else {
-                // From second visit onwards, prompt backup if not already
-                compositeDisposable.add(
-                        txListObservable
-                                .compose(RxUtil.applySchedulersToObservable())
-                                .subscribe(txs -> {
-                                    if (hasTransactions() && !payloadDataManager.isBackedUp() && !getIfNeverPromptBackup()) {
-                                        // Show dialog and store date of dialog launch
-                                        if (getTimeOfLastSecurityPrompt() == 0) {
-                                            dataListener.showBackupPromptDialog(false);
-                                            storeTimeOfLastSecurityPrompt();
-                                        } else if ((System.currentTimeMillis() - getTimeOfLastSecurityPrompt()) >= ONE_MONTH) {
-                                            dataListener.showBackupPromptDialog(true);
-                                            storeTimeOfLastSecurityPrompt();
-                                        }
-                                    }
-                                }, Throwable::printStackTrace));
-            }
->>>>>>> 24d10b79
-        }
-
-        // TODO: 19/06/2017 moved to promptManager
-//        if (!prefsUtil.getValue(PrefsUtil.KEY_FIRST_RUN, true)){
-//            // Check from this point forwards
-//            txListObservable = rxBus.register(List.class);
-//
-//
-//            if (prefsUtil.getValue(PrefsUtil.KEY_APP_VISITS, 0) == 3) {
-//                // On third visit onwards, prompt 2FA
-//                compositeDisposable.add(
-//                        txListObservable
-//                                .compose(RxUtil.applySchedulersToObservable())
-//                                .subscribe(txs -> {
-//                                    if (!getIfNeverPrompt2Fa()) {
-//                                        compositeDisposable.add(
-//                                                settingsDataManager.initSettings(
-//                                                        prefsUtil.getValue(PrefsUtil.KEY_GUID, ""),
-//                                                        prefsUtil.getValue(PrefsUtil.KEY_SHARED_KEY, ""))
-//                                                        .subscribe(settings -> {
-//                                                            if (!settings.isSmsVerified() && settings.getAuthType() == Settings.AUTH_TYPE_OFF) {
-//                                                                // Show dialog for 2FA, store date of dialog launch
-//                                                                if (getTimeOfLastSecurityPrompt() == 0L
-//                                                                        || (System.currentTimeMillis() - getTimeOfLastSecurityPrompt()) >= ONE_MONTH) {
-//                                                                    dataListener.show2FaDialog();
-//                                                                    storeTimeOfLastSecurityPrompt();
-//                                                                }
-//                                                            }
-//                                                        }, Throwable::printStackTrace));
-//                                    }
-//                                }, Throwable::printStackTrace));
-//            } else {
-//                // From second visit onwards, prompt backup if not already
-//                compositeDisposable.add(
-//                        txListObservable
-//                                .compose(RxUtil.applySchedulersToObservable())
-//                                .subscribe(txs -> {
-//                                    if (hasTransactions() && !payloadDataManager.isBackedUp() && !getIfNeverPromptBackup()) {
-//                                        // Show dialog and store date of dialog launch
-//                                        if (getTimeOfLastSecurityPrompt() == 0) {
-//                                            dataListener.showBackupPromptDialog(false);
-//                                            storeTimeOfLastSecurityPrompt();
-//                                        } else if ((System.currentTimeMillis() - getTimeOfLastSecurityPrompt()) >= ONE_MONTH) {
-//                                            dataListener.showBackupPromptDialog(true);
-//                                            storeTimeOfLastSecurityPrompt();
-//                                        }
-//                                    }
-//                                }, Throwable::printStackTrace));
-//            }
-//        }
+        }
 
         compositeDisposable.add(
                 exchangeRateFactory.updateTicker()
