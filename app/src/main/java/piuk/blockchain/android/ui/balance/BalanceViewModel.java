--- conflicted
+++ resolved
@@ -1,9 +1,7 @@
 package piuk.blockchain.android.ui.balance;
 
-import android.annotation.SuppressLint;
 import com.google.common.collect.HashBiMap;
 
-import android.content.Intent;
 import android.support.annotation.NonNull;
 import android.support.annotation.StringRes;
 import android.util.Log;
@@ -13,7 +11,6 @@
 import info.blockchain.wallet.contacts.data.PaymentRequest;
 import info.blockchain.wallet.exceptions.ApiException;
 import info.blockchain.wallet.multiaddress.TransactionSummary;
-import info.blockchain.wallet.multiaddress.TransactionSummary.Direction;
 import info.blockchain.wallet.payload.PayloadManager;
 import info.blockchain.wallet.payload.data.Account;
 import info.blockchain.wallet.payload.data.LegacyAddress;
@@ -29,12 +26,14 @@
 import javax.inject.Inject;
 
 import io.reactivex.Completable;
+import io.reactivex.Observable;
 import io.reactivex.schedulers.Schedulers;
 import piuk.blockchain.android.R;
 import piuk.blockchain.android.data.contacts.ContactTransactionDateComparator;
 import piuk.blockchain.android.data.contacts.ContactTransactionModel;
 import piuk.blockchain.android.data.contacts.ContactsEvent;
 import piuk.blockchain.android.data.datamanagers.ContactsDataManager;
+import piuk.blockchain.android.data.datamanagers.PayloadDataManager;
 import piuk.blockchain.android.data.datamanagers.SettingsDataManager;
 import piuk.blockchain.android.data.datamanagers.TransactionListDataManager;
 import piuk.blockchain.android.data.notifications.NotificationPayload;
@@ -47,7 +46,6 @@
 import piuk.blockchain.android.ui.base.BaseViewModel;
 import piuk.blockchain.android.ui.customviews.ToastCustom;
 import piuk.blockchain.android.ui.swipetoreceive.SwipeToReceiveHelper;
-import piuk.blockchain.android.data.datamanagers.PayloadDataManager;
 import piuk.blockchain.android.util.ExchangeRateFactory;
 import piuk.blockchain.android.util.MonetaryUtil;
 import piuk.blockchain.android.util.PrefsUtil;
@@ -73,13 +71,10 @@
     @Inject StringUtils stringUtils;
     @Inject TransactionListDataManager transactionListDataManager;
     @Inject ContactsDataManager contactsDataManager;
-<<<<<<< HEAD
     @Inject PayloadDataManager payloadDataManager;
     @Inject SettingsDataManager settingsDataManager;
     @Inject SwipeToReceiveHelper swipeToReceiveHelper;
-=======
     @Inject RxBus rxBus;
->>>>>>> b1aa74c0
 
     public interface DataListener {
 
@@ -364,12 +359,12 @@
 
         //Update transactions
         compositeDisposable.add(transactionListDataManager.fetchTransactions(object, 50, 0)
-            .subscribe(transactionSummaries -> {
-                    insertTransactionsAndDisplay(transactionSummaries);
-                },
+            .subscribe(
+                    this::insertTransactionsAndDisplay,
                 throwable -> Log.e(TAG, "updateBalanceAndTransactionList: ", throwable)));
     }
 
+    @SuppressWarnings("Java8CollectionRemoveIf")
     private void insertTransactionsAndDisplay(List<TransactionSummary> txList) throws IOException, ApiException {
         // Remove current transactions but keep headers and pending transactions
         Iterator iterator = displayList.iterator();
@@ -621,6 +616,7 @@
         return value;
     }
 
+    @SuppressWarnings("Java8CollectionRemoveIf")
     private void handlePendingTransactions(List<ContactTransactionModel> transactions) {
         // Remove previous Pending Transactions
         Iterator iterator = displayList.iterator();
