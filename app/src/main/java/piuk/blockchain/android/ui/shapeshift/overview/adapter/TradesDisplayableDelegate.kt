--- conflicted
+++ resolved
@@ -11,25 +11,14 @@
 import info.blockchain.wallet.shapeshift.data.Trade
 import kotlinx.android.synthetic.main.item_shapeshift_trade.view.*
 import piuk.blockchain.android.R
-<<<<<<< HEAD
-import piuk.blockchain.androidcore.data.currency.CryptoCurrencies
 import piuk.blockchain.android.ui.adapters.AdapterDelegate
 import piuk.blockchain.android.util.DateUtil
-import piuk.blockchain.android.util.MonetaryUtil
-import piuk.blockchain.androidcore.utils.PrefsUtil
-=======
-import piuk.blockchain.android.data.currency.CryptoCurrencies
-import piuk.blockchain.android.data.currency.CurrencyFormatManager
-import piuk.blockchain.android.data.currency.CurrencyFormatUtil
-import piuk.blockchain.android.ui.adapters.AdapterDelegate
-import piuk.blockchain.android.util.DateUtil
-import piuk.blockchain.android.util.PrefsUtil
->>>>>>> 50784d9b
 import piuk.blockchain.android.util.extensions.getContext
 import piuk.blockchain.android.util.extensions.inflate
+import piuk.blockchain.androidcore.data.currency.CryptoCurrencies
+import piuk.blockchain.androidcore.data.currency.CurrencyFormatUtil
+import piuk.blockchain.androidcore.utils.PrefsUtil
 import java.math.BigDecimal
-import java.text.DecimalFormat
-import java.text.NumberFormat
 import java.util.*
 
 class TradesDisplayableDelegate<in T>(
@@ -101,17 +90,32 @@
             when (trade.status) {
                 Trade.STATUS.COMPLETE -> {
                     viewHolder.result.setBackgroundResource(R.drawable.rounded_view_complete)
-                    viewHolder.status.setTextColor(getResolvedColor(viewHolder, R.color.product_green_medium))
+                    viewHolder.status.setTextColor(
+                            getResolvedColor(
+                                    viewHolder,
+                                    R.color.product_green_medium
+                            )
+                    )
                     R.string.shapeshift_complete_title
                 }
                 Trade.STATUS.FAILED, Trade.STATUS.RESOLVED -> {
                     viewHolder.result.setBackgroundResource(R.drawable.rounded_view_failed)
-                    viewHolder.status.setTextColor(getResolvedColor(viewHolder, R.color.product_red_medium))
+                    viewHolder.status.setTextColor(
+                            getResolvedColor(
+                                    viewHolder,
+                                    R.color.product_red_medium
+                            )
+                    )
                     R.string.shapeshift_failed_title
                 }
                 Trade.STATUS.NO_DEPOSITS, Trade.STATUS.RECEIVED -> {
                     viewHolder.result.setBackgroundResource(R.drawable.rounded_view_inprogress)
-                    viewHolder.status.setTextColor(getResolvedColor(viewHolder, R.color.product_gray_transferred))
+                    viewHolder.status.setTextColor(
+                            getResolvedColor(
+                                    viewHolder,
+                                    R.color.product_gray_transferred
+                            )
+                    )
                     R.string.shapeshift_in_progress_title
                 }
                 else -> throw IllegalStateException("Unknown status ${trade.status}")
@@ -136,19 +140,36 @@
         } else {
 
             val fiatAmount = when (cryptoCurrency.toUpperCase()) {
-                CryptoCurrencies.ETHER.symbol -> cryptoAmount.multiply(BigDecimal.valueOf(ethExchangeRate))
-                CryptoCurrencies.BTC.symbol -> cryptoAmount.multiply(BigDecimal.valueOf(btcExchangeRate))
-                CryptoCurrencies.BCH.symbol -> cryptoAmount.multiply(BigDecimal.valueOf(bchExchangeRate))
+                CryptoCurrencies.ETHER.symbol -> cryptoAmount.multiply(
+                        BigDecimal.valueOf(
+                                ethExchangeRate
+                        )
+                )
+                CryptoCurrencies.BTC.symbol -> cryptoAmount.multiply(
+                        BigDecimal.valueOf(
+                                btcExchangeRate
+                        )
+                )
+                CryptoCurrencies.BCH.symbol -> cryptoAmount.multiply(
+                        BigDecimal.valueOf(
+                                bchExchangeRate
+                        )
+                )
                 else -> BigDecimal.ZERO//Coin type not specified
             }
 
-            displayAmount = currencyFormatUtil.formatFiatWithSymbol(fiatAmount.toDouble(), getPreferredFiatUnit(), Locale.getDefault())
+            displayAmount = currencyFormatUtil.formatFiatWithSymbol(
+                    fiatAmount.toDouble(),
+                    getPreferredFiatUnit(),
+                    Locale.getDefault()
+            )
         }
 
         return displayAmount
     }
 
-    private fun getPreferredFiatUnit() = prefsUtil.getValue(PrefsUtil.KEY_SELECTED_FIAT, PrefsUtil.DEFAULT_CURRENCY)
+    private fun getPreferredFiatUnit() =
+            prefsUtil.getValue(PrefsUtil.KEY_SELECTED_FIAT, PrefsUtil.DEFAULT_CURRENCY)
 
     private class TradeViewHolder internal constructor(
             itemView: View
