package piuk.blockchain.android.ui.send;

import android.support.annotation.Nullable;
import android.support.annotation.StringRes;
import android.support.v7.app.AlertDialog;
import android.util.Log;

import info.blockchain.api.data.UnspentOutputs;
import info.blockchain.wallet.api.PersistentUrls;
import info.blockchain.wallet.api.WalletApi;
import info.blockchain.wallet.api.data.Fee;
import info.blockchain.wallet.contacts.data.Contact;
import info.blockchain.wallet.payload.PayloadManager;
import info.blockchain.wallet.payload.data.Account;
import info.blockchain.wallet.payload.data.AddressBook;
import info.blockchain.wallet.payload.data.LegacyAddress;
import info.blockchain.wallet.payment.Payment;
import info.blockchain.wallet.payment.SpendableUnspentOutputs;
import info.blockchain.wallet.util.FormatsUtil;
import info.blockchain.wallet.util.PrivateKeyFactory;

import org.apache.commons.lang3.tuple.Pair;
import org.bitcoinj.core.ECKey;

import java.io.UnsupportedEncodingException;
import java.math.BigDecimal;
import java.math.BigInteger;
import java.text.DecimalFormat;
import java.text.DecimalFormatSymbols;
import java.util.ArrayList;
import java.util.Arrays;
import java.util.Collections;
import java.util.HashMap;
import java.util.List;
import java.util.Locale;

import javax.inject.Inject;

import io.reactivex.Observable;
import io.reactivex.disposables.Disposable;
import piuk.blockchain.android.R;
import piuk.blockchain.android.data.cache.DynamicFeeCache;
import piuk.blockchain.android.data.contacts.ContactsPredicates;
import piuk.blockchain.android.data.contacts.PaymentRequestType;
import piuk.blockchain.android.data.datamanagers.AccountDataManager;
import piuk.blockchain.android.data.datamanagers.ContactsDataManager;
import piuk.blockchain.android.data.datamanagers.PayloadDataManager;
import piuk.blockchain.android.data.datamanagers.SendDataManager;
import piuk.blockchain.android.data.rxjava.IgnorableDefaultObserver;
import piuk.blockchain.android.data.rxjava.RxUtil;
import piuk.blockchain.android.injection.Injector;
import piuk.blockchain.android.ui.account.ItemAccount;
import piuk.blockchain.android.ui.account.PaymentConfirmationDetails;
import piuk.blockchain.android.ui.base.BaseViewModel;
import piuk.blockchain.android.ui.customviews.ToastCustom;
import piuk.blockchain.android.ui.receive.ReceiveCurrencyHelper;
import piuk.blockchain.android.ui.receive.WalletAccountHelper;
import piuk.blockchain.android.data.services.EventService;
import piuk.blockchain.android.util.ExchangeRateFactory;
import piuk.blockchain.android.util.MonetaryUtil;
import piuk.blockchain.android.util.PrefsUtil;
import piuk.blockchain.android.util.SSLVerifyUtil;
import piuk.blockchain.android.util.StringUtils;
import piuk.blockchain.android.util.annotations.Thunk;

import static piuk.blockchain.android.ui.send.SendFragment.ARGUMENT_CONTACT_ID;
import static piuk.blockchain.android.ui.send.SendFragment.ARGUMENT_CONTACT_MDID;
import static piuk.blockchain.android.ui.send.SendFragment.ARGUMENT_FCTX_ID;
import static piuk.blockchain.android.ui.send.SendFragment.ARGUMENT_SCAN_DATA;
import static piuk.blockchain.android.ui.send.SendFragment.ARGUMENT_SCAN_DATA_ADDRESS_INPUT_ROUTE;

@SuppressWarnings("WeakerAccess")
public class SendViewModel extends BaseViewModel {

    private static final String TAG = SendViewModel.class.getSimpleName();

    public static final int SHOW_BTC = 1;
    public static final int SHOW_FIAT = 2;

    @Thunk SendContract.DataListener dataListener;

    private MonetaryUtil monetaryUtil;
    private ReceiveCurrencyHelper currencyHelper;
    public SendModel sendModel;
    @Nullable private String contactMdid;
    @Nullable private String fctxId;
    private String metricInputFlag;
    private Locale locale;

    private Disposable unspentApiDisposable;

    @Inject PrefsUtil prefsUtil;
    @Inject WalletAccountHelper walletAccountHelper;
    @Inject ExchangeRateFactory exchangeRateFactory;
    @Inject SSLVerifyUtil sslVerifyUtil;
    @Inject PrivateKeyFactory privateKeyFactory;
    @Inject PayloadManager payloadManager;
    @Inject StringUtils stringUtils;
    @Inject ContactsDataManager contactsDataManager;
    @Inject SendDataManager sendDataManager;
    @Inject PayloadDataManager payloadDataManager;
    @Inject AccountDataManager accountDataManager;
    @Inject DynamicFeeCache dynamicFeeCache;

    SendViewModel(SendContract.DataListener dataListener, Locale locale) {
        Injector.getInstance().getDataManagerComponent().inject(this);
        this.locale = locale;
        this.dataListener = dataListener;

        sendModel = new SendModel();
        sendModel.pendingTransaction = new PendingTransaction();
        sendModel.unspentApiResponses = new HashMap<>();
        getSuggestedFee();

        sslVerifyUtil.validateSSL();
        updateUI();
    }

    @Override
    public void onViewReady() {
        if (dataListener.getFragmentBundle() != null) {
            final String scanData = dataListener.getFragmentBundle().getString(ARGUMENT_SCAN_DATA);
            final String contactId = dataListener.getFragmentBundle().getString(ARGUMENT_CONTACT_ID);
            contactMdid = dataListener.getFragmentBundle().getString(ARGUMENT_CONTACT_MDID);
            fctxId = dataListener.getFragmentBundle().getString(ARGUMENT_FCTX_ID);
            metricInputFlag = dataListener.getFragmentBundle().getString(ARGUMENT_SCAN_DATA_ADDRESS_INPUT_ROUTE);

            if (contactId != null) {
                compositeDisposable.add(
                        contactsDataManager.getContactList()
                                .filter(ContactsPredicates.filterById(contactId))
                                .subscribe(
                                        contact -> {
                                            dataListener.setContactName(contact.getName());
                                            dataListener.lockDestination();
                                        },
                                        throwable -> dataListener.finishPage(false)));
            }

            if (scanData != null) {
                handleIncomingQRScan(scanData, metricInputFlag);
            }
        }
    }

    void updateUI() {
        int btcUnit = prefsUtil.getValue(PrefsUtil.KEY_BTC_UNITS, MonetaryUtil.UNIT_BTC);
        String fiatUnit = prefsUtil.getValue(PrefsUtil.KEY_SELECTED_FIAT, PrefsUtil.DEFAULT_CURRENCY);
        double exchangeRate = exchangeRateFactory.getLastPrice(fiatUnit);

        monetaryUtil = new MonetaryUtil(btcUnit);
        currencyHelper = new ReceiveCurrencyHelper(monetaryUtil, locale);

        sendModel.btcUnit = monetaryUtil.getBTCUnit(btcUnit);
        sendModel.fiatUnit = fiatUnit;
        sendModel.btcUniti = btcUnit;
        sendModel.isBTC = getBtcDisplayState();
        sendModel.exchangeRate = exchangeRate;
        sendModel.btcExchange = exchangeRateFactory.getLastPrice(sendModel.fiatUnit);

        dataListener.updateBtcUnit(sendModel.btcUnit);
        dataListener.updateFiatUnit(sendModel.fiatUnit);
    }

    void onSendClicked(String customFee, String amount, boolean bypassFeeCheck, String address) {
        // Contact selected but no FacilitationTransaction to respond to
        if (fctxId == null && contactMdid != null) {
            setupTransaction(customFee, amount, () -> {
                if (isValidSpend(sendModel.pendingTransaction, true)) {
                    compositeDisposable.add(
                            contactsDataManager.getContactList()
                                    .filter(ContactsPredicates.filterByMdid(contactMdid))
                                    .subscribe(
                                            contact -> dataListener.navigateToAddNote(
                                                    contact.getId(),
                                                    PaymentRequestType.SEND,
                                                    sendModel.pendingTransaction.bigIntAmount.intValue()),
                                            throwable -> showToast(R.string.contacts_not_found_error, ToastCustom.TYPE_ERROR)));
                }
            });
        } else {
            setupTransaction(customFee, amount, () -> sendClicked(bypassFeeCheck, address));
        }
    }

    int getDefaultAccount() {
        int result = 0;
        if (payloadManager.getPayload().isUpgraded()) {
            result = payloadManager.getPayload().getHdWallets().get(0).getDefaultAccountIdx();
        }
        return Math.max(getCorrectedAccountIndex(result), 0);
    }

    void setContact(@Nullable Contact contact) {
        if (contact != null) {
            contactMdid = contact.getMdid();
            dataListener.setContactName(contact.getName());
        } else {
            contactMdid = null;
        }
    }

    private int getCorrectedAccountIndex(int accountIndex) {
        // Filter accounts by active
        List<Account> activeAccounts = new ArrayList<>();
        List<Account> accounts = payloadManager.getPayload().getHdWallets().get(0).getAccounts();
        for (int i = 0; i < accounts.size(); i++) {
            Account account = accounts.get(i);
            if (!account.isArchived()) {
                activeAccounts.add(account);
            }
        }

        // Find corrected position
        return activeAccounts.indexOf(payloadManager.getPayload().getHdWallets().get(0).getAccounts().get(accountIndex));
    }

    /**
     * Returns a list of accounts, legacy addresses and optionally Address Book entries
     *
     * @param includeAddressBookEntries Whether or not to include a user's Address book
     * @return List of account details (balance, label, tag, account/address/address_book object)
     */
    List<ItemAccount> getAddressList(boolean includeAddressBookEntries) {
        ArrayList<ItemAccount> result = new ArrayList<>();
        result.addAll(walletAccountHelper.getAccountItems(sendModel.isBTC));

        if (result.size() == 1) {
            //Only a single account/address available in wallet
            if (dataListener != null) dataListener.hideSendingAddressField();
            calculateTransactionAmounts(result.get(0), null, null, null);
        }

        //Address Book (only included in receiving)
        if (includeAddressBookEntries) {
            result.addAll(walletAccountHelper.getAddressBookEntries());
        }

        if (result.size() == 1) {
            //Only a single account/address available in wallet and no addressBook entries
            if (dataListener != null) dataListener.hideReceivingAddressField();
        }

        return result;
    }

    /**
     * Gets device's specified locale decimal separator
     *
     * @return decimal separator
     */
    String getDefaultDecimalSeparator() {
        DecimalFormat format = (DecimalFormat) DecimalFormat.getInstance(Locale.getDefault());
        DecimalFormatSymbols symbols = format.getDecimalFormatSymbols();
        return Character.toString(symbols.getDecimalSeparator());
    }

    void updateFiatTextField(String bitcoin) {
        if (bitcoin.isEmpty()) bitcoin = "0";
        double btcAmount = currencyHelper.getUndenominatedAmount(currencyHelper.getDoubleAmount(bitcoin));
        double fiatAmount = currencyHelper.getLastPrice() * btcAmount;
        dataListener.updateFiatTextField(currencyHelper.getFormattedFiatString(fiatAmount));
    }

    void updateBtcTextField(String fiat) {
        if (fiat.isEmpty()) fiat = "0";
        double fiatAmount = currencyHelper.getDoubleAmount(fiat);
        double btcAmount = fiatAmount / currencyHelper.getLastPrice();
        String amountString = currencyHelper.getFormattedBtcString(btcAmount);
        dataListener.updateBtcTextField(amountString);
    }

    public ReceiveCurrencyHelper getCurrencyHelper() {
        return currencyHelper;
    }

    /**
     * Handle incoming scan data or bitcoin links
     */
    void handleIncomingQRScan(String scanData, String scanRoute) {
        metricInputFlag = scanRoute;
        scanData = scanData.trim();
        String btcAddress;
        String btcAmount = null;

        // check for poorly formed BIP21 URIs
        if (scanData.startsWith("bitcoin://") && scanData.length() > 10) {
            scanData = "bitcoin:" + scanData.substring(10);
        }

        if (FormatsUtil.isValidBitcoinAddress(scanData)) {
            btcAddress = scanData;
        } else if (FormatsUtil.isBitcoinUri(scanData)) {
            btcAddress = FormatsUtil.getBitcoinAddress(scanData);
            btcAmount = FormatsUtil.getBitcoinAmount(scanData);

            //Convert to correct units
            try {
                btcAmount = monetaryUtil.getDisplayAmount(Long.parseLong(btcAmount));
            } catch (Exception e) {
                btcAmount = null;
            }

        } else {
            showToast(R.string.invalid_bitcoin_address, ToastCustom.TYPE_ERROR);
            return;
        }

        if (!btcAddress.equals("")) {
            dataListener.setDestinationAddress(btcAddress);
            sendModel.pendingTransaction.receivingObject = null;
            sendModel.pendingTransaction.receivingAddress = btcAddress;
        }
        if (btcAmount != null && !btcAmount.equals("")) {
            if (dataListener != null) {
                dataListener.updateBtcAmount(btcAmount);
                // QR scan comes in as BTC - set current btc unit
                prefsUtil.setValue(PrefsUtil.KEY_BTC_UNITS, MonetaryUtil.UNIT_BTC);
                dataListener.updateBtcUnit(sendModel.btcUnit);
                dataListener.updateFiatUnit(sendModel.fiatUnit);
            }
        }
    }

    /**
     * Get cached dynamic fee from Bci dynamic fee API
     */
    private void getSuggestedFee() {
        sendModel.dynamicFeeList = dynamicFeeCache.getCachedDynamicFee();

        // Refresh fee cache
        compositeDisposable.add(
                sendDataManager.getSuggestedFee()
                        .doAfterTerminate(() -> sendModel.dynamicFeeList = dynamicFeeCache.getCachedDynamicFee())
                        .subscribe(suggestedFee -> dynamicFeeCache.setCachedDynamicFee(suggestedFee)));
    }

    /**
     * Wrapper for calculateTransactionAmounts
     */
    void spendAllClicked(ItemAccount sendAddressItem, String customFeeText) {
        calculateTransactionAmounts(true, sendAddressItem, null, customFeeText, null);
    }

    /**
     * Wrapper for calculateTransactionAmounts
     */
    void calculateTransactionAmounts(ItemAccount sendAddressItem, String amountToSendText, String customFeeText, TransactionDataListener listener) {
        calculateTransactionAmounts(false, sendAddressItem, amountToSendText, customFeeText, listener);
    }

    interface TransactionDataListener {

        void onReady();

    }

    /**
     * TODO - could be cleaned up more (kept this mostly in tact from previous send code)
     *
     * Fetches unspent data Gets spendable coins Mixed checks and updates
     */
    private void calculateTransactionAmounts(boolean spendAll,
                                             ItemAccount sendAddressItem,
                                             String amountToSendText,
                                             String customFeeText,
                                             TransactionDataListener listener) {

        dataListener.setMaxAvailableVisible(false);
        dataListener.setUnconfirmedFunds("");

        String address;

        if (sendAddressItem.accountObject instanceof Account) {
            //xpub
            address = ((Account) sendAddressItem.accountObject).getXpub();
        } else {
            //legacy address
            address = ((LegacyAddress) sendAddressItem.accountObject).getAddress();
        }

        if (unspentApiDisposable != null) unspentApiDisposable.dispose();

        unspentApiDisposable = getUnspentApiResponse(address)
                .compose(RxUtil.applySchedulersToObservable())
                .subscribe(
                    coins -> {
                            if (coins != null) {
                                BigInteger amountToSend = getSatoshisFromText(amountToSendText);
                                BigInteger customFee = getSatoshisFromText(customFeeText);

                                // Future use. There might be some unconfirmed funds. Not displaying a warning currently (to line up with iOS and Web wallet)
                                dataListener.setUnconfirmedFunds(coins.getNotice() != null ? coins.getNotice() : "");
                                sendModel.absoluteSuggestedFee = getSuggestedAbsoluteFee(coins, amountToSend);

                                if (customFeeText != null && !customFeeText.isEmpty() || customFee.compareTo(BigInteger.ZERO) == 1) {
                                    customFeePayment(coins, amountToSend, customFee, spendAll);
                                } else {
                                    suggestedFeePayment(coins, amountToSend, spendAll);
                                }
                            } else {
                                // No unspent outputs
                                updateMaxAvailable(0);
                                sendModel.pendingTransaction.unspentOutputBundle = null;
                            }

                            if (listener != null) listener.onReady();
                        }, throwable -> {
                            // No unspent outputs
                            updateMaxAvailable(0);
                            sendModel.pendingTransaction.unspentOutputBundle = null;
                        });
    }

    private BigInteger getSuggestedAbsoluteFee(final UnspentOutputs coins, BigInteger amountToSend)
        throws UnsupportedEncodingException {
        if (sendModel.dynamicFeeList != null) {
            SpendableUnspentOutputs spendableCoins = sendDataManager.getSpendableCoins(coins, amountToSend,
                new BigDecimal(sendModel.dynamicFeeList.getDefaultFee().getFee()).toBigInteger());
            return spendableCoins.getAbsoluteFee();
        } else {
            // App is likely in low memory environment, leave page gracefully
            if (dataListener != null) dataListener.finishPage(false);
            return null;
        }
    }

    /**
     * Payment will use customized fee
     */
    private void customFeePayment(final UnspentOutputs coins, BigInteger amountToSend, BigInteger customFee, boolean spendAll)
        throws UnsupportedEncodingException {
        Pair<BigInteger, BigInteger> sweepBundle = sendDataManager.getSweepableCoins(coins, BigInteger.ZERO);
        BigInteger sweepableAmount = sweepBundle.getLeft();
        long balanceAfterFee = sweepBundle.getLeft().longValue() - customFee.longValue();
        updateMaxAvailable(balanceAfterFee);

        if (spendAll) {
            amountToSend = BigInteger.valueOf(balanceAfterFee);
            if (dataListener != null) {
                dataListener.onSetSpendAllAmount(getTextFromSatoshis(balanceAfterFee));
            }
        }

        validateCustomFee(amountToSend.add(customFee), sweepableAmount);

        SpendableUnspentOutputs unspentOutputBundle = sendDataManager.getSpendableCoins(coins,
                amountToSend.add(customFee),
                BigInteger.ZERO);

        sendModel.pendingTransaction.bigIntAmount = amountToSend;
        sendModel.pendingTransaction.unspentOutputBundle = unspentOutputBundle;
        sendModel.pendingTransaction.bigIntFee = customFee;

        if (sendModel.dynamicFeeList != null && sendModel.dynamicFeeList.getEstimate() != null) {
            updateEstimateConfirmationTime(amountToSend, customFee.longValue(), coins);
        }
    }

    /**
     * Payment will use suggested dynamic fee
     */
    private void suggestedFeePayment(final UnspentOutputs coins, BigInteger amountToSend, boolean spendAll)
        throws UnsupportedEncodingException {
        if (sendModel.dynamicFeeList != null) {

            BigInteger feePerKb = new BigDecimal(sendModel.dynamicFeeList.getDefaultFee().getFee()).toBigInteger();

            //Calculate sweepable amount to display max available
            Pair<BigInteger, BigInteger> sweepBundle = sendDataManager.getSweepableCoins(coins, feePerKb);
            BigInteger sweepableAmount = sweepBundle.getLeft();

            long balanceAfterFee = sweepableAmount.longValue();
            updateMaxAvailable(balanceAfterFee);

            if (spendAll) {
                amountToSend = BigInteger.valueOf(balanceAfterFee);
                if (dataListener != null) {
                    dataListener.onSetSpendAllAmount(getTextFromSatoshis(balanceAfterFee));
                }
            }

            SpendableUnspentOutputs unspentOutputBundle = sendDataManager.getSpendableCoins(coins,
                    amountToSend,
                    feePerKb);

            sendModel.pendingTransaction.bigIntAmount = amountToSend;
            sendModel.pendingTransaction.unspentOutputBundle = unspentOutputBundle;
            sendModel.pendingTransaction.bigIntFee = sendModel.pendingTransaction.unspentOutputBundle.getAbsoluteFee();

            if (sendModel.dynamicFeeList != null && sendModel.dynamicFeeList.getEstimate() != null) {
                updateEstimateConfirmationTime(amountToSend, sendModel.pendingTransaction.bigIntFee.longValue(), coins);
            }
        } else {
            // App is likely in low memory environment, leave page gracefully
            if (dataListener != null) dataListener.finishPage(false);
        }
    }

    /**
     * If user set customized fee that exceeds available amount, disable send button
     */
    private void validateCustomFee(BigInteger totalToSend, BigInteger totalAvailable) {
        dataListener.setCustomFeeColor(totalToSend.compareTo(totalAvailable) == 1
                ? R.color.product_red_medium : R.color.black);
    }

    /**
     * Update max available. Values are bound to UI, so UI will update automatically
     */
    private void updateMaxAvailable(long balanceAfterFee) {
        sendModel.maxAvailable = BigInteger.valueOf(balanceAfterFee);
        dataListener.setMaxAvailableVisible(true);

        //Format for display
        if (!sendModel.isBTC) {
            double fiatBalance = sendModel.btcExchange * (Math.max(balanceAfterFee, 0.0) / 1e8);
            String fiatBalanceFormatted = monetaryUtil.getFiatFormat(sendModel.fiatUnit).format(fiatBalance);
            dataListener.setMaxAvailable(stringUtils.getString(R.string.max_available) + " " + fiatBalanceFormatted + " " + sendModel.fiatUnit);
        } else {
            String btcAmountFormatted = monetaryUtil.getBTCFormat().format(monetaryUtil.getDenominatedAmount(Math.max(balanceAfterFee, 0.0) / 1e8));
            dataListener.setMaxAvailable(stringUtils.getString(R.string.max_available) + " " + btcAmountFormatted + " " + sendModel.btcUnit);
        }

        if (balanceAfterFee <= 0) {
            dataListener.setMaxAvailable(stringUtils.getString(R.string.insufficient_funds));
            dataListener.setMaxAvailableColor(R.color.product_red_medium);
        } else {
            dataListener.setMaxAvailableColor(R.color.primary_blue_accent);
        }
    }

    /**
     * Calculate estimated fees needed for tx to be included in blocks
     *
     * @return List of fees needed to be included in co-responding blocks
     */
    private BigInteger[] getEstimatedBlocks(BigInteger amountToSend, ArrayList<Fee> estimates, UnspentOutputs coins)
        throws UnsupportedEncodingException {
        BigInteger[] absoluteFeeSuggestedEstimates = new BigInteger[estimates.size()];

        for (int i = 0; i < absoluteFeeSuggestedEstimates.length; i++) {
            BigInteger feePerKb = new BigDecimal(estimates.get(i).getFee()).toBigInteger();
            SpendableUnspentOutputs unspentOutputBundle = sendDataManager.getSpendableCoins(coins, amountToSend, feePerKb);

            if (unspentOutputBundle != null) {
                absoluteFeeSuggestedEstimates[i] = unspentOutputBundle.getAbsoluteFee();
            }
        }

        return absoluteFeeSuggestedEstimates;
    }

    /**
     * Retrieves unspent api data in memory. If not in memory yet, it will be retrieved and added.
     */
    private Observable<UnspentOutputs> getUnspentApiResponse(String address) {

        if(payloadManager.getAddressBalance(address).longValue() > 0) {
            if (sendModel.unspentApiResponses.containsKey(address)) {
                return Observable.just(sendModel.unspentApiResponses.get(address));
            } else {
                return sendDataManager.getUnspentOutputs(address);
            }
        } else {
            return Observable.error(new Throwable("No funds - skipping call to unspent API"));
        }
    }

    /**
     * Returns amount of satoshis from btc amount. This could be btc, mbtc or bits.
     *
     * @return satoshis
     */
    private BigInteger getSatoshisFromText(String text) {
        if (text == null || text.isEmpty()) return BigInteger.ZERO;

        //Format string to parsable double
        String amountToSend = text.trim().replace(" ", "").replace(getDefaultDecimalSeparator(), ".");

        double amount;
        try {
            amount = Double.parseDouble(amountToSend);
        } catch (NumberFormatException nfe) {
            amount = 0.0;
        }

        long amountL = (BigDecimal.valueOf(monetaryUtil.getUndenominatedAmount(amount)).multiply(BigDecimal.valueOf(100000000)).longValue());
        return BigInteger.valueOf(amountL);
    }

    /**
     * Returns btc amount from satoshis.
     *
     * @return btc, mbtc or bits relative to what is set in monetaryUtil
     */
    private String getTextFromSatoshis(long satoshis) {
        String displayAmount = monetaryUtil.getDisplayAmount(satoshis);
        displayAmount = displayAmount.replace(".", getDefaultDecimalSeparator());
        return displayAmount;
    }

    /**
     * Updates text displaying what block tx will be included in
     */
    private String updateEstimateConfirmationTime(BigInteger amountToSend, long fee, UnspentOutputs coins)
        throws UnsupportedEncodingException {
        sendModel.absoluteSuggestedFeeEstimates = getEstimatedBlocks(amountToSend, sendModel.dynamicFeeList.getEstimate(), coins);

        String likelyToConfirmMessage = stringUtils.getString(R.string.estimate_confirm_block_count);
        String unlikelyToConfirmMessage = stringUtils.getString(R.string.fee_too_low_no_confirm);

        long minutesPerBlock = 10;
        Arrays.sort(sendModel.absoluteSuggestedFeeEstimates, Collections.reverseOrder());

        String estimateText = unlikelyToConfirmMessage;

        for (int i = 0; i < sendModel.absoluteSuggestedFeeEstimates.length; i++) {
            if (fee >= sendModel.absoluteSuggestedFeeEstimates[i].longValue()) {
                estimateText = likelyToConfirmMessage;
                estimateText = String.format(estimateText, ((i + 1) * minutesPerBlock), (i + 1));
                break;
            }
        }

        dataListener.setEstimate(estimateText);
        dataListener.setEstimateColor(estimateText.equals(unlikelyToConfirmMessage)
                ? R.color.product_red_medium : R.color.primary_blue_accent);

        return estimateText;
    }

    private void setupTransaction(String customFeeText,
                                  String amount,
                                  TransactionDataListener transactionDataListener) {
        ItemAccount selectedItem = getSendingItemAccount();
        setSendingAddress(selectedItem);
        calculateTransactionAmounts(selectedItem,
                amount,
                customFeeText,
                transactionDataListener);
    }

    private void sendClicked(boolean bypassFeeCheck, String address) {

        checkClipboardPaste(address);
        if (FormatsUtil.isValidBitcoinAddress(address)) {
            //Receiving address manual or scanned input
            sendModel.pendingTransaction.receivingAddress = address;
        } else {
            sendModel.recipient = address;
        }

        if (isValidSpend(sendModel.pendingTransaction, false)) {

            if (bypassFeeCheck || isFeeAdequate()) {

                LegacyAddress legacyAddress = null;

                if (!sendModel.pendingTransaction.isHD()) {
                    legacyAddress = ((LegacyAddress) sendModel.pendingTransaction.sendingObject.accountObject);
                }

                if (legacyAddress != null && legacyAddress.isWatchOnly() &&
                        (legacyAddress.getPrivateKey() == null || legacyAddress.getPrivateKey().isEmpty())) {
                    if (dataListener != null) {
                        dataListener.onShowSpendFromWatchOnly(((LegacyAddress) sendModel.pendingTransaction.sendingObject.accountObject).getAddress());
                    }
                } else if ((legacyAddress != null && legacyAddress.isWatchOnly()) || sendModel.verifiedSecondPassword != null) {
                    confirmPayment();

                } else {
                    dataListener.showSecondPasswordDialog();
                }
            }
        }
    }

    void onNoSecondPassword() {
        confirmPayment();
    }

    void onSecondPasswordValidated(String secondPassword) {
        sendModel.verifiedSecondPassword = secondPassword;
        confirmPayment();
    }

    /**
     * Checks that fee is not smaller than what push_tx api will accept. Checks and alerts if
     * customized fee is too small or too large.
     */
    private boolean isFeeAdequate() {

        SpendableUnspentOutputs outputBundle = sendModel.pendingTransaction.unspentOutputBundle;

        //Push tx endpoint only accepts > 10000 per kb fees
        if (outputBundle != null && outputBundle.getSpendableOutputs() != null
                && !sendDataManager.isAdequateFee(outputBundle.getSpendableOutputs().size(),
                2,//assume change
                sendModel.pendingTransaction.bigIntFee)) {
            showToast(R.string.insufficient_fee, ToastCustom.TYPE_ERROR);
            return false;
        }

        BigInteger usedFee = sendModel.pendingTransaction.bigIntFee;
        BigInteger[] absoluteFeeList = sendModel.absoluteSuggestedFeeEstimates;

        if (absoluteFeeList != null) {

            BigInteger firstBlockFee = absoluteFeeList[0];
            BigInteger sixthBlockFee = absoluteFeeList[5];

            //Used fee is bigger than fee needed to include tx in 1st block
            if (usedFee.compareTo(firstBlockFee) == 1) {

                String message = String.format(stringUtils.getString(R.string.high_fee_not_necessary_info),
                        monetaryUtil.getDisplayAmount(usedFee.longValue()) + " " + sendModel.btcUnit,
                        monetaryUtil.getDisplayAmount(firstBlockFee.longValue()) + " " + sendModel.btcUnit);

                if (dataListener != null)
                    dataListener.onShowAlterFee(
                            getTextFromSatoshis(firstBlockFee.longValue()),
                            message,
                            R.string.lower_fee,
                            R.string.keep_high_fee);

                return false;
            }

            //Used fee is smaller than fee needed to include tx in 6th block
            //Chance of tx never getting confirmed
            if (usedFee.compareTo(sixthBlockFee) == -1) {

                String message = String.format(stringUtils.getString(R.string.low_fee_suggestion),
                        monetaryUtil.getDisplayAmount(usedFee.longValue()) + " " + sendModel.btcUnit,
                        monetaryUtil.getDisplayAmount(sixthBlockFee.longValue()) + " " + sendModel.btcUnit);

                if (dataListener != null)
                    dataListener.onShowAlterFee(
                            getTextFromSatoshis(sixthBlockFee.longValue()),
                            message,
                            R.string.raise_fee,
                            R.string.keep_low_fee);

                return false;
            }
        }

        return true;
    }

    /**
     * Sets payment confirmation details to be displayed to user and fires callback to display
     * this.
     */
    @Thunk
    void confirmPayment() {
        PendingTransaction pendingTransaction = sendModel.pendingTransaction;

        PaymentConfirmationDetails details = new PaymentConfirmationDetails();
        details.fromLabel = pendingTransaction.sendingObject.label;
        if (contactMdid != null) {
            details.toLabel = sendModel.recipient;
        } else if (pendingTransaction.receivingObject != null
                && pendingTransaction.receivingObject.label != null
                && !pendingTransaction.receivingObject.label.isEmpty()) {
            details.toLabel = pendingTransaction.receivingObject.label;
        } else {
            details.toLabel = pendingTransaction.receivingAddress;
        }
        details.btcAmount = getTextFromSatoshis(pendingTransaction.bigIntAmount.longValue());
        details.btcFee = getTextFromSatoshis(pendingTransaction.bigIntFee.longValue());
        details.btcSuggestedFee = getTextFromSatoshis(sendModel.absoluteSuggestedFee.longValue());
        details.btcUnit = sendModel.btcUnit;
        details.fiatUnit = sendModel.fiatUnit;
        details.btcTotal = getTextFromSatoshis(pendingTransaction.bigIntAmount.add(pendingTransaction.bigIntFee).longValue());

        details.fiatFee = (monetaryUtil.getFiatFormat(sendModel.fiatUnit)
                .format(sendModel.exchangeRate * (pendingTransaction.bigIntFee.doubleValue() / 1e8)));

        details.fiatAmount = (monetaryUtil.getFiatFormat(sendModel.fiatUnit)
                .format(sendModel.exchangeRate * (pendingTransaction.bigIntAmount.doubleValue() / 1e8)));

        BigInteger totalFiat = (pendingTransaction.bigIntAmount.add(pendingTransaction.bigIntFee));
        details.fiatTotal = (monetaryUtil.getFiatFormat(sendModel.fiatUnit)
                .format(sendModel.exchangeRate * (totalFiat.doubleValue() / 1e8)));

        details.isSurge = sendModel.dynamicFeeList.getDefaultFee().isSurge();// TODO: 28/02/2017 might not be selected fee 
        details.isLargeTransaction = isLargeTransaction();
        details.hasConsumedAmounts = pendingTransaction.unspentOutputBundle.getConsumedAmount().compareTo(BigInteger.ZERO) == 1;

        if (dataListener != null) dataListener.onShowPaymentDetails(details);
    }

    /**
     * Returns true if transaction is large by checking if fee > USD 0.50, size > 516, fee > 1% of
     * total
     */
    boolean isLargeTransaction() {
        int txSize = sendDataManager.estimateSize(sendModel.pendingTransaction.unspentOutputBundle.getSpendableOutputs().size(), 2);//assume change
        double relativeFee = sendModel.absoluteSuggestedFee.doubleValue() / sendModel.pendingTransaction.bigIntAmount.doubleValue() * 100.0;

        return sendModel.absoluteSuggestedFee.longValue() > SendModel.LARGE_TX_FEE
                && txSize > SendModel.LARGE_TX_SIZE
                && relativeFee > SendModel.LARGE_TX_PERCENTAGE;
    }

    /**
     * Various checks on validity of transaction details
     */
    private boolean isValidSpend(PendingTransaction pendingTransaction, boolean checkAmountsOnly) {
        // Validate amount
        if (!isValidAmount(pendingTransaction.bigIntAmount)) {
            if (dataListener != null) dataListener.showInvalidAmount();
            return false;
        }

        // Validate sufficient funds
        if (pendingTransaction.unspentOutputBundle == null || pendingTransaction.unspentOutputBundle.getSpendableOutputs() == null) {
            showToast(R.string.no_confirmed_funds, ToastCustom.TYPE_ERROR);
            return false;
        }

        if (sendModel.maxAvailable.compareTo(pendingTransaction.bigIntAmount) == -1) {
            if (dataListener != null) {
                dataListener.showToast(R.string.insufficient_funds, ToastCustom.TYPE_ERROR);
                dataListener.setCustomFeeColor(R.color.product_red_medium);
            }
            return false;
        } else {
            dataListener.setCustomFeeColor(R.color.black);
        }

        if (pendingTransaction.unspentOutputBundle == null) {
            showToast(R.string.no_confirmed_funds, ToastCustom.TYPE_ERROR);
            return false;
        }

        if (pendingTransaction.unspentOutputBundle.getSpendableOutputs().isEmpty()) {
            showToast(R.string.insufficient_funds, ToastCustom.TYPE_ERROR);
            return false;
        }

        if (!checkAmountsOnly) {
            // Validate addresses
            if (pendingTransaction.receivingAddress == null || !FormatsUtil.isValidBitcoinAddress(pendingTransaction.receivingAddress)) {
                showToast(R.string.invalid_bitcoin_address, ToastCustom.TYPE_ERROR);
                return false;
            }

            // Validate send and receive not same addresses
            if (pendingTransaction.sendingObject == pendingTransaction.receivingObject) {
                showToast(R.string.send_to_same_address_warning, ToastCustom.TYPE_ERROR);
                return false;
            }

            if (sendModel.pendingTransaction.receivingObject != null
                    && sendModel.pendingTransaction.receivingObject.accountObject == sendModel.pendingTransaction.sendingObject.accountObject) {
                showToast(R.string.send_to_same_address_warning, ToastCustom.TYPE_ERROR);
                return false;
            }
        }

        return true;
    }

    void setSendingAddress(ItemAccount selectedItem) {
        sendModel.pendingTransaction.sendingObject = selectedItem;
    }

    ItemAccount getSendingItemAccount() {
        return sendModel.pendingTransaction.sendingObject;
    }

    /**
     * Set the receiving object. Null can be passed to reset receiving address for when user
     * customizes address
     */
    void setReceivingAddress(@Nullable ItemAccount selectedItem) {
        metricInputFlag = null;

        sendModel.pendingTransaction.receivingObject = selectedItem;
        if (selectedItem != null) {
            if (selectedItem.accountObject instanceof Account) {
                //V3
                Account account = ((Account) selectedItem.accountObject);

                compositeDisposable.add(
                    payloadDataManager.getNextReceiveAddress(account)
                        .subscribe(
                            address -> sendModel.pendingTransaction.receivingAddress = address,
                                throwable -> showToast(R.string.unexpected_error, ToastCustom.TYPE_ERROR)));

            } else if (selectedItem.accountObject instanceof LegacyAddress) {
                //V2
                LegacyAddress legacyAddress = ((LegacyAddress) selectedItem.accountObject);
                sendModel.pendingTransaction.receivingAddress = legacyAddress.getAddress();

                if (legacyAddress.isWatchOnly())
                    if (legacyAddress.isWatchOnly() && prefsUtil.getValue("WARN_WATCH_ONLY_SPEND", true)) {
                        if (dataListener != null) {
                            dataListener.onShowReceiveToWatchOnlyWarning(legacyAddress.getAddress());
                        }
                    }
            } else {
                //Address book
                AddressBook addressBook = ((AddressBook) selectedItem.accountObject);
                sendModel.pendingTransaction.receivingAddress = addressBook.getAddress();
            }

            metricInputFlag = EventService.EVENT_TX_INPUT_FROM_DROPDOWN;
        } else {
            sendModel.pendingTransaction.receivingAddress = "";
        }
    }

    private boolean isValidAmount(BigInteger bAmount) {
        if (bAmount == null) {
            return false;
        }

        // Test that amount is more than dust
        if (bAmount.compareTo(Payment.DUST) == -1) {
            return false;
        }

        // Test that amount does not exceed btc limit
        if (bAmount.compareTo(BigInteger.valueOf(2100000000000000L)) == 1) {
            if (dataListener != null) dataListener.updateBtcAmount("0");
            return false;
        }

        // Test that amount is not zero
        return bAmount.compareTo(BigInteger.ZERO) >= 0;
    }

    /**
     * Executes transaction
     */
    void submitPayment(AlertDialog alertDialog) {
        String changeAddress;
        List<ECKey> keys = new ArrayList<>();
        Account account;
        LegacyAddress legacyAddress;
        try {
            if (sendModel.pendingTransaction.isHD()) {
                account = ((Account) sendModel.pendingTransaction.sendingObject.accountObject);
                changeAddress = payloadManager.getNextChangeAddress(account);

                keys.addAll(payloadManager.getPayload().getHdWallets().get(0).getHDKeysForSigning(
                    account, sendModel.pendingTransaction.unspentOutputBundle
                ));

            } else {
                legacyAddress = ((LegacyAddress) sendModel.pendingTransaction.sendingObject.accountObject);
                changeAddress = legacyAddress.getAddress();
                keys.add(payloadManager.getAddressECKey(legacyAddress, sendModel.verifiedSecondPassword));
            }

        } catch (Exception e) {
            Log.e(TAG, "submitPayment: ", e);
            dataListener.dismissProgressDialog();
            showToast(R.string.transaction_failed, ToastCustom.TYPE_ERROR);
            return;
        }

        dataListener.showProgressDialog();

        compositeDisposable.add(
                sendDataManager.submitPayment(
                        sendModel.pendingTransaction.unspentOutputBundle,
                        keys,
                        sendModel.pendingTransaction.receivingAddress,
                        changeAddress,
                        sendModel.pendingTransaction.bigIntFee,
                        sendModel.pendingTransaction.bigIntAmount)
                        .doAfterTerminate(() -> dataListener.dismissProgressDialog())
                        .subscribe(
                                hash -> {
                                    clearUnspentResponseCache();

                                    if (alertDialog != null && alertDialog.isShowing()) {
                                        alertDialog.dismiss();
                                    }

                                    handleSuccessfulPayment(hash);
                                }, throwable -> showToast(R.string.transaction_failed, ToastCustom.TYPE_ERROR)));
    }

    private void handleSuccessfulPayment(String hash) {
<<<<<<< HEAD

        if (sendModel.pendingTransaction.isHD()) {
            // increment change address counter
            payloadDataManager.incrementChangeAddress((Account)sendModel.pendingTransaction.sendingObject.accountObject);
        }

        accountDataManager.updateMultiAddress();
        accountDataManager.save();
=======
        payloadDataManager.updateBalancesAndTransactions().subscribe(new IgnorableDefaultObserver<>());
        payloadDataManager.syncPayloadWithServer().subscribe(new IgnorableDefaultObserver<>());
>>>>>>> 1fc85b7e

        if (dataListener != null) {
            dataListener.onShowTransactionSuccess(contactMdid, hash, fctxId, sendModel.pendingTransaction.bigIntAmount.longValue());
        }

        logAddressInputMetric();
    }

    private void logAddressInputMetric() {
        EventService handler = new EventService(prefsUtil, new WalletApi());
        if (metricInputFlag != null) handler.logAddressInputEvent(metricInputFlag);
    }

    private void checkClipboardPaste(String address) {
        String contents = dataListener.getClipboardContents();
        if (contents != null && contents.equals(address)) {
            metricInputFlag = EventService.EVENT_TX_INPUT_FROM_PASTE;
        }
    }

    private void clearUnspentResponseCache() {

        if (sendModel.pendingTransaction.isHD()) {
            Account account = ((Account) sendModel.pendingTransaction.sendingObject.accountObject);
            sendModel.unspentApiResponses.remove(account.getXpub());
        } else {
            LegacyAddress legacyAddress = ((LegacyAddress) sendModel.pendingTransaction.sendingObject.accountObject);
            sendModel.unspentApiResponses.remove(legacyAddress.getAddress());
        }
    }

    /**
     * Update balance immediately after spend - until refresh from server
     */
    private void updateInternalBalances() throws Exception {
        BigInteger totalSent = sendModel.pendingTransaction.bigIntAmount.add(sendModel.pendingTransaction.bigIntFee);
        if (sendModel.pendingTransaction.isHD()) {
            Account account = (Account) sendModel.pendingTransaction.sendingObject.accountObject;
            payloadManager.subtractAmountFromAddressBalance(account.getXpub(), totalSent);

        } else {
            LegacyAddress address = (LegacyAddress) sendModel.pendingTransaction.sendingObject.accountObject;
            payloadManager.subtractAmountFromAddressBalance(address.getAddress(), totalSent);
        }
    }

    void handleScannedDataForWatchOnlySpend(String scanData) {
        try {
            final String format = privateKeyFactory.getFormat(scanData);
            if (format != null) {
                if (!format.equals(PrivateKeyFactory.BIP38)) {
                    spendFromWatchOnlyNonBIP38(format, scanData);
                } else {
                    //BIP38 needs passphrase
                    if (dataListener != null) dataListener.onShowBIP38PassphrasePrompt(scanData);
                }
            } else {
                showToast(R.string.privkey_error, ToastCustom.TYPE_ERROR);
            }

        } catch (Exception e) {
            Log.e(TAG, "handleScannedDataForWatchOnlySpend: ", e);
        }
    }

    private void spendFromWatchOnlyNonBIP38(final String format, final String scanData) {
        try {
            ECKey key = privateKeyFactory.getKey(format, scanData);
            LegacyAddress legacyAddress = (LegacyAddress) sendModel.pendingTransaction.sendingObject.accountObject;
            setTempLegacyAddressPrivateKey(legacyAddress, key);

        } catch (Exception e) {
            showToast(R.string.no_private_key, ToastCustom.TYPE_ERROR);
            Log.e(TAG, "spendFromWatchOnlyNonBIP38: ", e);
        }
    }

    void spendFromWatchOnlyBIP38(String pw, String scanData) {
        compositeDisposable.add(
                sendDataManager.getEcKeyFromBip38(pw, scanData, PersistentUrls.getInstance().getCurrentNetworkParams())
                        .subscribe(ecKey -> {
                            LegacyAddress legacyAddress = (LegacyAddress) sendModel.pendingTransaction.sendingObject.accountObject;
                            setTempLegacyAddressPrivateKey(legacyAddress, ecKey);
                        }, throwable -> showToast(R.string.bip38_error, ToastCustom.TYPE_ERROR)));
    }

    private void setTempLegacyAddressPrivateKey(LegacyAddress legacyAddress, ECKey key) {
        if (key != null && key.hasPrivKey() && legacyAddress.getAddress().equals(key.toAddress(
                PersistentUrls.getInstance().getCurrentNetworkParams()).toString())) {

            //Create copy, otherwise pass by ref will override private key in wallet payload
            LegacyAddress tempLegacyAddress = new LegacyAddress();
            tempLegacyAddress.setPrivateKeyFromBytes(key.getPrivKeyBytes());
            tempLegacyAddress.setAddress(key.toAddress(PersistentUrls.getInstance().getCurrentNetworkParams()).toString());
            tempLegacyAddress.setLabel(legacyAddress.getLabel());
            sendModel.pendingTransaction.sendingObject.accountObject = tempLegacyAddress;

            confirmPayment();
        } else {
            showToast(R.string.invalid_private_key, ToastCustom.TYPE_ERROR);
        }
    }

    private boolean getBtcDisplayState() {
        int BALANCE_DISPLAY_STATE = prefsUtil.getValue(PrefsUtil.KEY_BALANCE_DISPLAY_STATE, SHOW_BTC);
        return BALANCE_DISPLAY_STATE != SHOW_FIAT;
    }

    private void showToast(@StringRes int message, @ToastCustom.ToastType String type) {
        if (dataListener != null) dataListener.showToast(message, type);
    }

    void setWatchOnlySpendWarning(boolean enabled) {
        prefsUtil.setValue("WARN_WATCH_ONLY_SPEND", enabled);
    }

}<|MERGE_RESOLUTION|>--- conflicted
+++ resolved
@@ -988,19 +988,14 @@
     }
 
     private void handleSuccessfulPayment(String hash) {
-<<<<<<< HEAD
 
         if (sendModel.pendingTransaction.isHD()) {
             // increment change address counter
             payloadDataManager.incrementChangeAddress((Account)sendModel.pendingTransaction.sendingObject.accountObject);
         }
 
-        accountDataManager.updateMultiAddress();
-        accountDataManager.save();
-=======
         payloadDataManager.updateBalancesAndTransactions().subscribe(new IgnorableDefaultObserver<>());
         payloadDataManager.syncPayloadWithServer().subscribe(new IgnorableDefaultObserver<>());
->>>>>>> 1fc85b7e
 
         if (dataListener != null) {
             dataListener.onShowTransactionSuccess(contactMdid, hash, fctxId, sendModel.pendingTransaction.bigIntAmount.longValue());
