package piuk.blockchain.android.ui.send;

import android.content.ClipData;
import android.content.ClipboardManager;
import android.content.Context;
import android.os.Bundle;
import android.os.Looper;
import android.support.annotation.Nullable;
import android.support.annotation.StringRes;
import android.support.v4.content.ContextCompat;
import android.support.v7.app.AlertDialog;
import android.util.Log;
import android.view.View;

import info.blockchain.api.DynamicFee;
import info.blockchain.api.PersistentUrls;
import info.blockchain.api.Unspent;
import info.blockchain.util.FeeUtil;
import info.blockchain.wallet.multiaddr.MultiAddrFactory;
import info.blockchain.wallet.payload.Account;
import info.blockchain.wallet.payload.AddressBookEntry;
import info.blockchain.wallet.payload.LegacyAddress;
import info.blockchain.wallet.payload.PayloadManager;
import info.blockchain.wallet.payment.Payment;
import info.blockchain.wallet.payment.data.SpendableUnspentOutputs;
import info.blockchain.wallet.payment.data.SuggestedFee;
import info.blockchain.wallet.payment.data.SweepBundle;
import info.blockchain.wallet.payment.data.UnspentOutputs;
import info.blockchain.wallet.send.SendCoins;
import info.blockchain.wallet.util.CharSequenceX;
import info.blockchain.wallet.util.FormatsUtil;
import info.blockchain.wallet.util.PrivateKeyFactory;
import info.blockchain.wallet.util.WebUtil;

import org.bitcoinj.core.AddressFormatException;
import org.bitcoinj.core.ECKey;
import org.bitcoinj.crypto.BIP38PrivateKey;
import org.bitcoinj.params.MainNetParams;
import org.json.JSONObject;

import java.math.BigDecimal;
import java.math.BigInteger;
import java.text.DecimalFormat;
import java.text.DecimalFormatSymbols;
import java.text.NumberFormat;
import java.text.ParseException;
import java.util.ArrayList;
import java.util.Arrays;
import java.util.Collections;
import java.util.HashMap;
import java.util.List;
import java.util.Locale;

import javax.inject.Inject;

import io.reactivex.Observable;
import piuk.blockchain.android.R;
import piuk.blockchain.android.data.cache.DefaultAccountUnspentCache;
import piuk.blockchain.android.data.cache.DynamicFeeCache;
import piuk.blockchain.android.data.contacts.ContactsPredicates;
import piuk.blockchain.android.data.datamanagers.ContactsDataManager;
import piuk.blockchain.android.data.datamanagers.SendDataManager;
import piuk.blockchain.android.data.payload.PayloadBridge;
import piuk.blockchain.android.data.rxjava.RxUtil;
import piuk.blockchain.android.injection.Injector;
import piuk.blockchain.android.ui.account.ItemAccount;
import piuk.blockchain.android.ui.account.PaymentConfirmationDetails;
import piuk.blockchain.android.ui.account.SecondPasswordHandler;
import piuk.blockchain.android.ui.base.BaseViewModel;
import piuk.blockchain.android.ui.customviews.ToastCustom;
import piuk.blockchain.android.ui.receive.WalletAccountHelper;
import piuk.blockchain.android.util.EventLogHandler;
import piuk.blockchain.android.util.ExchangeRateFactory;
import piuk.blockchain.android.util.MonetaryUtil;
import piuk.blockchain.android.util.PrefsUtil;
import piuk.blockchain.android.util.SSLVerifyUtil;
import piuk.blockchain.android.util.StringUtils;
import piuk.blockchain.android.util.annotations.Thunk;

import static piuk.blockchain.android.ui.send.SendFragment.ARGUMENT_CONTACT_ID;
import static piuk.blockchain.android.ui.send.SendFragment.ARGUMENT_CONTACT_MDID;
import static piuk.blockchain.android.ui.send.SendFragment.ARGUMENT_FCTX_ID;
import static piuk.blockchain.android.ui.send.SendFragment.ARGUMENT_IS_BTC;
import static piuk.blockchain.android.ui.send.SendFragment.ARGUMENT_SCAN_DATA;
import static piuk.blockchain.android.ui.send.SendFragment.ARGUMENT_SELECTED_ACCOUNT_POSITION;

@SuppressWarnings("WeakerAccess")
public class SendViewModel extends BaseViewModel {

    private static final String TAG = SendViewModel.class.getSimpleName();

    public static final int SHOW_BTC = 1;
    public static final int SHOW_FIAT = 2;

    @Thunk DataListener dataListener;
    private Context context;

    private MonetaryUtil monetaryUtil;
    private Payment payment;
    public SendModel sendModel;
    @Nullable private String contactMdid;
    @Nullable private String fctxId;
    // TODO: 24/01/2017 Use these instead of passing them from the UI
    private boolean isBtc;
    private int selectedAccountPosition = -1;

    private Thread unspentApiThread;

    @Inject PrefsUtil prefsUtil;
    @Inject WalletAccountHelper walletAccountHelper;
    @Inject SSLVerifyUtil sslVerifyUtil;
    @Inject PrivateKeyFactory privateKeyFactory;
    @Inject PayloadManager payloadManager;
    @Inject StringUtils stringUtils;
    @Inject ContactsDataManager contactsDataManager;
    @Inject SendDataManager sendDataManager;

<<<<<<< HEAD
    interface DataListener {

        Bundle getFragmentBundle();

        void onHideSendingAddressField();

        void onHideReceivingAddressField();

        void onRemoveBtcTextChangeListener();

        void onRemoveFiatTextChangeListener();

        void onAddBtcTextChangeListener();

        void onAddFiatTextChangeListener();

        void onUpdateBtcAmount(String amount);

        void onUpdateFiatAmount(String amount);

        void onUpdateBtcUnit(String unit);

        void onUpdateFiatUnit(String unit);

        void onSetSpendAllAmount(String textFromSatoshis);

        void onShowInvalidAmount();

        void onShowSpendFromWatchOnly(String address);

        void onShowPaymentDetails(PaymentConfirmationDetails confirmationDetails);

        void onShowReceiveToWatchOnlyWarning(String address);

        void onShowAlterFee(String absoluteFeeSuggested, String body, int positiveAction, int negativeAction);

        void onShowToast(@StringRes int message, @ToastCustom.ToastType String toastType);

        void onShowTransactionSuccess(@Nullable String mdid, String hash, @Nullable String fctxId, long transactionValue);

        void onShowBIP38PassphrasePrompt(String scanData);

        void finishPage();
=======
    private String metric_input_flag = null;

    SendViewModel(Context context, DataListener dataListener) {
>>>>>>> cb45836b

        void onNameLoaded(String name);

        void showProgressDialog();

        void dismissProgressDialog();
    }

    SendViewModel(Context context, DataListener dataListener) {
        Injector.getInstance().getDataManagerComponent().inject(this);

        int btcUnit = prefsUtil.getValue(PrefsUtil.KEY_BTC_UNITS, MonetaryUtil.UNIT_BTC);
        String fiatUnit = prefsUtil.getValue(PrefsUtil.KEY_SELECTED_FIAT, PrefsUtil.DEFAULT_CURRENCY);
        double exchangeRate = ExchangeRateFactory.getInstance().getLastPrice(fiatUnit);

        this.context = context;
        this.dataListener = dataListener;
        monetaryUtil = new MonetaryUtil(btcUnit);
        payment = new Payment();

        sendModel = new SendModel();
        sendModel.pendingTransaction = new PendingTransaction();
        sendModel.btcUnit = monetaryUtil.getBTCUnit(btcUnit);
        sendModel.fiatUnit = fiatUnit;
        sendModel.btcUniti = btcUnit;
        sendModel.isBTC = getBtcDisplayState();
        sendModel.defaultSeparator = getDefaultDecimalSeparator();
        sendModel.exchangeRate = exchangeRate;
        sendModel.unspentApiResponse = new HashMap<>();
        sendModel.btcExchange = ExchangeRateFactory.getInstance().getLastPrice(sendModel.fiatUnit);

        dataListener.onUpdateBtcUnit(sendModel.btcUnit);
        dataListener.onUpdateFiatUnit(sendModel.fiatUnit);
        getSuggestedFee();

        sslVerifyUtil.validateSSL();
    }

    private boolean getBtcDisplayState() {
        int BALANCE_DISPLAY_STATE = prefsUtil.getValue(PrefsUtil.KEY_BALANCE_DISPLAY_STATE, SHOW_BTC);
        return BALANCE_DISPLAY_STATE != SHOW_FIAT;
    }

    @Override
    public void onViewReady() {
        if (dataListener.getFragmentBundle() != null) {
            final String scanData = dataListener.getFragmentBundle().getString(ARGUMENT_SCAN_DATA);
            final String contactId = dataListener.getFragmentBundle().getString(ARGUMENT_CONTACT_ID);
            contactMdid = dataListener.getFragmentBundle().getString(ARGUMENT_CONTACT_MDID);
            fctxId = dataListener.getFragmentBundle().getString(ARGUMENT_FCTX_ID);
            isBtc = dataListener.getFragmentBundle().getBoolean(ARGUMENT_IS_BTC, true);
            selectedAccountPosition = dataListener.getFragmentBundle().getInt(ARGUMENT_SELECTED_ACCOUNT_POSITION);

            if (contactId != null) {
                compositeDisposable.add(
                        contactsDataManager.getContactList()
                                .filter(ContactsPredicates.filterById(contactId))
                                .subscribe(
                                        contact -> dataListener.onNameLoaded(contact.getName()),
                                        throwable -> dataListener.finishPage()));
            }

            if (scanData != null) {
                handleIncomingQRScan(scanData);
            }
        }
    }

    @Override
    public void destroy() {
        super.destroy();
        context = null;
        dataListener = null;
    }

    String getDefaultSeparator() {
        return sendModel.defaultSeparator;
    }

    int getDefaultAccount() {
        int result = 0;
        if (payloadManager.getPayload().isUpgraded()) {
            result = payloadManager.getPayload().getHdWallet().getDefaultIndex();
        }
        return Math.max(getCorrectedAccountIndex(result), 0);
    }

    private int getCorrectedAccountIndex(int accountIndex) {
        // Filter accounts by active
        List<Account> activeAccounts = new ArrayList<>();
        List<Account> accounts = payloadManager.getPayload().getHdWallet().getAccounts();
        for (int i = 0; i < accounts.size(); i++) {
            Account account = accounts.get(i);
            if (!account.isArchived()) {
                activeAccounts.add(account);
            }
        }

        // Find corrected position
        return activeAccounts.indexOf(payloadManager.getPayload().getHdWallet().getAccounts().get(accountIndex));
    }

    /**
     * Returns a list of accounts, legacy addresses and optionally Address Book entries
     *
     * @param includeAddressBookEntries Whether or not to include a user's Address book
     * @return List of account details (balance, label, tag, account/address/address_book object)
     */
    List<ItemAccount> getAddressList(boolean includeAddressBookEntries) {
        ArrayList<ItemAccount> result = new ArrayList<ItemAccount>() {{
            addAll(walletAccountHelper.getAccountItems(sendModel.isBTC));
        }};

        if (result.size() == 1) {
            //Only a single account/address available in wallet
            if (dataListener != null)
                dataListener.onHideSendingAddressField();
            calculateTransactionAmounts(result.get(0), null, null, null);
        }

        //Address Book (only included in receiving)
        if (includeAddressBookEntries) {
            result.addAll(walletAccountHelper.getAddressBookEntries());
        }

        if (result.size() == 1) {
            //Only a single account/address available in wallet and no addressBook entries
            if (dataListener != null)
                dataListener.onHideReceivingAddressField();
        }

        return result;
    }

    /**
     * Gets device's specified locale decimal separator
     *
     * @return decimal separator
     */
    String getDefaultDecimalSeparator() {
        DecimalFormat format = (DecimalFormat) DecimalFormat.getInstance(Locale.getDefault());
        DecimalFormatSymbols symbols = format.getDecimalFormatSymbols();
        return Character.toString(symbols.getDecimalSeparator());
    }

    /**
     * Checks btc amount. Warns user when exceeding maximum and resets entered value field
     */
    private boolean isExceedingMaximumBTCAmount(String btc) {
        long lamount;
        try {
            //Long is safe to use, but double can lead to ugly rounding issues..
            Double btcDouble = Double.parseDouble(btc);
            double undenominatedAmount = monetaryUtil.getUndenominatedAmount(btcDouble);
            lamount = (BigDecimal.valueOf(undenominatedAmount).multiply(BigDecimal.valueOf(100000000)).longValue());

            if (BigInteger.valueOf(lamount).compareTo(BigInteger.valueOf(2100000000000000L)) == 1) {
                if (dataListener != null) {
                    dataListener.onShowInvalidAmount();
                    dataListener.onUpdateBtcAmount("");
                }
                return true;
            }
        } catch (NumberFormatException nfe) {
            return false;
        }
        return false;
    }

    /**
     * Update fiat text field with converted btc amount
     *
     * @param btcAmountText (btc, mbtc or bits)
     */
    void afterBtcTextChanged(String btcAmountText) {
        if (isExceedingMaximumBTCAmount(btcAmountText)) {
            return;
        }

        if (dataListener != null)
            dataListener.onRemoveBtcTextChangeListener();

        int max_len;
        NumberFormat btcFormat = NumberFormat.getInstance(Locale.getDefault());
        switch (sendModel.btcUniti) {
            case MonetaryUtil.MICRO_BTC:
                max_len = 2;
                break;
            case MonetaryUtil.MILLI_BTC:
                max_len = 5;
                break;
            default:
                max_len = 8;
                break;
        }
        btcFormat.setMaximumFractionDigits(max_len + 1);
        btcFormat.setMinimumFractionDigits(0);

        try {
            if (btcAmountText.contains(sendModel.defaultSeparator)) {
                String dec = btcAmountText.substring(btcAmountText.indexOf(sendModel.defaultSeparator));
                if (dec.length() > 0) {
                    dec = dec.substring(1);
                    if (dec.length() > max_len) {
                        if (dataListener != null)
                            dataListener.onUpdateBtcAmount(btcAmountText.substring(0, btcAmountText.length() - 1));
                    }
                }
            }
        } catch (NumberFormatException nfe) {
            // No-op
        }

        if (dataListener != null)
            dataListener.onAddBtcTextChangeListener();

        if (sendModel.textChangeAllowed) {
            sendModel.textChangeAllowed = false;

            if (btcAmountText.isEmpty()) btcAmountText = "0";
            double btc_amount;
            try {
                btc_amount = monetaryUtil.getUndenominatedAmount(NumberFormat.getInstance(Locale.getDefault()).parse(btcAmountText).doubleValue());
            } catch (NumberFormatException | ParseException nfe) {
                btc_amount = 0.0;
            }

            double fiat_amount = sendModel.exchangeRate * btc_amount;
            if (dataListener != null)
                dataListener.onUpdateFiatAmount(monetaryUtil.getFiatFormat(sendModel.fiatUnit).format(fiat_amount));

            sendModel.textChangeAllowed = true;
        }
    }

    /**
     * Update btc text field with converted fiat amount
     *
     * @param fiatAmountText (any currency)
     */
    void afterFiatTextChanged(String fiatAmountText) {
<<<<<<< HEAD
        dataListener.onRemoveFiatTextChangeListener();
=======

        if (dataListener != null)
            dataListener.onRemoveFiatTextChangeListener();
>>>>>>> cb45836b

        int max_len = 2;
        NumberFormat fiatFormat = NumberFormat.getInstance(Locale.getDefault());
        fiatFormat.setMaximumFractionDigits(max_len + 1);
        fiatFormat.setMinimumFractionDigits(0);

        try {
            if (fiatAmountText.contains(sendModel.defaultSeparator)) {
                String dec = fiatAmountText.substring(fiatAmountText.indexOf(sendModel.defaultSeparator));
                if (dec.length() > 0) {
                    dec = dec.substring(1);
                    if (dec.length() > max_len) {
                        if (dataListener != null)
                            dataListener.onUpdateFiatAmount(fiatAmountText.substring(0, fiatAmountText.length() - 1));
                    }
                }
            }
        } catch (NumberFormatException nfe) {
            // No-op
        }

        if (dataListener != null)
            dataListener.onAddFiatTextChangeListener();

        if (sendModel.textChangeAllowed) {
            sendModel.textChangeAllowed = false;

            if (fiatAmountText.isEmpty()) fiatAmountText = "0";
            double fiat_amount;
            try {
                fiat_amount = NumberFormat.getInstance(Locale.getDefault()).parse(fiatAmountText).doubleValue();
            } catch (NumberFormatException | ParseException e) {
                fiat_amount = 0.0;
            }
            double btc_amount = fiat_amount / sendModel.exchangeRate;
            if (dataListener != null)
                dataListener.onUpdateBtcAmount(monetaryUtil.getBTCFormat().format(monetaryUtil.getDenominatedAmount(btc_amount)));
            sendModel.textChangeAllowed = true;
        }
    }

    /**
     * Handle incoming scan data or bitcoin links
     */
<<<<<<< HEAD
    void handleIncomingQRScan(String scanData) {
=======
    void handleIncomingQRScan(String scanData, String scanRoute) {

        metric_input_flag = scanRoute;

>>>>>>> cb45836b
        scanData = scanData.trim();

        String btcAddress;
        String btcAmount = null;

        // check for poorly formed BIP21 URIs
        if (scanData.startsWith("bitcoin://") && scanData.length() > 10) {
            scanData = "bitcoin:" + scanData.substring(10);
        }

        if (FormatsUtil.getInstance().isValidBitcoinAddress(scanData)) {
            btcAddress = scanData;
        } else if (FormatsUtil.getInstance().isBitcoinUri(scanData)) {
            btcAddress = FormatsUtil.getInstance().getBitcoinAddress(scanData);
            btcAmount = FormatsUtil.getInstance().getBitcoinAmount(scanData);

            //Convert to correct units
            try {
                btcAmount = monetaryUtil.getDisplayAmount(Long.parseLong(btcAmount));
            } catch (Exception e) {
                btcAmount = null;
            }

        } else {
            if (dataListener != null)
                dataListener.onShowToast(R.string.invalid_bitcoin_address, ToastCustom.TYPE_ERROR);
            return;
        }

        if (!btcAddress.equals("")) {
            sendModel.setDestinationAddress(btcAddress);
            sendModel.pendingTransaction.receivingObject = null;
            sendModel.pendingTransaction.receivingAddress = btcAddress;
        }
        if (btcAmount != null && !btcAmount.equals("")) {
            if (dataListener != null) {
                dataListener.onRemoveBtcTextChangeListener();
                dataListener.onRemoveFiatTextChangeListener();

                dataListener.onUpdateBtcAmount(btcAmount);

                double btc_amount;

                try {
                    NumberFormat numberFormat = NumberFormat.getNumberInstance(Locale.getDefault());
                    Number btcNumber = numberFormat.parse(btcAmount);
                    btc_amount = monetaryUtil.getUndenominatedAmount(btcNumber.doubleValue());
                } catch (NumberFormatException | ParseException e) {
                    btc_amount = 0.0;
                }

                sendModel.exchangeRate = ExchangeRateFactory.getInstance().getLastPrice(sendModel.fiatUnit);

                double fiat_amount = sendModel.exchangeRate * btc_amount;

                dataListener.onUpdateFiatAmount(monetaryUtil.getFiatFormat(sendModel.fiatUnit).format(fiat_amount));

                //QR scan comes in as BTC - set current btc unit
                prefsUtil.setValue(PrefsUtil.KEY_BTC_UNITS, MonetaryUtil.UNIT_BTC);

                dataListener.onUpdateBtcUnit(sendModel.btcUnit);
                dataListener.onUpdateFiatUnit(sendModel.fiatUnit);

                dataListener.onAddBtcTextChangeListener();
                dataListener.onAddFiatTextChangeListener();
            }
        }
    }

    /**
     * Get cached dynamic fee from Bci dynamic fee API
     */
    private void getSuggestedFee() {
        // Get cached fee
        sendModel.suggestedFee = DynamicFeeCache.getInstance().getSuggestedFee();

        // Refresh fee cache
        compositeDisposable.add(
                getSuggestedFeeObservable()
                        .doAfterTerminate(() -> sendModel.suggestedFee = DynamicFeeCache.getInstance().getSuggestedFee())
                        .subscribe(
                                suggestedFee -> DynamicFeeCache.getInstance().setSuggestedFee(suggestedFee),
                                throwable -> DynamicFeeCache.getInstance().setSuggestedFee(new DynamicFee().getDefaultFee())));
    }

    private Observable<SuggestedFee> getSuggestedFeeObservable() {
        return Observable.fromCallable(() -> new DynamicFee().getDynamicFee())
                .compose(RxUtil.applySchedulersToObservable());
    }

    /**
     * Wrapper for calculateTransactionAmounts
     */
    void spendAllClicked(ItemAccount sendAddressItem, String customFeeText) {
        calculateTransactionAmounts(true, sendAddressItem, null, customFeeText, null);
    }

    /**
     * Wrapper for calculateTransactionAmounts
     */
    void calculateTransactionAmounts(ItemAccount sendAddressItem, String amountToSendText, String customFeeText, TransactionDataListener listener) {
        calculateTransactionAmounts(false, sendAddressItem, amountToSendText, customFeeText, listener);
    }

    interface TransactionDataListener {

        void onReady();

    }

    /**
     * TODO - could be cleaned up more (kept this mostly in tact from previous send code)
     *
     * Fetches unspent data Gets spendable coins Mixed checks and updates
     */
    private void calculateTransactionAmounts(boolean spendAll, ItemAccount sendAddressItem,
                                             String amountToSendText, String customFeeText, TransactionDataListener listener) {

        sendModel.setMaxAvailableProgressVisibility(View.VISIBLE);
        sendModel.setMaxAvailableVisibility(View.GONE);
        sendModel.setUnconfirmedFunds("");

        String address;

        if (sendAddressItem.accountObject instanceof Account) {
            //xpub
            address = ((Account) sendAddressItem.accountObject).getXpub();

        } else {
            //legacy address
            address = ((LegacyAddress) sendAddressItem.accountObject).getAddress();
        }

        if (unspentApiThread != null) {
            unspentApiThread.interrupt();
        }

        unspentApiThread = new Thread(() -> {
            Looper.prepare();

            JSONObject unspentResponse = null;
            try {
                unspentResponse = getUnspentApiResponse(address);

                if(context == null){
                    return;
                }

            } catch (Exception e) {
                Log.w(TAG, "Thread deliberately interrupted", e);
                return;
            }
            if (unspentResponse != null) {

                BigInteger amountToSend = getSatoshisFromText(amountToSendText);
                BigInteger customFee = getSatoshisFromText(customFeeText);

                final UnspentOutputs coins = payment.getCoins(unspentResponse);

                //Future use. There might be some unconfirmed funds. Not displaying a warning currently (to line up with iOS and Web wallet)
                if (coins.getNotice() != null) {
                    sendModel.setUnconfirmedFunds(coins.getNotice());
                } else {
                    sendModel.setUnconfirmedFunds("");
                }

                sendModel.absoluteSuggestedFee = getSuggestedAbsoluteFee(coins, amountToSend);

                if (customFeeText != null && !customFeeText.isEmpty() || customFee.compareTo(BigInteger.ZERO) == 1) {
                    customFeePayment(coins, amountToSend, customFee, spendAll);
                } else {
                    suggestedFeePayment(coins, amountToSend, spendAll);
                }

            } else {
                //No unspent outputs
                updateMaxAvailable(0);
                sendModel.pendingTransaction.unspentOutputBundle = null;
            }

            if (listener != null) listener.onReady();

            Looper.loop();
        });

        unspentApiThread.start();

    }

    private BigInteger getSuggestedAbsoluteFee(final UnspentOutputs coins, BigInteger amountToSend) {
        if (sendModel.suggestedFee != null) {
            SpendableUnspentOutputs spendableCoins = payment.getSpendableCoins(coins, amountToSend, sendModel.suggestedFee.defaultFeePerKb);
            return spendableCoins.getAbsoluteFee();
        } else {
            // App is likely in low memory environment, leave page gracefully
            if (dataListener != null)
                dataListener.finishPage();
            return null;
        }
    }

    /**
     * Payment will use customized fee
     */
    private void customFeePayment(final UnspentOutputs coins, BigInteger amountToSend, BigInteger customFee, boolean spendAll) {
        SweepBundle sweepBundle = payment.getSweepBundle(coins, BigInteger.ZERO);
        long balanceAfterFee = sweepBundle.getSweepAmount().longValue() - customFee.longValue();
        updateMaxAvailable(balanceAfterFee);

        if (spendAll) {
            amountToSend = BigInteger.valueOf(balanceAfterFee);
            if (dataListener != null)
                dataListener.onSetSpendAllAmount(getTextFromSatoshis(balanceAfterFee));
        }

        validateCustomFee(amountToSend.add(customFee), sweepBundle.getSweepAmount());

        SpendableUnspentOutputs unspentOutputBundle = payment.getSpendableCoins(coins,
                amountToSend.add(customFee),
                BigInteger.ZERO);

        sendModel.pendingTransaction.bigIntAmount = amountToSend;
        sendModel.pendingTransaction.unspentOutputBundle = unspentOutputBundle;
        sendModel.pendingTransaction.bigIntFee = customFee;

        if (sendModel.suggestedFee != null && sendModel.suggestedFee.estimateList != null) {
            updateEstimateConfirmationTime(amountToSend, customFee.longValue(), coins);
        }
    }

    /**
     * Payment will use suggested dynamic fee
     */
    private void suggestedFeePayment(final UnspentOutputs coins, BigInteger amountToSend, boolean spendAll) {
        if (sendModel.suggestedFee != null) {
            SweepBundle sweepBundle = payment.getSweepBundle(coins, sendModel.suggestedFee.defaultFeePerKb);
            long balanceAfterFee = sweepBundle.getSweepAmount().longValue();
            updateMaxAvailable(balanceAfterFee);

            if (spendAll) {
                amountToSend = BigInteger.valueOf(balanceAfterFee);
                if (dataListener != null)
                    dataListener.onSetSpendAllAmount(getTextFromSatoshis(balanceAfterFee));
            }

            BigInteger feePerKb = sendModel.suggestedFee.defaultFeePerKb;

            SpendableUnspentOutputs unspentOutputBundle = payment.getSpendableCoins(coins,
                    amountToSend,
                    feePerKb);

            sendModel.pendingTransaction.bigIntAmount = amountToSend;
            sendModel.pendingTransaction.unspentOutputBundle = unspentOutputBundle;
            sendModel.pendingTransaction.bigIntFee = sendModel.pendingTransaction.unspentOutputBundle.getAbsoluteFee();

            if (sendModel.suggestedFee != null && sendModel.suggestedFee.estimateList != null) {
                updateEstimateConfirmationTime(amountToSend, sendModel.pendingTransaction.bigIntFee.longValue(), coins);
            }
        } else {
            // App is likely in low memory environment, leave page gracefully
            if (dataListener != null)
                dataListener.finishPage();
        }
    }

    /**
     * If user set customized fee that exceeds available amount, disable send button
     */
    private void validateCustomFee(BigInteger totalToSend, BigInteger totalAvailable) {
        if (totalToSend.compareTo(totalAvailable) == 1) {
            sendModel.setCustomFeeColor(ContextCompat.getColor(context, R.color.blockchain_send_red));
        } else {
            sendModel.setCustomFeeColor(ContextCompat.getColor(context, R.color.textColorPrimary));
        }
    }

    /**
     * Update max available. Values are bound to UI, so UI will update automatically
     */
    private void updateMaxAvailable(long balanceAfterFee) {
        sendModel.maxAvailable = BigInteger.valueOf(balanceAfterFee);
        sendModel.setMaxAvailableProgressVisibility(View.GONE);
        sendModel.setMaxAvailableVisibility(View.VISIBLE);

        //Format for display
        if (!sendModel.isBTC) {
            double fiatBalance = sendModel.btcExchange * (Math.max(balanceAfterFee, 0.0) / 1e8);
            String fiatBalanceFormatted = monetaryUtil.getFiatFormat(sendModel.fiatUnit).format(fiatBalance);
            sendModel.setMaxAvailable(stringUtils.getString(R.string.max_available) + " " + fiatBalanceFormatted + " " + sendModel.fiatUnit);
        } else {
            String btcAmountFormatted = monetaryUtil.getBTCFormat().format(monetaryUtil.getDenominatedAmount(Math.max(balanceAfterFee, 0.0) / 1e8));
            sendModel.setMaxAvailable(stringUtils.getString(R.string.max_available) + " " + btcAmountFormatted + " " + sendModel.btcUnit);
        }

        if (balanceAfterFee <= 0 && context != null) {
            sendModel.setMaxAvailable(stringUtils.getString(R.string.insufficient_funds));
            sendModel.setMaxAvailableColor(ContextCompat.getColor(context, R.color.blockchain_send_red));
        } else {
            sendModel.setMaxAvailableColor(ContextCompat.getColor(context, R.color.blockchain_blue));
        }
    }

    /**
     * Calculate estimated fees needed for tx to be included in blocks
     *
     * @return List of fees needed to be included in co-responding blocks
     */
    private BigInteger[] getEstimatedBlocks(BigInteger amountToSend, ArrayList<SuggestedFee.Estimates> estimates, UnspentOutputs coins) {
        BigInteger[] absoluteFeeSuggestedEstimates = new BigInteger[estimates.size()];

        for (int i = 0; i < absoluteFeeSuggestedEstimates.length; i++) {
            BigInteger feePerKb = estimates.get(i).fee;
            SpendableUnspentOutputs unspentOutputBundle = payment.getSpendableCoins(coins, amountToSend, feePerKb);

            if (unspentOutputBundle != null) {
                absoluteFeeSuggestedEstimates[i] = unspentOutputBundle.getAbsoluteFee();
            }
        }

        return absoluteFeeSuggestedEstimates;
    }

    /**
     * Retrieves unspent api data in memory. If not in memory yet, it will be retrieved and added.
     * Default account will be retrieved from cache to speed up loading
     *
     * TODO - can speed up by checking if multi_address balance > 0 before calling unspent_api
     */
    private JSONObject getUnspentApiResponse(String address) throws Exception {
        if (sendModel.unspentApiResponse.containsKey(address)) {
            return sendModel.unspentApiResponse.get(address);
        } else {

            JSONObject unspentResponse;

            //Get cache if is default account
            DefaultAccountUnspentCache cache = DefaultAccountUnspentCache.getInstance();
            if (payloadManager.getPayload().getHdWallet() != null && address.equals(cache.getXpub())) {
                unspentResponse = cache.getUnspentApiResponse();

                //Refresh default account cache
                new Thread(() -> {
                    try {
                        cache.setUnspentApiResponse(address, new Unspent().getUnspentOutputs(address));
                    } catch (Exception e) {
                        Log.e(TAG, "getUnspentApiResponse: ", e);
                    }
                }).start();
            } else {
                unspentResponse = new Unspent().getUnspentOutputs(address);
            }

            sendModel.unspentApiResponse.put(address, unspentResponse);

            return unspentResponse;
        }
    }

    /**
     * Returns amount of satoshis from btc amount. This could be btc, mbtc or bits.
     *
     * @return satoshis
     */
    private BigInteger getSatoshisFromText(String text) {
        if (text == null || text.isEmpty()) return BigInteger.ZERO;

        //Format string to parsable double
        String amountToSend = text.trim().replace(" ", "").replace(sendModel.defaultSeparator, ".");

        double amount;
        try {
            amount = Double.parseDouble(amountToSend);
        } catch (NumberFormatException nfe) {
            amount = 0.0;
        }

        long amountL = (BigDecimal.valueOf(monetaryUtil.getUndenominatedAmount(amount)).multiply(BigDecimal.valueOf(100000000)).longValue());
        return BigInteger.valueOf(amountL);
    }

    /**
     * Returns btc amount from satoshis.
     *
     * @return btc, mbtc or bits relative to what is set in monetaryUtil
     */
    private String getTextFromSatoshis(long satoshis) {
        String displayAmount = monetaryUtil.getDisplayAmount(satoshis);
        displayAmount = displayAmount.replace(".", sendModel.defaultSeparator);
        return displayAmount;
    }

    /**
     * Updates text displaying what block tx will be included in
     */
    private String updateEstimateConfirmationTime(BigInteger amountToSend, long fee, UnspentOutputs coins) {
        sendModel.absoluteSuggestedFeeEstimates = getEstimatedBlocks(amountToSend, sendModel.suggestedFee.estimateList, coins);

        String likelyToConfirmMessage = context.getText(R.string.estimate_confirm_block_count).toString();
        String unlikelyToConfirmMessage = context.getText(R.string.fee_too_low_no_confirm).toString();

        long minutesPerBlock = 10;
        Arrays.sort(sendModel.absoluteSuggestedFeeEstimates, Collections.reverseOrder());

        String estimateText = unlikelyToConfirmMessage;

        for (int i = 0; i < sendModel.absoluteSuggestedFeeEstimates.length; i++) {
            if (fee >= sendModel.absoluteSuggestedFeeEstimates[i].longValue()) {
                estimateText = likelyToConfirmMessage;
                estimateText = String.format(estimateText, ((i + 1) * minutesPerBlock), (i + 1));
                break;
            }
        }

        sendModel.setEstimate(estimateText);

        if (estimateText.equals(unlikelyToConfirmMessage)) {
            sendModel.setEstimateColor(ContextCompat.getColor(context, R.color.blockchain_send_red));
        } else {
            sendModel.setEstimateColor(ContextCompat.getColor(context, R.color.blockchain_blue));
        }

        return estimateText;
    }

    /**
     * //TODO could be improved Sanity checks before prompting confirmation
     */
    void sendClicked(boolean bypassFeeCheck, String address) {
<<<<<<< HEAD
=======

        checkClipboardPaste(address);

>>>>>>> cb45836b
        if (FormatsUtil.getInstance().isValidBitcoinAddress(address)) {
            //Receiving address manual or scanned input
            sendModel.pendingTransaction.receivingAddress = address;
        }

        if (bypassFeeCheck || isFeeAdequate()) {
            if (isValidSpend(sendModel.pendingTransaction)) {
                LegacyAddress legacyAddress = null;

                if (!sendModel.pendingTransaction.isHD()) {
                    legacyAddress = ((LegacyAddress) sendModel.pendingTransaction.sendingObject.accountObject);
                }

                if (legacyAddress != null && legacyAddress.isWatchOnly() &&
                        (legacyAddress.getEncryptedKey() == null || legacyAddress.getEncryptedKey().isEmpty())) {
                    if (dataListener != null)
                        dataListener.onShowSpendFromWatchOnly(((LegacyAddress) sendModel.pendingTransaction.sendingObject.accountObject).getAddress());

                } else if ((legacyAddress != null && legacyAddress.isWatchOnly()) || sendModel.verifiedSecondPassword != null) {
                    confirmPayment();

                } else {
                    new SecondPasswordHandler(context).validate(new SecondPasswordHandler.ResultListener() {
                        @Override
                        public void onNoSecondPassword() {
                            confirmPayment();
                        }

                        @Override
                        public void onSecondPasswordValidated(String validatedSecondPassword) {
                            sendModel.verifiedSecondPassword = validatedSecondPassword;
                            confirmPayment();
                        }
                    });
                }
            }
        }
    }

    /**
     * Checks that fee is not smaller than what push_tx api will accept. Checks and alerts if
     * customized fee is too small or too large.
     */
    private boolean isFeeAdequate() {
        //Push tx endpoint only accepts > 10000 per kb fees
        if (sendModel.pendingTransaction.unspentOutputBundle != null && sendModel.pendingTransaction.unspentOutputBundle.getSpendableOutputs() != null
                && !FeeUtil.isAdequateFee(sendModel.pendingTransaction.unspentOutputBundle.getSpendableOutputs().size(),
                2,//assume change
                sendModel.pendingTransaction.bigIntFee)) {
            if (dataListener != null)
                dataListener.onShowToast(R.string.insufficient_fee, ToastCustom.TYPE_ERROR);
            return false;
        }

        if (sendModel.suggestedFee != null && sendModel.suggestedFee.estimateList != null) {

            if (sendModel.absoluteSuggestedFeeEstimates != null
                    && sendModel.pendingTransaction.bigIntFee.compareTo(sendModel.absoluteSuggestedFeeEstimates[0]) > 0) {

                String message = String.format(stringUtils.getString(R.string.high_fee_not_necessary_info),
                        monetaryUtil.getDisplayAmount(sendModel.pendingTransaction.bigIntFee.longValue()) + " " + sendModel.btcUnit,
                        monetaryUtil.getDisplayAmount(sendModel.absoluteSuggestedFeeEstimates[0].longValue()) + " " + sendModel.btcUnit);

                if (dataListener != null)
                    dataListener.onShowAlterFee(
                            getTextFromSatoshis(sendModel.absoluteSuggestedFeeEstimates[0].longValue()),
                            message,
                            R.string.lower_fee,
                            R.string.keep_high_fee);

                return false;
            }

            if (sendModel.absoluteSuggestedFeeEstimates != null
                    && sendModel.pendingTransaction.bigIntFee.compareTo(sendModel.absoluteSuggestedFeeEstimates[5]) < 0) {

                String message = String.format(stringUtils.getString(R.string.low_fee_suggestion),
                        monetaryUtil.getDisplayAmount(sendModel.pendingTransaction.bigIntFee.longValue()) + " " + sendModel.btcUnit,
                        monetaryUtil.getDisplayAmount(sendModel.absoluteSuggestedFeeEstimates[5].longValue()) + " " + sendModel.btcUnit);

                if (dataListener != null)
                    dataListener.onShowAlterFee(
                            getTextFromSatoshis(sendModel.absoluteSuggestedFeeEstimates[5].longValue()),
                            message,
                            R.string.raise_fee,
                            R.string.keep_low_fee);

                return false;
            }
        }

        return true;
    }

    /**
     * Sets payment confirmation details to be displayed to user and fires callback to display
     * this.
     */
    @Thunk
    void confirmPayment() {
        PendingTransaction pendingTransaction = sendModel.pendingTransaction;

        PaymentConfirmationDetails details = new PaymentConfirmationDetails();
        details.fromLabel = pendingTransaction.sendingObject.label;
        if (pendingTransaction.receivingObject != null
                && pendingTransaction.receivingObject.label != null
                && !pendingTransaction.receivingObject.label.isEmpty()) {
            details.toLabel = pendingTransaction.receivingObject.label;
        } else {
            details.toLabel = pendingTransaction.receivingAddress;
        }
        details.btcAmount = getTextFromSatoshis(pendingTransaction.bigIntAmount.longValue());
        details.btcFee = getTextFromSatoshis(pendingTransaction.bigIntFee.longValue());
        details.btcSuggestedFee = getTextFromSatoshis(sendModel.absoluteSuggestedFee.longValue());
        details.btcUnit = sendModel.btcUnit;
        details.fiatUnit = sendModel.fiatUnit;
        details.btcTotal = getTextFromSatoshis(pendingTransaction.bigIntAmount.add(pendingTransaction.bigIntFee).longValue());

        details.fiatFee = (monetaryUtil.getFiatFormat(sendModel.fiatUnit)
                .format(sendModel.exchangeRate * (pendingTransaction.bigIntFee.doubleValue() / 1e8)));

        details.fiatAmount = (monetaryUtil.getFiatFormat(sendModel.fiatUnit)
                .format(sendModel.exchangeRate * (pendingTransaction.bigIntAmount.doubleValue() / 1e8)));

        BigInteger totalFiat = (pendingTransaction.bigIntAmount.add(pendingTransaction.bigIntFee));
        details.fiatTotal = (monetaryUtil.getFiatFormat(sendModel.fiatUnit)
                .format(sendModel.exchangeRate * (totalFiat.doubleValue() / 1e8)));

        details.isSurge = sendModel.suggestedFee.isSurge;
        details.isLargeTransaction = isLargeTransaction();
        details.hasConsumedAmounts = pendingTransaction.unspentOutputBundle.getConsumedAmount().compareTo(BigInteger.ZERO) == 1;

        if (dataListener != null)
            dataListener.onShowPaymentDetails(details);
    }

    /**
     * Returns true if transaction is large by checking if fee > USD 0.50, size > 516, fee > 1% of
     * total
     */
    boolean isLargeTransaction() {
        int txSize = FeeUtil.estimatedSize(sendModel.pendingTransaction.unspentOutputBundle.getSpendableOutputs().size(), 2);//assume change
        double relativeFee = sendModel.absoluteSuggestedFee.doubleValue() / sendModel.pendingTransaction.bigIntAmount.doubleValue() * 100.0;

        return sendModel.absoluteSuggestedFee.longValue() > SendModel.LARGE_TX_FEE
                && txSize > SendModel.LARGE_TX_SIZE
                && relativeFee > SendModel.LARGE_TX_PERCENTAGE;
    }

    /**
     * Various checks on validity of transaction details
     */
    private boolean isValidSpend(PendingTransaction pendingTransaction) {
        //Validate amount
        if (!isValidAmount(pendingTransaction.bigIntAmount)) {
            if (dataListener != null)
                dataListener.onShowInvalidAmount();
            return false;
        }

        //Validate sufficient funds
        if (pendingTransaction.unspentOutputBundle == null || pendingTransaction.unspentOutputBundle.getSpendableOutputs() == null) {
            if (dataListener != null)
                dataListener.onShowToast(R.string.no_confirmed_funds, ToastCustom.TYPE_ERROR);
            return false;
        }

        if (sendModel.maxAvailable.compareTo(pendingTransaction.bigIntAmount) == -1) {
            if (dataListener != null)
                dataListener.onShowToast(R.string.insufficient_funds, ToastCustom.TYPE_ERROR);
            sendModel.setCustomFeeColor(R.color.blockchain_send_red);
            return false;
        } else {
            sendModel.setCustomFeeColor(R.color.primary_text_default_material_light);
        }

        //Validate addresses
        if (pendingTransaction.receivingAddress == null || !FormatsUtil.getInstance().isValidBitcoinAddress(pendingTransaction.receivingAddress)) {
            if (dataListener != null)
                dataListener.onShowToast(R.string.invalid_bitcoin_address, ToastCustom.TYPE_ERROR);
            return false;
        }

        //Validate send and receive not same addresses
        if (pendingTransaction.sendingObject == pendingTransaction.receivingObject) {
            if (dataListener != null)
                dataListener.onShowToast(R.string.send_to_same_address_warning, ToastCustom.TYPE_ERROR);
            return false;
        }

        if (pendingTransaction.unspentOutputBundle == null) {
            if (dataListener != null)
                dataListener.onShowToast(R.string.no_confirmed_funds, ToastCustom.TYPE_ERROR);
            return false;
        }

        if (pendingTransaction.unspentOutputBundle.getSpendableOutputs().size() == 0) {
            if (dataListener != null)
                dataListener.onShowToast(R.string.insufficient_funds, ToastCustom.TYPE_ERROR);
            return false;
        }


        if (sendModel.pendingTransaction.receivingObject != null
                && sendModel.pendingTransaction.receivingObject.accountObject == sendModel.pendingTransaction.sendingObject.accountObject) {
            if (dataListener != null)
                dataListener.onShowToast(R.string.send_to_same_address_warning, ToastCustom.TYPE_ERROR);
            return false;
        }

        return true;
    }

    void setSendingAddress(ItemAccount selectedItem) {
        sendModel.pendingTransaction.sendingObject = selectedItem;
    }

    /**
     * Set the receiving object. Null can be passed to reset receiving address for when user
     * customizes address
     */
    void setReceivingAddress(@Nullable ItemAccount selectedItem) {
<<<<<<< HEAD
=======

        metric_input_flag = null;

>>>>>>> cb45836b
        sendModel.pendingTransaction.receivingObject = selectedItem;
        if (selectedItem != null) {
            if (selectedItem.accountObject instanceof Account) {
                //V3
                Account account = ((Account) selectedItem.accountObject);
                try {
                    sendModel.pendingTransaction.receivingAddress = payloadManager.getNextReceiveAddress(account.getRealIdx());
                } catch (AddressFormatException e) {
                    Log.e(TAG, "setReceivingAddress: ", e);
                }

            } else if (selectedItem.accountObject instanceof LegacyAddress) {
                //V2
                LegacyAddress legacyAddress = ((LegacyAddress) selectedItem.accountObject);
                sendModel.pendingTransaction.receivingAddress = legacyAddress.getAddress();

                if (legacyAddress.isWatchOnly())
                    if (legacyAddress.isWatchOnly() && prefsUtil.getValue("WARN_WATCH_ONLY_SPEND", true)) {
                        if (dataListener != null)
                            dataListener.onShowReceiveToWatchOnlyWarning(legacyAddress.getAddress());
                    }
            } else {

                //Address book
                AddressBookEntry addressBook = ((AddressBookEntry) selectedItem.accountObject);
                sendModel.pendingTransaction.receivingAddress = addressBook.getAddress();
            }

            metric_input_flag = EventLogHandler.URL_EVENT_TX_INPUT_FROM_DROPDOWN;

        } else {
            sendModel.pendingTransaction.receivingAddress = "";
        }
    }

    private boolean isValidAmount(BigInteger bAmount) {
        if (bAmount == null) {
            return false;
        }

        // Test that amount is more than dust
        if (bAmount.compareTo(SendCoins.bDust) == -1) {
            return false;
        }

        // Test that amount does not exceed btc limit
        if (bAmount.compareTo(BigInteger.valueOf(2100000000000000L)) == 1) {
            if (dataListener != null)
                dataListener.onUpdateBtcAmount("0");
            return false;
        }

        // Test that amount is not zero
        return bAmount.compareTo(BigInteger.ZERO) >= 0;
    }

    /**
     * Executes transaction //TODO implement transaction queue for when transaction fails
     */
    public void submitPayment(AlertDialog alertDialog) {
        String changeAddress;
        List<ECKey> keys = new ArrayList<>();
        Account account;
        LegacyAddress legacyAddress;
        try {
            if (sendModel.pendingTransaction.isHD()) {
                account = ((Account) sendModel.pendingTransaction.sendingObject.accountObject);
                changeAddress = payloadManager.getNextChangeAddress(account.getRealIdx());

                keys.addAll(payloadManager.getHDKeys(sendModel.verifiedSecondPassword, account, sendModel.pendingTransaction.unspentOutputBundle));

            } else {
                legacyAddress = ((LegacyAddress) sendModel.pendingTransaction.sendingObject.accountObject);
                changeAddress = legacyAddress.getAddress();

                if (!legacyAddress.isWatchOnly() && payloadManager.getPayload().isDoubleEncrypted()) {
                    ECKey walletKey = legacyAddress.getECKey(new CharSequenceX(sendModel.verifiedSecondPassword));
                    keys.add(walletKey);
                } else {
                    ECKey walletKey = legacyAddress.getECKey();
                    keys.add(walletKey);
                }
            }

        } catch (Exception e) {
            Log.e(TAG, "submitPayment: ", e);
            dataListener.dismissProgressDialog();
            dataListener.onShowToast(R.string.transaction_failed, ToastCustom.TYPE_ERROR);
            return;
        }

        dataListener.showProgressDialog();

        compositeDisposable.add(
                sendDataManager.submitPayment(
                        sendModel.pendingTransaction.unspentOutputBundle,
                        keys,
                        sendModel.pendingTransaction.receivingAddress,
                        changeAddress,
                        sendModel.pendingTransaction.bigIntFee,
                        sendModel.pendingTransaction.bigIntAmount)
                        .doAfterTerminate(() -> dataListener.dismissProgressDialog())
                        .subscribe(
                                hash -> {
                                    clearUnspentResponseCache();

<<<<<<< HEAD
                                    if (alertDialog != null && alertDialog.isShowing())
                                        alertDialog.dismiss();
=======
                            @Override
                            public void onFail(String s) {
                                if (dataListener != null)
                                    dataListener.onShowToast(R.string.transaction_failed, ToastCustom.TYPE_ERROR);
                            }
                        });

            } catch (Exception e) {
                Log.e(TAG, "submitPayment: ", e);
                if (dataListener != null)
                    dataListener.onShowToast(R.string.transaction_failed, ToastCustom.TYPE_ERROR);
            }
        }).start();
>>>>>>> cb45836b

                                    handleSuccessfulPayment(hash);
                                }, throwable -> dataListener.onShowToast(R.string.transaction_failed, ToastCustom.TYPE_ERROR)));
    }

    private void handleSuccessfulPayment(String hash) {
        if (sendModel.pendingTransaction.isHD()) {
            // increment change address counter
            ((Account) sendModel.pendingTransaction.sendingObject.accountObject).incChange();
        }

        updateInternalBalances();
        PayloadBridge.getInstance().remoteSaveThread(null);
<<<<<<< HEAD
        dataListener.onShowTransactionSuccess(contactMdid, hash, fctxId, sendModel.pendingTransaction.bigIntAmount.longValue());
=======
        if (dataListener != null)
            dataListener.onShowTransactionSuccess();

        logAddressInputMetric();
    }

    private void logAddressInputMetric() {
        EventLogHandler handler = new EventLogHandler(prefsUtil, WebUtil.getInstance());
        if (metric_input_flag != null) handler.logAddressInputEvent(metric_input_flag);
    }

    private void checkClipboardPaste(String address) {

        ClipboardManager clipMan = (ClipboardManager)context.getSystemService(context.CLIPBOARD_SERVICE);
        ClipData clip = clipMan.getPrimaryClip();
        if (clip != null && clip.getItemCount() > 0) {
            if(clip.getItemAt(0).coerceToText(context).toString().equals(address)) {
                metric_input_flag = EventLogHandler.URL_EVENT_TX_INPUT_FROM_PASTE;
            }
        }
>>>>>>> cb45836b
    }

    private void clearUnspentResponseCache() {
        DefaultAccountUnspentCache.getInstance().destroy();

        if (sendModel.pendingTransaction.isHD()) {
            Account account = ((Account) sendModel.pendingTransaction.sendingObject.accountObject);
            sendModel.unspentApiResponse.remove(account.getXpub());
        } else {
            LegacyAddress legacyAddress = ((LegacyAddress) sendModel.pendingTransaction.sendingObject.accountObject);
            sendModel.unspentApiResponse.remove(legacyAddress.getAddress());
        }
    }

    /**
     * Update balance immediately after spend - until refresh from server
     */
    private void updateInternalBalances() {
<<<<<<< HEAD
=======

>>>>>>> cb45836b
        BigInteger totalSent = sendModel.pendingTransaction.bigIntAmount.add(sendModel.pendingTransaction.bigIntFee);
        if (sendModel.pendingTransaction.isHD()) {
            Account account = (Account) sendModel.pendingTransaction.sendingObject.accountObject;
            long updatedBalance = MultiAddrFactory.getInstance().getXpubBalance() - totalSent.longValue();

            // Set total balance
            MultiAddrFactory.getInstance().setXpubBalance(updatedBalance);

            // Set individual xpub balance
            MultiAddrFactory.getInstance().setXpubAmount(
                    account.getXpub(),
                    MultiAddrFactory.getInstance().getXpubAmounts().get(account.getXpub()) - totalSent.longValue());

        } else {
            MultiAddrFactory.getInstance().setLegacyBalance(MultiAddrFactory.getInstance().getLegacyBalance() - totalSent.longValue());
        }
    }

    void handleScannedDataForWatchOnlySpend(String scanData) {
        try {
            final String format = privateKeyFactory.getFormat(scanData);
            if (format != null) {
                if (!format.equals(PrivateKeyFactory.BIP38)) {
                    spendFromWatchOnlyNonBIP38(format, scanData);
                } else {
                    //BIP38 needs passphrase
                    if (dataListener != null)
                        dataListener.onShowBIP38PassphrasePrompt(scanData);
                }
            } else {
                if (dataListener != null)
                    dataListener.onShowToast(R.string.privkey_error, ToastCustom.TYPE_ERROR);
            }

        } catch (Exception e) {
            Log.e(TAG, "handleScannedDataForWatchOnlySpend: ", e);
        }
    }

    private void spendFromWatchOnlyNonBIP38(final String format, final String scanData) {
        try {
            ECKey key = privateKeyFactory.getKey(format, scanData);
            LegacyAddress legacyAddress = (LegacyAddress) sendModel.pendingTransaction.sendingObject.accountObject;
            setTempLegacyAddressPrivateKey(legacyAddress, key);

        } catch (Exception e) {
            if (dataListener != null)
                dataListener.onShowToast(R.string.no_private_key, ToastCustom.TYPE_ERROR);
            Log.e(TAG, "spendFromWatchOnlyNonBIP38: ", e);
        }
    }

    void spendFromWatchOnlyBIP38(String pw, String scanData) {
        compositeDisposable.add(
                getEcKeyFromBip38(pw, scanData)
                        .compose(RxUtil.applySchedulersToObservable())
                        .subscribe(ecKey -> {
                            LegacyAddress legacyAddress = (LegacyAddress) sendModel.pendingTransaction.sendingObject.accountObject;
                            setTempLegacyAddressPrivateKey(legacyAddress, ecKey);
                        }, throwable -> dataListener.onShowToast(R.string.bip38_error, ToastCustom.TYPE_ERROR)));
    }

    private Observable<ECKey> getEcKeyFromBip38(String password, String scanData) {
        return Observable.fromCallable(() -> {
            BIP38PrivateKey bip38 = new BIP38PrivateKey(MainNetParams.get(), scanData);
            return bip38.decrypt(password);
        });
    }

    private void setTempLegacyAddressPrivateKey(LegacyAddress legacyAddress, ECKey key) {
        if (key != null && key.hasPrivKey() && legacyAddress.getAddress().equals(key.toAddress(
            PersistentUrls.getInstance().getCurrentNetworkParams()).toString())) {

            //Create copy, otherwise pass by ref will override private key in wallet payload
            LegacyAddress tempLegacyAddress = new LegacyAddress();
            tempLegacyAddress.setEncryptedKeyBytes(key.getPrivKeyBytes());
            tempLegacyAddress.setAddress(key.toAddress(PersistentUrls.getInstance().getCurrentNetworkParams()).toString());
            tempLegacyAddress.setLabel(legacyAddress.getLabel());
            tempLegacyAddress.setWatchOnly(true);
            sendModel.pendingTransaction.sendingObject.accountObject = tempLegacyAddress;

            confirmPayment();
        } else {
            if (dataListener != null)
                dataListener.onShowToast(R.string.invalid_private_key, ToastCustom.TYPE_ERROR);
        }
    }

<<<<<<< HEAD
=======
    void spendFromWatchOnlyBIP38(String pw, String scanData) {
        new Thread(() -> {

            Looper.prepare();

            try {
                BIP38PrivateKey bip38 = new BIP38PrivateKey(PersistentUrls.getInstance().getCurrentNetworkParams(), scanData);
                final ECKey key = bip38.decrypt(pw);

                LegacyAddress legacyAddress = (LegacyAddress) sendModel.pendingTransaction.sendingObject.accountObject;
                setTempLegacyAddressPrivateKey(legacyAddress, key);

            } catch (Exception e) {
                if (dataListener != null)
                    dataListener.onShowToast(R.string.bip38_error, ToastCustom.TYPE_ERROR);
            }

            Looper.loop();

        }).start();
    }

>>>>>>> cb45836b
    void setWatchOnlySpendWarning(boolean enabled) {
        prefsUtil.setValue("WARN_WATCH_ONLY_SPEND", enabled);
    }

    public PrefsUtil getPrefsUtil() {
        return prefsUtil;
    }
}<|MERGE_RESOLUTION|>--- conflicted
+++ resolved
@@ -35,7 +35,6 @@
 import org.bitcoinj.core.AddressFormatException;
 import org.bitcoinj.core.ECKey;
 import org.bitcoinj.crypto.BIP38PrivateKey;
-import org.bitcoinj.params.MainNetParams;
 import org.json.JSONObject;
 
 import java.math.BigDecimal;
@@ -82,6 +81,7 @@
 import static piuk.blockchain.android.ui.send.SendFragment.ARGUMENT_FCTX_ID;
 import static piuk.blockchain.android.ui.send.SendFragment.ARGUMENT_IS_BTC;
 import static piuk.blockchain.android.ui.send.SendFragment.ARGUMENT_SCAN_DATA;
+import static piuk.blockchain.android.ui.send.SendFragment.ARGUMENT_SCAN_DATA_ADDRESS_INPUT_ROUTE;
 import static piuk.blockchain.android.ui.send.SendFragment.ARGUMENT_SELECTED_ACCOUNT_POSITION;
 
 @SuppressWarnings("WeakerAccess")
@@ -100,6 +100,7 @@
     public SendModel sendModel;
     @Nullable private String contactMdid;
     @Nullable private String fctxId;
+    private String metricInputFlag;
     // TODO: 24/01/2017 Use these instead of passing them from the UI
     private boolean isBtc;
     private int selectedAccountPosition = -1;
@@ -114,8 +115,8 @@
     @Inject StringUtils stringUtils;
     @Inject ContactsDataManager contactsDataManager;
     @Inject SendDataManager sendDataManager;
-
-<<<<<<< HEAD
+    @Inject MultiAddrFactory multiAddrFactory;
+
     interface DataListener {
 
         Bundle getFragmentBundle();
@@ -159,11 +160,6 @@
         void onShowBIP38PassphrasePrompt(String scanData);
 
         void finishPage();
-=======
-    private String metric_input_flag = null;
-
-    SendViewModel(Context context, DataListener dataListener) {
->>>>>>> cb45836b
 
         void onNameLoaded(String name);
 
@@ -215,6 +211,7 @@
             contactMdid = dataListener.getFragmentBundle().getString(ARGUMENT_CONTACT_MDID);
             fctxId = dataListener.getFragmentBundle().getString(ARGUMENT_FCTX_ID);
             isBtc = dataListener.getFragmentBundle().getBoolean(ARGUMENT_IS_BTC, true);
+            metricInputFlag = dataListener.getFragmentBundle().getString(ARGUMENT_SCAN_DATA_ADDRESS_INPUT_ROUTE);
             selectedAccountPosition = dataListener.getFragmentBundle().getInt(ARGUMENT_SELECTED_ACCOUNT_POSITION);
 
             if (contactId != null) {
@@ -227,7 +224,7 @@
             }
 
             if (scanData != null) {
-                handleIncomingQRScan(scanData);
+                handleIncomingQRScan(scanData, metricInputFlag);
             }
         }
     }
@@ -405,13 +402,7 @@
      * @param fiatAmountText (any currency)
      */
     void afterFiatTextChanged(String fiatAmountText) {
-<<<<<<< HEAD
-        dataListener.onRemoveFiatTextChangeListener();
-=======
-
-        if (dataListener != null)
-            dataListener.onRemoveFiatTextChangeListener();
->>>>>>> cb45836b
+        if (dataListener != null) dataListener.onRemoveFiatTextChangeListener();
 
         int max_len = 2;
         NumberFormat fiatFormat = NumberFormat.getInstance(Locale.getDefault());
@@ -456,14 +447,10 @@
     /**
      * Handle incoming scan data or bitcoin links
      */
-<<<<<<< HEAD
-    void handleIncomingQRScan(String scanData) {
-=======
     void handleIncomingQRScan(String scanData, String scanRoute) {
 
-        metric_input_flag = scanRoute;
-
->>>>>>> cb45836b
+        metricInputFlag = scanRoute;
+
         scanData = scanData.trim();
 
         String btcAddress;
@@ -892,12 +879,7 @@
      * //TODO could be improved Sanity checks before prompting confirmation
      */
     void sendClicked(boolean bypassFeeCheck, String address) {
-<<<<<<< HEAD
-=======
-
         checkClipboardPaste(address);
-
->>>>>>> cb45836b
         if (FormatsUtil.getInstance().isValidBitcoinAddress(address)) {
             //Receiving address manual or scanned input
             sendModel.pendingTransaction.receivingAddress = address;
@@ -1030,8 +1012,7 @@
         details.isLargeTransaction = isLargeTransaction();
         details.hasConsumedAmounts = pendingTransaction.unspentOutputBundle.getConsumedAmount().compareTo(BigInteger.ZERO) == 1;
 
-        if (dataListener != null)
-            dataListener.onShowPaymentDetails(details);
+        if (dataListener != null) dataListener.onShowPaymentDetails(details);
     }
 
     /**
@@ -1053,21 +1034,18 @@
     private boolean isValidSpend(PendingTransaction pendingTransaction) {
         //Validate amount
         if (!isValidAmount(pendingTransaction.bigIntAmount)) {
-            if (dataListener != null)
-                dataListener.onShowInvalidAmount();
+            if (dataListener != null) dataListener.onShowInvalidAmount();
             return false;
         }
 
         //Validate sufficient funds
         if (pendingTransaction.unspentOutputBundle == null || pendingTransaction.unspentOutputBundle.getSpendableOutputs() == null) {
-            if (dataListener != null)
-                dataListener.onShowToast(R.string.no_confirmed_funds, ToastCustom.TYPE_ERROR);
+            if (dataListener != null) dataListener.onShowToast(R.string.no_confirmed_funds, ToastCustom.TYPE_ERROR);
             return false;
         }
 
         if (sendModel.maxAvailable.compareTo(pendingTransaction.bigIntAmount) == -1) {
-            if (dataListener != null)
-                dataListener.onShowToast(R.string.insufficient_funds, ToastCustom.TYPE_ERROR);
+            if (dataListener != null) dataListener.onShowToast(R.string.insufficient_funds, ToastCustom.TYPE_ERROR);
             sendModel.setCustomFeeColor(R.color.blockchain_send_red);
             return false;
         } else {
@@ -1076,35 +1054,30 @@
 
         //Validate addresses
         if (pendingTransaction.receivingAddress == null || !FormatsUtil.getInstance().isValidBitcoinAddress(pendingTransaction.receivingAddress)) {
-            if (dataListener != null)
-                dataListener.onShowToast(R.string.invalid_bitcoin_address, ToastCustom.TYPE_ERROR);
+            if (dataListener != null) dataListener.onShowToast(R.string.invalid_bitcoin_address, ToastCustom.TYPE_ERROR);
             return false;
         }
 
         //Validate send and receive not same addresses
         if (pendingTransaction.sendingObject == pendingTransaction.receivingObject) {
-            if (dataListener != null)
-                dataListener.onShowToast(R.string.send_to_same_address_warning, ToastCustom.TYPE_ERROR);
+            if (dataListener != null) dataListener.onShowToast(R.string.send_to_same_address_warning, ToastCustom.TYPE_ERROR);
             return false;
         }
 
         if (pendingTransaction.unspentOutputBundle == null) {
-            if (dataListener != null)
-                dataListener.onShowToast(R.string.no_confirmed_funds, ToastCustom.TYPE_ERROR);
+            if (dataListener != null) dataListener.onShowToast(R.string.no_confirmed_funds, ToastCustom.TYPE_ERROR);
             return false;
         }
 
         if (pendingTransaction.unspentOutputBundle.getSpendableOutputs().size() == 0) {
-            if (dataListener != null)
-                dataListener.onShowToast(R.string.insufficient_funds, ToastCustom.TYPE_ERROR);
+            if (dataListener != null) dataListener.onShowToast(R.string.insufficient_funds, ToastCustom.TYPE_ERROR);
             return false;
         }
 
 
         if (sendModel.pendingTransaction.receivingObject != null
                 && sendModel.pendingTransaction.receivingObject.accountObject == sendModel.pendingTransaction.sendingObject.accountObject) {
-            if (dataListener != null)
-                dataListener.onShowToast(R.string.send_to_same_address_warning, ToastCustom.TYPE_ERROR);
+            if (dataListener != null) dataListener.onShowToast(R.string.send_to_same_address_warning, ToastCustom.TYPE_ERROR);
             return false;
         }
 
@@ -1120,12 +1093,8 @@
      * customizes address
      */
     void setReceivingAddress(@Nullable ItemAccount selectedItem) {
-<<<<<<< HEAD
-=======
-
-        metric_input_flag = null;
-
->>>>>>> cb45836b
+        metricInputFlag = null;
+
         sendModel.pendingTransaction.receivingObject = selectedItem;
         if (selectedItem != null) {
             if (selectedItem.accountObject instanceof Account) {
@@ -1148,13 +1117,12 @@
                             dataListener.onShowReceiveToWatchOnlyWarning(legacyAddress.getAddress());
                     }
             } else {
-
                 //Address book
                 AddressBookEntry addressBook = ((AddressBookEntry) selectedItem.accountObject);
                 sendModel.pendingTransaction.receivingAddress = addressBook.getAddress();
             }
 
-            metric_input_flag = EventLogHandler.URL_EVENT_TX_INPUT_FROM_DROPDOWN;
+            metricInputFlag = EventLogHandler.URL_EVENT_TX_INPUT_FROM_DROPDOWN;
 
         } else {
             sendModel.pendingTransaction.receivingAddress = "";
@@ -1232,24 +1200,8 @@
                                 hash -> {
                                     clearUnspentResponseCache();
 
-<<<<<<< HEAD
                                     if (alertDialog != null && alertDialog.isShowing())
                                         alertDialog.dismiss();
-=======
-                            @Override
-                            public void onFail(String s) {
-                                if (dataListener != null)
-                                    dataListener.onShowToast(R.string.transaction_failed, ToastCustom.TYPE_ERROR);
-                            }
-                        });
-
-            } catch (Exception e) {
-                Log.e(TAG, "submitPayment: ", e);
-                if (dataListener != null)
-                    dataListener.onShowToast(R.string.transaction_failed, ToastCustom.TYPE_ERROR);
-            }
-        }).start();
->>>>>>> cb45836b
 
                                     handleSuccessfulPayment(hash);
                                 }, throwable -> dataListener.onShowToast(R.string.transaction_failed, ToastCustom.TYPE_ERROR)));
@@ -1263,30 +1215,26 @@
 
         updateInternalBalances();
         PayloadBridge.getInstance().remoteSaveThread(null);
-<<<<<<< HEAD
-        dataListener.onShowTransactionSuccess(contactMdid, hash, fctxId, sendModel.pendingTransaction.bigIntAmount.longValue());
-=======
-        if (dataListener != null)
-            dataListener.onShowTransactionSuccess();
+        if (dataListener != null) {
+            dataListener.onShowTransactionSuccess(contactMdid, hash, fctxId, sendModel.pendingTransaction.bigIntAmount.longValue());
+        }
 
         logAddressInputMetric();
     }
 
     private void logAddressInputMetric() {
         EventLogHandler handler = new EventLogHandler(prefsUtil, WebUtil.getInstance());
-        if (metric_input_flag != null) handler.logAddressInputEvent(metric_input_flag);
+        if (metricInputFlag != null) handler.logAddressInputEvent(metricInputFlag);
     }
 
     private void checkClipboardPaste(String address) {
-
         ClipboardManager clipMan = (ClipboardManager)context.getSystemService(context.CLIPBOARD_SERVICE);
         ClipData clip = clipMan.getPrimaryClip();
         if (clip != null && clip.getItemCount() > 0) {
             if(clip.getItemAt(0).coerceToText(context).toString().equals(address)) {
-                metric_input_flag = EventLogHandler.URL_EVENT_TX_INPUT_FROM_PASTE;
-            }
-        }
->>>>>>> cb45836b
+                metricInputFlag = EventLogHandler.URL_EVENT_TX_INPUT_FROM_PASTE;
+            }
+        }
     }
 
     private void clearUnspentResponseCache() {
@@ -1305,25 +1253,21 @@
      * Update balance immediately after spend - until refresh from server
      */
     private void updateInternalBalances() {
-<<<<<<< HEAD
-=======
-
->>>>>>> cb45836b
         BigInteger totalSent = sendModel.pendingTransaction.bigIntAmount.add(sendModel.pendingTransaction.bigIntFee);
         if (sendModel.pendingTransaction.isHD()) {
             Account account = (Account) sendModel.pendingTransaction.sendingObject.accountObject;
-            long updatedBalance = MultiAddrFactory.getInstance().getXpubBalance() - totalSent.longValue();
+            long updatedBalance = multiAddrFactory.getXpubBalance() - totalSent.longValue();
 
             // Set total balance
-            MultiAddrFactory.getInstance().setXpubBalance(updatedBalance);
+            multiAddrFactory.setXpubBalance(updatedBalance);
 
             // Set individual xpub balance
-            MultiAddrFactory.getInstance().setXpubAmount(
+            multiAddrFactory.setXpubAmount(
                     account.getXpub(),
-                    MultiAddrFactory.getInstance().getXpubAmounts().get(account.getXpub()) - totalSent.longValue());
-
-        } else {
-            MultiAddrFactory.getInstance().setLegacyBalance(MultiAddrFactory.getInstance().getLegacyBalance() - totalSent.longValue());
+                    multiAddrFactory.getXpubAmounts().get(account.getXpub()) - totalSent.longValue());
+
+        } else {
+            multiAddrFactory.setLegacyBalance(multiAddrFactory.getLegacyBalance() - totalSent.longValue());
         }
     }
 
@@ -1373,7 +1317,7 @@
 
     private Observable<ECKey> getEcKeyFromBip38(String password, String scanData) {
         return Observable.fromCallable(() -> {
-            BIP38PrivateKey bip38 = new BIP38PrivateKey(MainNetParams.get(), scanData);
+            BIP38PrivateKey bip38 = new BIP38PrivateKey(PersistentUrls.getInstance().getCurrentNetworkParams(), scanData);
             return bip38.decrypt(password);
         });
     }
@@ -1397,31 +1341,6 @@
         }
     }
 
-<<<<<<< HEAD
-=======
-    void spendFromWatchOnlyBIP38(String pw, String scanData) {
-        new Thread(() -> {
-
-            Looper.prepare();
-
-            try {
-                BIP38PrivateKey bip38 = new BIP38PrivateKey(PersistentUrls.getInstance().getCurrentNetworkParams(), scanData);
-                final ECKey key = bip38.decrypt(pw);
-
-                LegacyAddress legacyAddress = (LegacyAddress) sendModel.pendingTransaction.sendingObject.accountObject;
-                setTempLegacyAddressPrivateKey(legacyAddress, key);
-
-            } catch (Exception e) {
-                if (dataListener != null)
-                    dataListener.onShowToast(R.string.bip38_error, ToastCustom.TYPE_ERROR);
-            }
-
-            Looper.loop();
-
-        }).start();
-    }
-
->>>>>>> cb45836b
     void setWatchOnlySpendWarning(boolean enabled) {
         prefsUtil.setValue("WARN_WATCH_ONLY_SPEND", enabled);
     }
