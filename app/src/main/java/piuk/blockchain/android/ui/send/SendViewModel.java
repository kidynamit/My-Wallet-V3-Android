package piuk.blockchain.android.ui.send;

import android.content.ClipData;
import android.content.ClipboardManager;
import android.content.Context;
import android.os.Looper;
import android.support.annotation.Nullable;
import android.support.annotation.StringRes;
import android.support.v4.content.ContextCompat;
import android.support.v7.app.AlertDialog;
import android.util.Log;
import android.view.View;

import info.blockchain.api.DynamicFee;
import info.blockchain.api.Unspent;
import info.blockchain.util.FeeUtil;
import info.blockchain.wallet.multiaddr.MultiAddrFactory;
import info.blockchain.wallet.payload.Account;
import info.blockchain.wallet.payload.AddressBookEntry;
import info.blockchain.wallet.payload.LegacyAddress;
import info.blockchain.wallet.payload.PayloadManager;
import info.blockchain.wallet.payment.Payment;
import info.blockchain.wallet.payment.data.SpendableUnspentOutputs;
import info.blockchain.wallet.payment.data.SuggestedFee;
import info.blockchain.wallet.payment.data.SweepBundle;
import info.blockchain.wallet.payment.data.UnspentOutputs;
import info.blockchain.wallet.send.SendCoins;
import info.blockchain.wallet.util.CharSequenceX;
import info.blockchain.wallet.util.FormatsUtil;
import info.blockchain.wallet.util.PrivateKeyFactory;

import info.blockchain.wallet.util.WebUtil;
import org.bitcoinj.core.AddressFormatException;
import org.bitcoinj.core.ECKey;
import org.bitcoinj.core.Wallet.ExceededMaxTransactionSize;
import org.bitcoinj.crypto.BIP38PrivateKey;
import org.bitcoinj.params.MainNetParams;
import org.json.JSONObject;

import java.math.BigDecimal;
import java.math.BigInteger;
import java.text.DecimalFormat;
import java.text.DecimalFormatSymbols;
import java.text.NumberFormat;
import java.text.ParseException;
import java.util.ArrayList;
import java.util.Arrays;
import java.util.Collections;
import java.util.HashMap;
import java.util.List;
import java.util.Locale;

import javax.inject.Inject;

import piuk.blockchain.android.R;
import piuk.blockchain.android.data.cache.DefaultAccountUnspentCache;
import piuk.blockchain.android.data.cache.DynamicFeeCache;
import piuk.blockchain.android.data.payload.PayloadBridge;
import piuk.blockchain.android.injection.Injector;
import piuk.blockchain.android.ui.account.ItemAccount;
import piuk.blockchain.android.ui.account.PaymentConfirmationDetails;
import piuk.blockchain.android.ui.account.SecondPasswordHandler;
import piuk.blockchain.android.ui.base.BaseViewModel;
import piuk.blockchain.android.ui.customviews.ToastCustom;
import piuk.blockchain.android.ui.receive.WalletAccountHelper;
import piuk.blockchain.android.util.EventLogHandler;
import piuk.blockchain.android.util.ExchangeRateFactory;
import piuk.blockchain.android.util.MonetaryUtil;
import piuk.blockchain.android.util.PrefsUtil;
import piuk.blockchain.android.util.SSLVerifyUtil;
import piuk.blockchain.android.util.StringUtils;
import piuk.blockchain.android.util.annotations.Thunk;

@SuppressWarnings("WeakerAccess")
public class SendViewModel extends BaseViewModel {

    private final String TAG = getClass().getSimpleName();

    @Thunk DataListener dataListener;
    private Context context;

    private MonetaryUtil monetaryUtil;
    private Payment payment;
    public SendModel sendModel;

    private Thread unspentApiThread;

    private final static int SHOW_BTC = 1;
    private final static int SHOW_FIAT = 2;

    @Inject PrefsUtil prefsUtil;
    @Inject WalletAccountHelper walletAccountHelper;
    @Inject SSLVerifyUtil sslVerifyUtil;
    @Inject PrivateKeyFactory privateKeyFactory;
    @Inject PayloadManager payloadManager;
    @Inject StringUtils stringUtils;

    private String metric_input_flag = null;

    SendViewModel(Context context, DataListener dataListener) {

        Injector.getInstance().getDataManagerComponent().inject(this);

        int btcUnit = prefsUtil.getValue(PrefsUtil.KEY_BTC_UNITS, MonetaryUtil.UNIT_BTC);
        String fiatUnit = prefsUtil.getValue(PrefsUtil.KEY_SELECTED_FIAT, PrefsUtil.DEFAULT_CURRENCY);
        double exchangeRate = ExchangeRateFactory.getInstance().getLastPrice(fiatUnit);

        this.context = context;
        this.dataListener = dataListener;
        monetaryUtil = new MonetaryUtil(btcUnit);
        payment = new Payment();

        sendModel = new SendModel();
        sendModel.pendingTransaction = new PendingTransaction();
        sendModel.btcUnit = monetaryUtil.getBTCUnit(btcUnit);
        sendModel.fiatUnit = fiatUnit;
        sendModel.btcUniti = btcUnit;
        sendModel.isBTC = getBtcDisplayState();
        sendModel.defaultSeparator = getDefaultDecimalSeparator();
        sendModel.exchangeRate = exchangeRate;
        sendModel.unspentApiResponse = new HashMap<>();
        sendModel.btcExchange = ExchangeRateFactory.getInstance().getLastPrice(sendModel.fiatUnit);

        dataListener.onUpdateBtcUnit(sendModel.btcUnit);
        dataListener.onUpdateFiatUnit(sendModel.fiatUnit);
        getSuggestedFee();

        sslVerifyUtil.validateSSL();
    }

    private boolean getBtcDisplayState() {
        boolean isBTC = true;
        int BALANCE_DISPLAY_STATE = prefsUtil.getValue(PrefsUtil.KEY_BALANCE_DISPLAY_STATE, SHOW_BTC);
        if (BALANCE_DISPLAY_STATE == SHOW_FIAT) {
            isBTC = false;
        }

        return isBTC;
    }

    @Override
    public void onViewReady() {
        // No-op
    }

    @Override
    public void destroy() {
        super.destroy();
        context = null;
        dataListener = null;
    }

    String getDefaultSeparator() {
        return sendModel.defaultSeparator;
    }

    public interface DataListener {

        void onHideSendingAddressField();

        void onHideReceivingAddressField();

        void onRemoveBtcTextChangeListener();

        void onRemoveFiatTextChangeListener();

        void onAddBtcTextChangeListener();

        void onAddFiatTextChangeListener();

        void onUpdateBtcAmount(String amount);

        void onUpdateFiatAmount(String amount);

        void onUpdateBtcUnit(String unit);

        void onUpdateFiatUnit(String unit);

        void onSetSpendAllAmount(String textFromSatoshis);

        void onShowInvalidAmount();

        void onShowSpendFromWatchOnly(String address);

        void onShowPaymentDetails(PaymentConfirmationDetails confirmationDetails);

        void onShowReceiveToWatchOnlyWarning(String address);

        void onShowAlterFee(String absoluteFeeSuggested, String body, int positiveAction, int negativeAction);

        void onShowToast(@StringRes int message, @ToastCustom.ToastType String toastType);

        void onShowTransactionSuccess();

        void onShowBIP38PassphrasePrompt(String scanData);

        void finishPage();
    }

    int getDefaultAccount() {

        int result = 0;
        if (payloadManager.getPayload().isUpgraded()) {
            result = payloadManager.getPayload().getHdWallet().getDefaultIndex();
        }
        return Math.max(getCorrectedAccountIndex(result), 0);
    }

    private int getCorrectedAccountIndex(int accountIndex) {
        // Filter accounts by active
        List<Account> activeAccounts = new ArrayList<>();
        List<Account> accounts = payloadManager.getPayload().getHdWallet().getAccounts();
        for (int i = 0; i < accounts.size(); i++) {
            Account account = accounts.get(i);
            if (!account.isArchived()) {
                activeAccounts.add(account);
            }
        }

        // Find corrected position
        return activeAccounts.indexOf(payloadManager.getPayload().getHdWallet().getAccounts().get(accountIndex));
    }

    /**
     * Returns a list of accounts, legacy addresses and optionally Address Book entries
     *
     * @param includeAddressBookEntries Whether or not to include a user's Address book
     * @return List of account details (balance, label, tag, account/address/address_book object)
     */
    List<ItemAccount> getAddressList(boolean includeAddressBookEntries) {

        ArrayList<ItemAccount> result = new ArrayList<ItemAccount>() {{
            addAll(walletAccountHelper.getAccountItems(sendModel.isBTC));
        }};

        if (result.size() == 1) {
            //Only a single account/address available in wallet
            if (dataListener != null)
                dataListener.onHideSendingAddressField();
            calculateTransactionAmounts(result.get(0), null, null, null);
        }

        //Address Book (only included in receiving)
        if (includeAddressBookEntries) {
            result.addAll(walletAccountHelper.getAddressBookEntries());
        }

        if (result.size() == 1) {
            //Only a single account/address available in wallet and no addressBook entries
            if (dataListener != null)
                dataListener.onHideReceivingAddressField();
        }

        return result;
    }

    /**
     * Gets device's specified locale decimal separator
     *
     * @return decimal separator
     */
    String getDefaultDecimalSeparator() {
        DecimalFormat format = (DecimalFormat) DecimalFormat.getInstance(Locale.getDefault());
        DecimalFormatSymbols symbols = format.getDecimalFormatSymbols();
        return Character.toString(symbols.getDecimalSeparator());
    }

    /**
     * Checks btc amount. Warns user when exceeding maximum and resets entered value field
     */
    private boolean isExceedingMaximumBTCAmount(String btc) {
        long lamount;
        try {
            //Long is safe to use, but double can lead to ugly rounding issues..
            Double btcDouble = Double.parseDouble(btc);
            double undenominatedAmount = monetaryUtil.getUndenominatedAmount(btcDouble);
            lamount = (BigDecimal.valueOf(undenominatedAmount).multiply(BigDecimal.valueOf(100000000)).longValue());

            if (BigInteger.valueOf(lamount).compareTo(BigInteger.valueOf(2100000000000000L)) == 1) {
                if (dataListener != null) {
                    dataListener.onShowInvalidAmount();
                    dataListener.onUpdateBtcAmount("");
                }
                return true;
            }
        } catch (NumberFormatException nfe) {
            return false;
        }
        return false;
    }

    /**
     * Update fiat text field with converted btc amount
     *
     * @param btcAmountText (btc, mbtc or bits)
     */
    void afterBtcTextChanged(String btcAmountText) {

        if (isExceedingMaximumBTCAmount(btcAmountText)) {
            return;
        }

        if (dataListener != null)
            dataListener.onRemoveBtcTextChangeListener();

        int max_len;
        NumberFormat btcFormat = NumberFormat.getInstance(Locale.getDefault());
        switch (sendModel.btcUniti) {
            case MonetaryUtil.MICRO_BTC:
                max_len = 2;
                break;
            case MonetaryUtil.MILLI_BTC:
                max_len = 4;
                break;
            default:
                max_len = 8;
                break;
        }
        btcFormat.setMaximumFractionDigits(max_len + 1);
        btcFormat.setMinimumFractionDigits(0);

        try {
            if (btcAmountText.contains(sendModel.defaultSeparator)) {
                String dec = btcAmountText.substring(btcAmountText.indexOf(sendModel.defaultSeparator));
                if (dec.length() > 0) {
                    dec = dec.substring(1);
                    if (dec.length() > max_len) {
                        if (dataListener != null)
                            dataListener.onUpdateBtcAmount(btcAmountText.substring(0, btcAmountText.length() - 1));
                    }
                }
            }
        } catch (NumberFormatException nfe) {
            // No-op
        }

        if (dataListener != null)
            dataListener.onAddBtcTextChangeListener();

        if (sendModel.textChangeAllowed) {
            sendModel.textChangeAllowed = false;

            if (btcAmountText.isEmpty()) btcAmountText = "0";
            double btc_amount;
            try {
                btc_amount = monetaryUtil.getUndenominatedAmount(NumberFormat.getInstance(Locale.getDefault()).parse(btcAmountText).doubleValue());
            } catch (NumberFormatException | ParseException nfe) {
                btc_amount = 0.0;
            }

            double fiat_amount = sendModel.exchangeRate * btc_amount;
            if (dataListener != null)
                dataListener.onUpdateFiatAmount(monetaryUtil.getFiatFormat(sendModel.fiatUnit).format(fiat_amount));

            sendModel.textChangeAllowed = true;
        }
    }

    /**
     * Update btc text field with converted fiat amount
     *
     * @param fiatAmountText (any currency)
     */
    void afterFiatTextChanged(String fiatAmountText) {

        if (dataListener != null)
            dataListener.onRemoveFiatTextChangeListener();

        int max_len = 2;
        NumberFormat fiatFormat = NumberFormat.getInstance(Locale.getDefault());
        fiatFormat.setMaximumFractionDigits(max_len + 1);
        fiatFormat.setMinimumFractionDigits(0);

        try {
            if (fiatAmountText.contains(sendModel.defaultSeparator)) {
                String dec = fiatAmountText.substring(fiatAmountText.indexOf(sendModel.defaultSeparator));
                if (dec.length() > 0) {
                    dec = dec.substring(1);
                    if (dec.length() > max_len) {
                        if (dataListener != null)
                            dataListener.onUpdateFiatAmount(fiatAmountText.substring(0, fiatAmountText.length() - 1));
                    }
                }
            }
        } catch (NumberFormatException nfe) {
            // No-op
        }

        if (dataListener != null)
            dataListener.onAddFiatTextChangeListener();

        if (sendModel.textChangeAllowed) {
            sendModel.textChangeAllowed = false;

            if (fiatAmountText.isEmpty()) fiatAmountText = "0";
            double fiat_amount;
            try {
                fiat_amount = NumberFormat.getInstance(Locale.getDefault()).parse(fiatAmountText).doubleValue();
            } catch (NumberFormatException | ParseException e) {
                fiat_amount = 0.0;
            }
            double btc_amount = fiat_amount / sendModel.exchangeRate;
            if (dataListener != null)
                dataListener.onUpdateBtcAmount(monetaryUtil.getBTCFormat().format(monetaryUtil.getDenominatedAmount(btc_amount)));
            sendModel.textChangeAllowed = true;
        }
    }

    /**
     * Handle incoming scan data or bitcoin links
     */
    void handleIncomingQRScan(String scanData, String scanRoute) {

        metric_input_flag = scanRoute;

        scanData = scanData.trim();

        String btcAddress;
        String btcAmount = null;

        // check for poorly formed BIP21 URIs
        if (scanData.startsWith("bitcoin://") && scanData.length() > 10) {
            scanData = "bitcoin:" + scanData.substring(10);
        }

        if (FormatsUtil.getInstance().isValidBitcoinAddress(scanData)) {
            btcAddress = scanData;
        } else if (FormatsUtil.getInstance().isBitcoinUri(scanData)) {
            btcAddress = FormatsUtil.getInstance().getBitcoinAddress(scanData);
            btcAmount = FormatsUtil.getInstance().getBitcoinAmount(scanData);

            //Convert to correct units
            try {
                btcAmount = monetaryUtil.getDisplayAmount(Long.parseLong(btcAmount));
            } catch (Exception e) {
                btcAmount = null;
            }

        } else {
            if (dataListener != null)
                dataListener.onShowToast(R.string.invalid_bitcoin_address, ToastCustom.TYPE_ERROR);
            return;
        }

        if (!btcAddress.equals("")) {
            sendModel.setDestinationAddress(btcAddress);
            sendModel.pendingTransaction.receivingObject = null;
        }
        if (btcAmount != null && !btcAmount.equals("")) {
            if (dataListener != null) {
                dataListener.onRemoveBtcTextChangeListener();
                dataListener.onRemoveFiatTextChangeListener();

                dataListener.onUpdateBtcAmount(btcAmount);

                double btc_amount;

                try {
                    NumberFormat numberFormat = NumberFormat.getNumberInstance(Locale.getDefault());
                    Number btcNumber = numberFormat.parse(btcAmount);
                    btc_amount = monetaryUtil.getUndenominatedAmount(btcNumber.doubleValue());
                } catch (NumberFormatException | ParseException e) {
                    btc_amount = 0.0;
                }

                sendModel.exchangeRate = ExchangeRateFactory.getInstance().getLastPrice(sendModel.fiatUnit);

                double fiat_amount = sendModel.exchangeRate * btc_amount;

                dataListener.onUpdateFiatAmount(monetaryUtil.getFiatFormat(sendModel.fiatUnit).format(fiat_amount));

                //QR scan comes in as BTC - set current btc unit
                prefsUtil.setValue(PrefsUtil.KEY_BTC_UNITS, MonetaryUtil.UNIT_BTC);

                dataListener.onUpdateBtcUnit(sendModel.btcUnit);
                dataListener.onUpdateFiatUnit(sendModel.fiatUnit);

                dataListener.onAddBtcTextChangeListener();
                dataListener.onAddFiatTextChangeListener();
            }
        }
    }

    /**
     * Get cached dynamic fee from Bci dynamic fee API
     */
    private void getSuggestedFee() {

        //Get cached fee
        sendModel.suggestedFee = DynamicFeeCache.getInstance().getSuggestedFee();

        //Refresh cache
        new Thread(() -> {

            SuggestedFee suggestedFee;
            try {
                suggestedFee = new DynamicFee().getDynamicFee();

            } catch (Exception e) {
                Log.e(TAG, "getSuggestedFee: ", e);
                suggestedFee = new DynamicFee().getDefaultFee();
            }
            DynamicFeeCache.getInstance().setSuggestedFee(suggestedFee);

            sendModel.suggestedFee = DynamicFeeCache.getInstance().getSuggestedFee();
        }).start();
    }

    /**
     * Wrapper for calculateTransactionAmounts
     */
    void spendAllClicked(ItemAccount sendAddressItem, String customFeeText) {
        calculateTransactionAmounts(true, sendAddressItem, null, customFeeText, null);
    }

    /**
     * Wrapper for calculateTransactionAmounts
     */
    void calculateTransactionAmounts(ItemAccount sendAddressItem, String amountToSendText, String customFeeText, TransactionDataListener listener) {
        calculateTransactionAmounts(false, sendAddressItem, amountToSendText, customFeeText, listener);
    }

    interface TransactionDataListener {

        void onReady();

    }

    /**
     * TODO - could be cleaned up more (kept this mostly in tact from previous send code)
     *
     * Fetches unspent data Gets spendable coins Mixed checks and updates
     */
    private void calculateTransactionAmounts(boolean spendAll, ItemAccount sendAddressItem,
                                             String amountToSendText, String customFeeText, TransactionDataListener listener) {

        sendModel.setMaxAvailableProgressVisibility(View.VISIBLE);
        sendModel.setMaxAvailableVisibility(View.GONE);
        sendModel.setUnconfirmedFunds("");

        String address;

        if (sendAddressItem.accountObject instanceof Account) {
            //xpub
            address = ((Account) sendAddressItem.accountObject).getXpub();

        } else {
            //legacy address
            address = ((LegacyAddress) sendAddressItem.accountObject).getAddress();
        }

        if (unspentApiThread != null) {
            unspentApiThread.interrupt();
        }

        unspentApiThread = new Thread(() -> {
            Looper.prepare();

            JSONObject unspentResponse = null;
            try {
                unspentResponse = getUnspentApiResponse(address);
            } catch (Exception e) {
                Log.w(TAG, "Thread deliberately interrupted", e);
                return;
            }
            if (unspentResponse != null) {

                BigInteger amountToSend = getSatoshisFromText(amountToSendText);
                BigInteger customFee = getSatoshisFromText(customFeeText);

                final UnspentOutputs coins = payment.getCoins(unspentResponse);

                //Future use. There might be some unconfirmed funds. Not displaying a warning currently (to line up with iOS and Web wallet)
                if (coins.getNotice() != null) {
                    sendModel.setUnconfirmedFunds(coins.getNotice());
                } else {
                    sendModel.setUnconfirmedFunds("");
                }

                sendModel.absoluteSuggestedFee = getSuggestedAbsoluteFee(coins, amountToSend);

                if (customFeeText != null && !customFeeText.isEmpty() || customFee.compareTo(BigInteger.ZERO) == 1) {
                    customFeePayment(coins, amountToSend, customFee, spendAll);
                } else {
                    suggestedFeePayment(coins, amountToSend, spendAll);
                }

            } else {
                //No unspent outputs
                updateMaxAvailable(0);
                sendModel.pendingTransaction.unspentOutputBundle = null;
            }

            if (listener != null) listener.onReady();

            Looper.loop();
        });

        unspentApiThread.start();

    }

    private BigInteger getSuggestedAbsoluteFee(final UnspentOutputs coins, BigInteger amountToSend) {
        if (sendModel.suggestedFee != null) {
            SpendableUnspentOutputs spendableCoins = payment.getSpendableCoins(coins, amountToSend, sendModel.suggestedFee.defaultFeePerKb);
            return spendableCoins.getAbsoluteFee();
        } else {
            // App is likely in low memory environment, leave page gracefully
<<<<<<< HEAD
            dataListener.finishPage();
=======
            if (dataListener != null)
                dataListener.finishActivity();
>>>>>>> eaf79b9f
            return null;
        }
    }

    /**
     * Payment will use customized fee
     */
    private void customFeePayment(final UnspentOutputs coins, BigInteger amountToSend, BigInteger customFee, boolean spendAll) {

        SweepBundle sweepBundle = payment.getSweepBundle(coins, BigInteger.ZERO);
        long balanceAfterFee = sweepBundle.getSweepAmount().longValue() - customFee.longValue();
        updateMaxAvailable(balanceAfterFee);

        if (spendAll) {
            amountToSend = BigInteger.valueOf(balanceAfterFee);
            if (dataListener != null)
                dataListener.onSetSpendAllAmount(getTextFromSatoshis(balanceAfterFee));
        }

        validateCustomFee(amountToSend.add(customFee), sweepBundle.getSweepAmount());

        SpendableUnspentOutputs unspentOutputBundle = payment.getSpendableCoins(coins,
                amountToSend.add(customFee),
                BigInteger.ZERO);

        sendModel.pendingTransaction.bigIntAmount = amountToSend;
        sendModel.pendingTransaction.unspentOutputBundle = unspentOutputBundle;
        sendModel.pendingTransaction.bigIntFee = customFee;

        if (sendModel.suggestedFee != null && sendModel.suggestedFee.estimateList != null) {
            updateEstimateConfirmationTime(amountToSend, customFee.longValue(), coins);
        }
    }

    /**
     * Payment will use suggested dynamic fee
     */
    private void suggestedFeePayment(final UnspentOutputs coins, BigInteger amountToSend, boolean spendAll) {
        if (sendModel.suggestedFee != null) {
            SweepBundle sweepBundle = payment.getSweepBundle(coins, sendModel.suggestedFee.defaultFeePerKb);
            long balanceAfterFee = sweepBundle.getSweepAmount().longValue();
            updateMaxAvailable(balanceAfterFee);

            if (spendAll) {
                amountToSend = BigInteger.valueOf(balanceAfterFee);
                if (dataListener != null)
                    dataListener.onSetSpendAllAmount(getTextFromSatoshis(balanceAfterFee));
            }

            BigInteger feePerKb = sendModel.suggestedFee.defaultFeePerKb;

            SpendableUnspentOutputs unspentOutputBundle = payment.getSpendableCoins(coins,
                    amountToSend,
                    feePerKb);

            sendModel.pendingTransaction.bigIntAmount = amountToSend;
            sendModel.pendingTransaction.unspentOutputBundle = unspentOutputBundle;
            sendModel.pendingTransaction.bigIntFee = sendModel.pendingTransaction.unspentOutputBundle.getAbsoluteFee();

            if (sendModel.suggestedFee != null && sendModel.suggestedFee.estimateList != null) {
                updateEstimateConfirmationTime(amountToSend, sendModel.pendingTransaction.bigIntFee.longValue(), coins);
            }
        } else {
            // App is likely in low memory environment, leave page gracefully
<<<<<<< HEAD
            dataListener.finishPage();
=======
            if (dataListener != null)
                dataListener.finishActivity();
>>>>>>> eaf79b9f
        }
    }

    /**
     * If user set customized fee that exceeds available amount, disable send button
     */
    private void validateCustomFee(BigInteger totalToSend, BigInteger totalAvailable) {
        if (totalToSend.compareTo(totalAvailable) == 1) {
            sendModel.setCustomFeeColor(ContextCompat.getColor(context, R.color.blockchain_send_red));
        } else {
            sendModel.setCustomFeeColor(ContextCompat.getColor(context, R.color.textColorPrimary));
        }
    }

    /**
     * Update max available. Values are bound to UI, so UI will update automatically
     */
    private void updateMaxAvailable(long balanceAfterFee) {
        sendModel.maxAvailable = BigInteger.valueOf(balanceAfterFee);
        sendModel.setMaxAvailableProgressVisibility(View.GONE);
        sendModel.setMaxAvailableVisibility(View.VISIBLE);

<<<<<<< HEAD
=======
        if (balanceAfterFee <= 0 && context != null) {
            sendModel.setMaxAvailableColor(ContextCompat.getColor(context, R.color.blockchain_send_red));
        } else {
            sendModel.setMaxAvailableColor(ContextCompat.getColor(context, R.color.blockchain_blue));
        }

>>>>>>> eaf79b9f
        //Format for display
        if (!sendModel.isBTC) {
            double fiatBalance = sendModel.btcExchange * (Math.max(balanceAfterFee, 0.0) / 1e8);
            String fiatBalanceFormatted = monetaryUtil.getFiatFormat(sendModel.fiatUnit).format(fiatBalance);
            sendModel.setMaxAvailable(stringUtils.getString(R.string.max_available) + " " + fiatBalanceFormatted + " " + sendModel.fiatUnit);
        } else {
            String btcAmountFormatted = monetaryUtil.getBTCFormat().format(monetaryUtil.getDenominatedAmount(Math.max(balanceAfterFee, 0.0) / 1e8));
            sendModel.setMaxAvailable(stringUtils.getString(R.string.max_available) + " " + btcAmountFormatted + " " + sendModel.btcUnit);
        }

        if (balanceAfterFee <= 0) {
            sendModel.setMaxAvailable(stringUtils.getString(R.string.insufficient_funds));
            sendModel.setMaxAvailableColor(ContextCompat.getColor(context, R.color.blockchain_send_red));
        } else {
            sendModel.setMaxAvailableColor(ContextCompat.getColor(context, R.color.blockchain_blue));
        }
    }

    /**
     * Calculate estimated fees needed for tx to be included in blocks
     *
     * @return List of fees needed to be included in co-responding blocks
     */
    private BigInteger[] getEstimatedBlocks(BigInteger amountToSend, ArrayList<SuggestedFee.Estimates> estimates, UnspentOutputs coins) {
        BigInteger[] absoluteFeeSuggestedEstimates = new BigInteger[estimates.size()];

        for (int i = 0; i < absoluteFeeSuggestedEstimates.length; i++) {

            BigInteger feePerKb = estimates.get(i).fee;
            SpendableUnspentOutputs unspentOutputBundle = payment.getSpendableCoins(coins, amountToSend, feePerKb);

            if (unspentOutputBundle != null) {
                absoluteFeeSuggestedEstimates[i] = unspentOutputBundle.getAbsoluteFee();
            }
        }

        return absoluteFeeSuggestedEstimates;
    }

    /**
     * Retrieves unspent api data in memory. If not in memory yet, it will be retrieved and added.
     * Default account will be retrieved from cache to speed up loading
     *
     * TODO - can speed up by checking if multi_address balance > 0 before calling unspent_api
     */
    private JSONObject getUnspentApiResponse(String address) throws Exception {
        if (sendModel.unspentApiResponse.containsKey(address)) {
            return sendModel.unspentApiResponse.get(address);
        } else {

            JSONObject unspentResponse;

            //Get cache if is default account
            DefaultAccountUnspentCache cache = DefaultAccountUnspentCache.getInstance();
            if (payloadManager.getPayload().getHdWallet() != null && address.equals(cache.getXpub())) {
                unspentResponse = cache.getUnspentApiResponse();

                //Refresh default account cache
                new Thread(() -> {
                    try {
                        cache.setUnspentApiResponse(address, new Unspent().getUnspentOutputs(address));
                    } catch (Exception e) {
                        Log.e(TAG, "getUnspentApiResponse: ", e);
                    }
                }).start();
            } else {
                unspentResponse = new Unspent().getUnspentOutputs(address);
            }

            sendModel.unspentApiResponse.put(address, unspentResponse);

            return unspentResponse;
        }
    }

    /**
     * Returns amount of satoshis from btc amount. This could be btc, mbtc or bits.
     *
     * @return satoshis
     */
    private BigInteger getSatoshisFromText(String text) {

        if (text == null || text.isEmpty()) return BigInteger.ZERO;

        //Format string to parsable double
        String amountToSend = text.trim().replace(" ", "").replace(sendModel.defaultSeparator, ".");

        double amount;
        try {
            amount = Double.parseDouble(amountToSend);
        } catch (NumberFormatException nfe) {
            amount = 0.0;
        }

        long amountL = (BigDecimal.valueOf(monetaryUtil.getUndenominatedAmount(amount)).multiply(BigDecimal.valueOf(100000000)).longValue());
        return BigInteger.valueOf(amountL);
    }

    /**
     * Returns btc amount from satoshis.
     *
     * @return btc, mbtc or bits relative to what is set in monetaryUtil
     */
    private String getTextFromSatoshis(long satoshis) {

        String displayAmount = monetaryUtil.getDisplayAmount(satoshis);
        displayAmount = displayAmount.replace(".", sendModel.defaultSeparator);
        return displayAmount;
    }

    /**
     * Updates text displaying what block tx will be included in
     */
    private String updateEstimateConfirmationTime(BigInteger amountToSend, long fee, UnspentOutputs coins) {

        sendModel.absoluteSuggestedFeeEstimates = getEstimatedBlocks(amountToSend, sendModel.suggestedFee.estimateList, coins);

        String likelyToConfirmMessage = context.getText(R.string.estimate_confirm_block_count).toString();
        String unlikelyToConfirmMessage = context.getText(R.string.fee_too_low_no_confirm).toString();

        long minutesPerBlock = 10;
        Arrays.sort(sendModel.absoluteSuggestedFeeEstimates, Collections.reverseOrder());

        String estimateText = unlikelyToConfirmMessage;

        for (int i = 0; i < sendModel.absoluteSuggestedFeeEstimates.length; i++) {
            if (fee >= sendModel.absoluteSuggestedFeeEstimates[i].longValue()) {
                estimateText = likelyToConfirmMessage;
                estimateText = String.format(estimateText, ((i + 1) * minutesPerBlock), (i + 1));
                break;
            }
        }

        sendModel.setEstimate(estimateText);

        if (estimateText.equals(unlikelyToConfirmMessage)) {
            sendModel.setEstimateColor(ContextCompat.getColor(context, R.color.blockchain_send_red));
        } else {
            sendModel.setEstimateColor(ContextCompat.getColor(context, R.color.blockchain_blue));
        }

        return estimateText;
    }

    /**
     * //TODO could be improved Sanity checks before prompting confirmation
     */
    void sendClicked(boolean bypassFeeCheck, String address) {

        checkClipboardPaste(address);

        if (FormatsUtil.getInstance().isValidBitcoinAddress(address)) {
            //Receiving address manual or scanned input
            sendModel.pendingTransaction.receivingAddress = address;
        }

        if (bypassFeeCheck || isFeeAdequate()) {

            if (isValidSpend(sendModel.pendingTransaction)) {

                LegacyAddress legacyAddress = null;

                if (!sendModel.pendingTransaction.isHD()) {
                    legacyAddress = ((LegacyAddress) sendModel.pendingTransaction.sendingObject.accountObject);
                }

                if (legacyAddress != null && legacyAddress.isWatchOnly() &&
                        (legacyAddress.getEncryptedKey() == null || legacyAddress.getEncryptedKey().isEmpty())) {
                    if (dataListener != null)
                        dataListener.onShowSpendFromWatchOnly(((LegacyAddress) sendModel.pendingTransaction.sendingObject.accountObject).getAddress());

                } else if ((legacyAddress != null && legacyAddress.isWatchOnly()) || sendModel.verifiedSecondPassword != null) {
                    confirmPayment();

                } else {
                    new SecondPasswordHandler(context).validate(new SecondPasswordHandler.ResultListener() {
                        @Override
                        public void onNoSecondPassword() {
                            confirmPayment();
                        }

                        @Override
                        public void onSecondPasswordValidated(String validatedSecondPassword) {
                            sendModel.verifiedSecondPassword = validatedSecondPassword;
                            confirmPayment();
                        }
                    });
                }
            }
        }
    }

    /**
     * Checks that fee is not smaller than what push_tx api will accept. Checks and alerts if
     * customized fee is too small or too large.
     */
    private boolean isFeeAdequate() {

        //Push tx endpoint only accepts > 10000 per kb fees
        if (sendModel.pendingTransaction.unspentOutputBundle != null && sendModel.pendingTransaction.unspentOutputBundle.getSpendableOutputs() != null
                && !FeeUtil.isAdequateFee(sendModel.pendingTransaction.unspentOutputBundle.getSpendableOutputs().size(),
                2,//assume change
                sendModel.pendingTransaction.bigIntFee)) {
            if (dataListener != null)
                dataListener.onShowToast(R.string.insufficient_fee, ToastCustom.TYPE_ERROR);
            return false;
        }

        if (sendModel.suggestedFee != null && sendModel.suggestedFee.estimateList != null) {

            if (sendModel.absoluteSuggestedFeeEstimates != null
                    && sendModel.pendingTransaction.bigIntFee.compareTo(sendModel.absoluteSuggestedFeeEstimates[0]) > 0) {

                String message = String.format(stringUtils.getString(R.string.high_fee_not_necessary_info),
                        monetaryUtil.getDisplayAmount(sendModel.pendingTransaction.bigIntFee.longValue()) + " " + sendModel.btcUnit,
                        monetaryUtil.getDisplayAmount(sendModel.absoluteSuggestedFeeEstimates[0].longValue()) + " " + sendModel.btcUnit);

                if (dataListener != null)
                    dataListener.onShowAlterFee(
                            getTextFromSatoshis(sendModel.absoluteSuggestedFeeEstimates[0].longValue()),
                            message,
                            R.string.lower_fee,
                            R.string.keep_high_fee);

                return false;
            }

            if (sendModel.absoluteSuggestedFeeEstimates != null
                    && sendModel.pendingTransaction.bigIntFee.compareTo(sendModel.absoluteSuggestedFeeEstimates[5]) < 0) {

                String message = String.format(stringUtils.getString(R.string.low_fee_suggestion),
                        monetaryUtil.getDisplayAmount(sendModel.pendingTransaction.bigIntFee.longValue()) + " " + sendModel.btcUnit,
                        monetaryUtil.getDisplayAmount(sendModel.absoluteSuggestedFeeEstimates[5].longValue()) + " " + sendModel.btcUnit);

                if (dataListener != null)
                    dataListener.onShowAlterFee(
                            getTextFromSatoshis(sendModel.absoluteSuggestedFeeEstimates[5].longValue()),
                            message,
                            R.string.raise_fee,
                            R.string.keep_low_fee);

                return false;
            }
        }

        return true;
    }

    /**
     * Sets payment confirmation details to be displayed to user and fires callback to display
     * this.
     */
    @Thunk
    void confirmPayment() {

        PendingTransaction pendingTransaction = sendModel.pendingTransaction;

        PaymentConfirmationDetails details = new PaymentConfirmationDetails();
        details.fromLabel = pendingTransaction.sendingObject.label;
        if (pendingTransaction.receivingObject != null
                && pendingTransaction.receivingObject.label != null
                && !pendingTransaction.receivingObject.label.isEmpty()) {
            details.toLabel = pendingTransaction.receivingObject.label;
        } else {
            details.toLabel = pendingTransaction.receivingAddress;
        }
        details.btcAmount = getTextFromSatoshis(pendingTransaction.bigIntAmount.longValue());
        details.btcFee = getTextFromSatoshis(pendingTransaction.bigIntFee.longValue());
        details.btcSuggestedFee = getTextFromSatoshis(sendModel.absoluteSuggestedFee.longValue());
        details.btcUnit = sendModel.btcUnit;
        details.fiatUnit = sendModel.fiatUnit;
        details.btcTotal = getTextFromSatoshis(pendingTransaction.bigIntAmount.add(pendingTransaction.bigIntFee).longValue());

        details.fiatFee = (monetaryUtil.getFiatFormat(sendModel.fiatUnit)
                .format(sendModel.exchangeRate * (pendingTransaction.bigIntFee.doubleValue() / 1e8)));

        details.fiatAmount = (monetaryUtil.getFiatFormat(sendModel.fiatUnit)
                .format(sendModel.exchangeRate * (pendingTransaction.bigIntAmount.doubleValue() / 1e8)));

        BigInteger totalFiat = (pendingTransaction.bigIntAmount.add(pendingTransaction.bigIntFee));
        details.fiatTotal = (monetaryUtil.getFiatFormat(sendModel.fiatUnit)
                .format(sendModel.exchangeRate * (totalFiat.doubleValue() / 1e8)));

        details.isSurge = sendModel.suggestedFee.isSurge;
        details.isLargeTransaction = isLargeTransaction();
        details.hasConsumedAmounts = pendingTransaction.unspentOutputBundle.getConsumedAmount().compareTo(BigInteger.ZERO) == 1;

        if (dataListener != null)
            dataListener.onShowPaymentDetails(details);
    }

    /**
     * Returns true if transaction is large by checking if fee > USD 0.50, size > 516, fee > 1% of
     * total
     */
    boolean isLargeTransaction() {

        int txSize = FeeUtil.estimatedSize(sendModel.pendingTransaction.unspentOutputBundle.getSpendableOutputs().size(), 2);//assume change
        double relativeFee = sendModel.absoluteSuggestedFee.doubleValue() / sendModel.pendingTransaction.bigIntAmount.doubleValue() * 100.0;

        return sendModel.absoluteSuggestedFee.longValue() > SendModel.LARGE_TX_FEE
                && txSize > SendModel.LARGE_TX_SIZE
                && relativeFee > SendModel.LARGE_TX_PERCENTAGE;
    }

    /**
     * Various checks on validity of transaction details
     */
    private boolean isValidSpend(PendingTransaction pendingTransaction) {

        //Validate amount
        if (!isValidAmount(pendingTransaction.bigIntAmount)) {
            if (dataListener != null)
                dataListener.onShowInvalidAmount();
            return false;
        }

        //Validate sufficient funds
        if (pendingTransaction.unspentOutputBundle == null || pendingTransaction.unspentOutputBundle.getSpendableOutputs() == null) {
            if (dataListener != null)
                dataListener.onShowToast(R.string.no_confirmed_funds, ToastCustom.TYPE_ERROR);
            return false;
        }

        if (sendModel.maxAvailable.compareTo(pendingTransaction.bigIntAmount) == -1) {
            if (dataListener != null)
                dataListener.onShowToast(R.string.insufficient_funds, ToastCustom.TYPE_ERROR);
            sendModel.setCustomFeeColor(R.color.blockchain_send_red);
            return false;
        } else {
            sendModel.setCustomFeeColor(R.color.primary_text_default_material_light);
        }

        //Validate addresses
        if (pendingTransaction.receivingAddress == null || !FormatsUtil.getInstance().isValidBitcoinAddress(pendingTransaction.receivingAddress)) {
            if (dataListener != null)
                dataListener.onShowToast(R.string.invalid_bitcoin_address, ToastCustom.TYPE_ERROR);
            return false;
        }

        //Validate send and receive not same addresses
        if (pendingTransaction.sendingObject == pendingTransaction.receivingObject) {
            if (dataListener != null)
                dataListener.onShowToast(R.string.send_to_same_address_warning, ToastCustom.TYPE_ERROR);
            return false;
        }

        if (pendingTransaction.unspentOutputBundle == null) {
            if (dataListener != null)
                dataListener.onShowToast(R.string.no_confirmed_funds, ToastCustom.TYPE_ERROR);
            return false;
        }

        if (pendingTransaction.unspentOutputBundle.getSpendableOutputs().size() == 0) {
            if (dataListener != null)
                dataListener.onShowToast(R.string.insufficient_funds, ToastCustom.TYPE_ERROR);
            return false;
        }


        if (sendModel.pendingTransaction.receivingObject != null
                && sendModel.pendingTransaction.receivingObject.accountObject == sendModel.pendingTransaction.sendingObject.accountObject) {
            if (dataListener != null)
                dataListener.onShowToast(R.string.send_to_same_address_warning, ToastCustom.TYPE_ERROR);
            return false;
        }

        return true;
    }

    void setSendingAddress(ItemAccount selectedItem) {
        sendModel.pendingTransaction.sendingObject = selectedItem;
    }

    /**
     * Set the receiving object. Null can be passed to reset receiving address for when user
     * customizes address
     */
    void setReceivingAddress(@Nullable ItemAccount selectedItem) {

        metric_input_flag = null;

        sendModel.pendingTransaction.receivingObject = selectedItem;

        if (selectedItem != null) {
            if (selectedItem.accountObject instanceof Account) {

                //V3
                Account account = ((Account) selectedItem.accountObject);
                try {
                    sendModel.pendingTransaction.receivingAddress = payloadManager.getNextReceiveAddress(account.getRealIdx());
                } catch (AddressFormatException e) {
                    e.printStackTrace();
                }

            } else if (selectedItem.accountObject instanceof LegacyAddress) {

                //V2
                LegacyAddress legacyAddress = ((LegacyAddress) selectedItem.accountObject);
                sendModel.pendingTransaction.receivingAddress = legacyAddress.getAddress();

                if (legacyAddress.isWatchOnly())
                    if (legacyAddress.isWatchOnly() && prefsUtil.getValue("WARN_WATCH_ONLY_SPEND", true)) {
                        if (dataListener != null)
                            dataListener.onShowReceiveToWatchOnlyWarning(legacyAddress.getAddress());
                    }
            } else {

                //Address book
                AddressBookEntry addressBook = ((AddressBookEntry) selectedItem.accountObject);
                sendModel.pendingTransaction.receivingAddress = addressBook.getAddress();
            }

            metric_input_flag = EventLogHandler.URL_EVENT_TX_INPUT_FROM_DROPDOWN;

        } else {
            sendModel.pendingTransaction.receivingAddress = "";
        }
    }

    private boolean isValidAmount(BigInteger bAmount) {

        if (bAmount == null) {
            return false;
        }

        //Test that amount is more than dust
        if (bAmount.compareTo(SendCoins.bDust) == -1) {
            return false;
        }

        //Test that amount does not exceed btc limit
        if (bAmount.compareTo(BigInteger.valueOf(2100000000000000L)) == 1) {
            if (dataListener != null)
                dataListener.onUpdateBtcAmount("0");
            return false;
        }

        //Test that amount is not zero
        return bAmount.compareTo(BigInteger.ZERO) >= 0;

    }

    /**
     * Executes transaction //TODO implement transaction queue for when transaction fails
     */
    public void submitPayment(AlertDialog alertDialog) {

        new Thread(() -> {
            try {

                String changeAddress;
                Account account = null;
                LegacyAddress legacyAddress = null;
                List<ECKey> keys = new ArrayList<>();

                if (sendModel.pendingTransaction.isHD()) {
                    account = ((Account) sendModel.pendingTransaction.sendingObject.accountObject);
                    changeAddress = payloadManager.getNextChangeAddress(account.getRealIdx());

                    keys.addAll(payloadManager.getHDKeys(sendModel.verifiedSecondPassword, account, sendModel.pendingTransaction.unspentOutputBundle));

                } else {
                    legacyAddress = ((LegacyAddress) sendModel.pendingTransaction.sendingObject.accountObject);
                    changeAddress = legacyAddress.getAddress();

                    if (!legacyAddress.isWatchOnly() && payloadManager.getPayload().isDoubleEncrypted()) {
                        ECKey walletKey = legacyAddress.getECKey(new CharSequenceX(sendModel.verifiedSecondPassword));
                        keys.add(walletKey);
                    } else {
                        ECKey walletKey = legacyAddress.getECKey();
                        keys.add(walletKey);
                    }
                }

                payment.submitPayment(
                        sendModel.pendingTransaction.unspentOutputBundle,
                        keys,
                        sendModel.pendingTransaction.receivingAddress,
                        changeAddress,
                        sendModel.pendingTransaction.bigIntFee,
                        sendModel.pendingTransaction.bigIntAmount,
                        new Payment.SubmitPaymentListener() {
                            @Override
                            public void onSuccess(String s) {

                                clearUnspentResponseCache();

                                if (alertDialog != null && alertDialog.isShowing())
                                    alertDialog.dismiss();

                                handleSuccessfulPayment();
                            }

                            @Override
                            public void onFail(String s) {
                                if (dataListener != null)
                                    dataListener.onShowToast(R.string.transaction_failed, ToastCustom.TYPE_ERROR);
                            }
                        });

            } catch (Exception e) {
                Log.e(TAG, "submitPayment: ", e);
                if (dataListener != null)
                    dataListener.onShowToast(R.string.transaction_failed, ToastCustom.TYPE_ERROR);
            }
        }).start();

    }

    @Thunk
    void handleSuccessfulPayment() {
        if (sendModel.pendingTransaction.isHD()) {
            // increment change address counter
            ((Account) sendModel.pendingTransaction.sendingObject.accountObject).incChange();
        }

        updateInternalBalances();
        PayloadBridge.getInstance().remoteSaveThread(null);
<<<<<<< HEAD
        dataListener.onShowTransactionSuccess();

        logAddressInputMetric();
    }

    private void logAddressInputMetric() {
        EventLogHandler handler = new EventLogHandler(prefsUtil, WebUtil.getInstance());
        if (metric_input_flag != null) handler.logAddressInputEvent(metric_input_flag);
    }

    private void checkClipboardPaste(String address) {

        ClipboardManager clipMan = (ClipboardManager)context.getSystemService(context.CLIPBOARD_SERVICE);
        ClipData clip = clipMan.getPrimaryClip();
        if (clip != null && clip.getItemCount() > 0) {
            if(clip.getItemAt(0).coerceToText(context).toString().equals(address)) {
                metric_input_flag = EventLogHandler.URL_EVENT_TX_INPUT_FROM_PASTE;
            }
        }
=======
        if (dataListener != null)
            dataListener.onShowTransactionSuccess();
>>>>>>> eaf79b9f
    }

    @Thunk
    void clearUnspentResponseCache() {

        DefaultAccountUnspentCache.getInstance().destroy();

        if (sendModel.pendingTransaction.isHD()) {
            Account account = ((Account) sendModel.pendingTransaction.sendingObject.accountObject);
            sendModel.unspentApiResponse.remove(account.getXpub());
        } else {
            LegacyAddress legacyAddress = ((LegacyAddress) sendModel.pendingTransaction.sendingObject.accountObject);
            sendModel.unspentApiResponse.remove(legacyAddress.getAddress());
        }
    }

    /**
     * Update balance immediately after spend - until refresh from server
     */
    private void updateInternalBalances() {

        BigInteger totalSent = sendModel.pendingTransaction.bigIntAmount.add(sendModel.pendingTransaction.bigIntFee);

        if (sendModel.pendingTransaction.isHD()) {

            Account account = (Account) sendModel.pendingTransaction.sendingObject.accountObject;


            long updatedBalance = MultiAddrFactory.getInstance().getXpubBalance() - totalSent.longValue();

            //Set total balance
            MultiAddrFactory.getInstance().setXpubBalance(updatedBalance);

            //Set individual xpub balance
            MultiAddrFactory.getInstance().setXpubAmount(
                    account.getXpub(),
                    MultiAddrFactory.getInstance().getXpubAmounts().get(account.getXpub()) - totalSent.longValue());

        } else {
            MultiAddrFactory.getInstance().setLegacyBalance(MultiAddrFactory.getInstance().getLegacyBalance() - totalSent.longValue());
        }
    }

    void handleScannedDataForWatchOnlySpend(String scanData) {
        try {
            final String format = privateKeyFactory.getFormat(scanData);
            if (format != null) {
                if (!format.equals(PrivateKeyFactory.BIP38)) {
                    spendFromWatchOnlyNonBIP38(format, scanData);
                } else {
                    //BIP38 needs passphrase
                    if (dataListener != null)
                        dataListener.onShowBIP38PassphrasePrompt(scanData);
                }
            } else {
                if (dataListener != null)
                    dataListener.onShowToast(R.string.privkey_error, ToastCustom.TYPE_ERROR);
            }

        } catch (Exception e) {
            Log.e(TAG, "handleScannedDataForWatchOnlySpend: ", e);
        }
    }

    private void spendFromWatchOnlyNonBIP38(final String format, final String scanData) {

        try {
            ECKey key = privateKeyFactory.getKey(format, scanData);
            LegacyAddress legacyAddress = (LegacyAddress) sendModel.pendingTransaction.sendingObject.accountObject;
            setTempLegacyAddressPrivateKey(legacyAddress, key);

        } catch (Exception e) {
            if (dataListener != null)
                dataListener.onShowToast(R.string.no_private_key, ToastCustom.TYPE_ERROR);
            Log.e(TAG, "spendFromWatchOnlyNonBIP38: ", e);
        }
    }

    private void setTempLegacyAddressPrivateKey(LegacyAddress legacyAddress, ECKey key) {
        if (key != null && key.hasPrivKey() && legacyAddress.getAddress().equals(key.toAddress(MainNetParams.get()).toString())) {

            //Create copy, otherwise pass by ref will override private key in wallet payload
            LegacyAddress tempLegacyAddress = new LegacyAddress();
            tempLegacyAddress.setEncryptedKeyBytes(key.getPrivKeyBytes());
            tempLegacyAddress.setAddress(key.toAddress(MainNetParams.get()).toString());
            tempLegacyAddress.setLabel(legacyAddress.getLabel());
            tempLegacyAddress.setWatchOnly(true);
            sendModel.pendingTransaction.sendingObject.accountObject = tempLegacyAddress;

            confirmPayment();
        } else {
            if (dataListener != null)
                dataListener.onShowToast(R.string.invalid_private_key, ToastCustom.TYPE_ERROR);
        }
    }

    void spendFromWatchOnlyBIP38(String pw, String scanData) {
        new Thread(() -> {

            Looper.prepare();

            try {
                BIP38PrivateKey bip38 = new BIP38PrivateKey(MainNetParams.get(), scanData);
                final ECKey key = bip38.decrypt(pw);

                LegacyAddress legacyAddress = (LegacyAddress) sendModel.pendingTransaction.sendingObject.accountObject;
                setTempLegacyAddressPrivateKey(legacyAddress, key);

            } catch (Exception e) {
                if (dataListener != null)
                    dataListener.onShowToast(R.string.bip38_error, ToastCustom.TYPE_ERROR);
            }

            Looper.loop();

        }).start();
    }

    void setWatchOnlySpendWarning(boolean enabled) {
        prefsUtil.setValue("WARN_WATCH_ONLY_SPEND", enabled);
    }

    public PrefsUtil getPrefsUtil() {
        return prefsUtil;
    }
}<|MERGE_RESOLUTION|>--- conflicted
+++ resolved
@@ -606,12 +606,8 @@
             return spendableCoins.getAbsoluteFee();
         } else {
             // App is likely in low memory environment, leave page gracefully
-<<<<<<< HEAD
-            dataListener.finishPage();
-=======
-            if (dataListener != null)
-                dataListener.finishActivity();
->>>>>>> eaf79b9f
+            if (dataListener != null)
+                dataListener.finishPage();
             return null;
         }
     }
@@ -676,12 +672,8 @@
             }
         } else {
             // App is likely in low memory environment, leave page gracefully
-<<<<<<< HEAD
-            dataListener.finishPage();
-=======
-            if (dataListener != null)
-                dataListener.finishActivity();
->>>>>>> eaf79b9f
+            if (dataListener != null)
+                dataListener.finishPage();
         }
     }
 
@@ -704,15 +696,6 @@
         sendModel.setMaxAvailableProgressVisibility(View.GONE);
         sendModel.setMaxAvailableVisibility(View.VISIBLE);
 
-<<<<<<< HEAD
-=======
-        if (balanceAfterFee <= 0 && context != null) {
-            sendModel.setMaxAvailableColor(ContextCompat.getColor(context, R.color.blockchain_send_red));
-        } else {
-            sendModel.setMaxAvailableColor(ContextCompat.getColor(context, R.color.blockchain_blue));
-        }
-
->>>>>>> eaf79b9f
         //Format for display
         if (!sendModel.isBTC) {
             double fiatBalance = sendModel.btcExchange * (Math.max(balanceAfterFee, 0.0) / 1e8);
@@ -723,7 +706,7 @@
             sendModel.setMaxAvailable(stringUtils.getString(R.string.max_available) + " " + btcAmountFormatted + " " + sendModel.btcUnit);
         }
 
-        if (balanceAfterFee <= 0) {
+        if (balanceAfterFee <= 0 && context != null) {
             sendModel.setMaxAvailable(stringUtils.getString(R.string.insufficient_funds));
             sendModel.setMaxAvailableColor(ContextCompat.getColor(context, R.color.blockchain_send_red));
         } else {
@@ -1232,8 +1215,8 @@
 
         updateInternalBalances();
         PayloadBridge.getInstance().remoteSaveThread(null);
-<<<<<<< HEAD
-        dataListener.onShowTransactionSuccess();
+        if (dataListener != null)
+            dataListener.onShowTransactionSuccess();
 
         logAddressInputMetric();
     }
@@ -1252,10 +1235,6 @@
                 metric_input_flag = EventLogHandler.URL_EVENT_TX_INPUT_FROM_PASTE;
             }
         }
-=======
-        if (dataListener != null)
-            dataListener.onShowTransactionSuccess();
->>>>>>> eaf79b9f
     }
 
     @Thunk
