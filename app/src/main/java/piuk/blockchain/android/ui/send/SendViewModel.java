package piuk.blockchain.android.ui.send;

import android.content.Context;
import android.os.Looper;
import android.support.annotation.Nullable;
import android.support.annotation.StringRes;
import android.support.v4.content.ContextCompat;
import android.support.v7.app.AlertDialog;
import android.util.Log;
import android.view.View;

import info.blockchain.api.DynamicFee;
import info.blockchain.api.Unspent;
import info.blockchain.util.FeeUtil;
import info.blockchain.wallet.multiaddr.MultiAddrFactory;
import info.blockchain.wallet.payload.Account;
import info.blockchain.wallet.payload.AddressBookEntry;
import info.blockchain.wallet.payload.LegacyAddress;
import info.blockchain.wallet.payload.PayloadManager;
import info.blockchain.wallet.payment.Payment;
import info.blockchain.wallet.payment.data.SpendableUnspentOutputs;
import info.blockchain.wallet.payment.data.SuggestedFee;
import info.blockchain.wallet.payment.data.SweepBundle;
import info.blockchain.wallet.payment.data.UnspentOutputs;
import info.blockchain.wallet.send.SendCoins;
import info.blockchain.wallet.util.CharSequenceX;
import info.blockchain.wallet.util.FormatsUtil;
import info.blockchain.wallet.util.PrivateKeyFactory;

import org.bitcoinj.core.AddressFormatException;
import org.bitcoinj.core.ECKey;
import org.bitcoinj.crypto.BIP38PrivateKey;
import org.bitcoinj.params.MainNetParams;
import org.json.JSONObject;

import java.math.BigDecimal;
import java.math.BigInteger;
import java.text.DecimalFormat;
import java.text.DecimalFormatSymbols;
import java.text.NumberFormat;
import java.text.ParseException;
import java.util.ArrayList;
import java.util.Arrays;
import java.util.Collections;
import java.util.HashMap;
import java.util.List;
import java.util.Locale;

import javax.inject.Inject;

import piuk.blockchain.android.R;
import piuk.blockchain.android.data.cache.DefaultAccountUnspentCache;
import piuk.blockchain.android.data.cache.DynamicFeeCache;
import piuk.blockchain.android.data.payload.PayloadBridge;
import piuk.blockchain.android.injection.Injector;
import piuk.blockchain.android.ui.account.ItemAccount;
import piuk.blockchain.android.ui.account.PaymentConfirmationDetails;
import piuk.blockchain.android.ui.account.SecondPasswordHandler;
import piuk.blockchain.android.ui.base.BaseViewModel;
import piuk.blockchain.android.ui.customviews.ToastCustom;
import piuk.blockchain.android.ui.receive.WalletAccountHelper;
import piuk.blockchain.android.util.ExchangeRateFactory;
import piuk.blockchain.android.util.MonetaryUtil;
import piuk.blockchain.android.util.PrefsUtil;
import piuk.blockchain.android.util.SSLVerifyUtil;

public class SendViewModel extends BaseViewModel {

    private final String TAG = getClass().getSimpleName();

    private DataListener dataListener;
    private Context context;

    private PayloadManager payloadManager;
    private MonetaryUtil monetaryUtil;
    private Payment payment;
    public SendModel sendModel;

    private Thread unspentApiThread;

    private final static int SHOW_BTC = 1;
    private final static int SHOW_FIAT = 2;

    @Inject PrefsUtil prefsUtil;
    @Inject WalletAccountHelper walletAccountHelper;
    @Inject SSLVerifyUtil sslVerifyUtil;

    public SendViewModel(Context context, DataListener dataListener) {

        Injector.getInstance().getDataManagerComponent().inject(this);

        int btcUnit = prefsUtil.getValue(PrefsUtil.KEY_BTC_UNITS, MonetaryUtil.UNIT_BTC);
        String fiatUnit = prefsUtil.getValue(PrefsUtil.KEY_SELECTED_FIAT, PrefsUtil.DEFAULT_CURRENCY);
        double exchangeRate = ExchangeRateFactory.getInstance().getLastPrice(fiatUnit);

        this.context = context;
        this.dataListener = dataListener;
        payloadManager = PayloadManager.getInstance();
        monetaryUtil = new MonetaryUtil(btcUnit);
        payment = new Payment();

        sendModel = new SendModel();
        sendModel.pendingTransaction = new PendingTransaction();
        sendModel.btcUnit = monetaryUtil.getBTCUnit(btcUnit);
        sendModel.fiatUnit = fiatUnit;
        sendModel.btcUniti = btcUnit;
        sendModel.isBTC = getBtcDisplayState();
        sendModel.defaultSeparator = getDefaultDecimalSeparator();
        sendModel.exchangeRate = exchangeRate;
        sendModel.unspentApiResponse = new HashMap<>();
        sendModel.btcExchange = ExchangeRateFactory.getInstance().getLastPrice(sendModel.fiatUnit);

        dataListener.onUpdateBtcUnit(sendModel.btcUnit);
        dataListener.onUpdateFiatUnit(sendModel.fiatUnit);
        getSuggestedFee();

        sslVerifyUtil.validateSSL();
    }

    private boolean getBtcDisplayState() {
        boolean isBTC = true;
        int BALANCE_DISPLAY_STATE = prefsUtil.getValue(PrefsUtil.KEY_BALANCE_DISPLAY_STATE, SHOW_BTC);
        if (BALANCE_DISPLAY_STATE == SHOW_FIAT) {
            isBTC = false;
        }

        return isBTC;
    }

    @Override
    public void onViewReady() {
        // No-op
    }

    @Override
    public void destroy() {
        super.destroy();
        context = null;
        dataListener = null;
    }

    public String getDefaultSeparator() {
        return sendModel.defaultSeparator;
    }

    public interface DataListener {
        void onHideSendingAddressField();

        void onHideReceivingAddressField();

        void onRemoveBtcTextChangeListener();

        void onRemoveFiatTextChangeListener();

        void onAddBtcTextChangeListener();

        void onAddFiatTextChangeListener();

        void onUpdateBtcAmount(String amount);

        void onUpdateFiatAmount(String amount);

        void onUpdateBtcUnit(String unit);

        void onUpdateFiatUnit(String unit);

        void onSetSpendAllAmount(String textFromSatoshis);

        void onShowInvalidAmount();

        void onShowSpendFromWatchOnly(String address);

        void onShowPaymentDetails(PaymentConfirmationDetails confirmationDetails);

        void onShowReceiveToWatchOnlyWarning(String address);

        void onShowAlterFee(String absoluteFeeSuggested, String body, int positiveAction, int negativeAction);

        void onShowToast(@StringRes int message, @ToastCustom.ToastType String toastType);

        void onShowTransactionSuccess();

        void onShowBIP38PassphrasePrompt(String scanData);

        void finishActivity();
    }

    public int getDefaultAccount() {

        int result = 0;
        if (payloadManager.getPayload().isUpgraded()) {
            result = payloadManager.getPayload().getHdWallet().getDefaultIndex();
        }
        return Math.max(getCorrectedAccountIndex(result), 0);
    }

    private int getCorrectedAccountIndex(int accountIndex) {
        // Filter accounts by active
        List<Account> activeAccounts = new ArrayList<>();
        List<Account> accounts = payloadManager.getPayload().getHdWallet().getAccounts();
        for (int i = 0; i < accounts.size(); i++) {
            Account account = accounts.get(i);
            if (!account.isArchived()) {
                activeAccounts.add(account);
            }
        }

        // Find corrected position
        return activeAccounts.indexOf(payloadManager.getPayload().getHdWallet().getAccounts().get(accountIndex));
    }

    /**
     * Returns a list of accounts, legacy addresses and optionally Address Book entries
     *
     * @param includeAddressBookEntries Whether or not to include a user's Address book
     * @return List of account details (balance, label, tag, account/address/address_book object)
     */
    public List<ItemAccount> getAddressList(boolean includeAddressBookEntries) {

        ArrayList<ItemAccount> result = new ArrayList<ItemAccount>() {{
            addAll(walletAccountHelper.getAccountItems(sendModel.isBTC));
        }};

        if (result.size() == 1) {
            //Only a single account/address available in wallet
            dataListener.onHideSendingAddressField();
            calculateTransactionAmounts(result.get(0), null, null, null);
        }

        //Address Book (only included in receiving)
        if (includeAddressBookEntries) {
            result.addAll(walletAccountHelper.getAddressBookEntries());
        }

        if (result.size() == 1) {
            //Only a single account/address available in wallet and no addressBook entries
            dataListener.onHideReceivingAddressField();
        }

        return result;
    }

    /**
     * Gets device's specified locale decimal separator
     *
     * @return decimal separator
     */
    String getDefaultDecimalSeparator() {
        DecimalFormat format = (DecimalFormat) DecimalFormat.getInstance(Locale.getDefault());
        DecimalFormatSymbols symbols = format.getDecimalFormatSymbols();
        return Character.toString(symbols.getDecimalSeparator());
    }

    /**
     * Checks btc amount. Warns user when exceeding maximum and resets entered value field
     */
    private boolean isExceedingMaximumBTCAmount(String btc) {
        long lamount;
        try {
            //Long is safe to use, but double can lead to ugly rounding issues..
            Double btcDouble = Double.parseDouble(btc);
            double undenominatedAmount = monetaryUtil.getUndenominatedAmount(btcDouble);
            lamount = (BigDecimal.valueOf(undenominatedAmount).multiply(BigDecimal.valueOf(100000000)).longValue());

            if (BigInteger.valueOf(lamount).compareTo(BigInteger.valueOf(2100000000000000L)) == 1) {
                dataListener.onShowInvalidAmount();
                dataListener.onUpdateBtcAmount("");
                return true;
            }
        } catch (NumberFormatException nfe) {
            return false;
        }
        return false;
    }

    /**
     * Update fiat text field with converted btc amount
     *
     * @param btcAmountText (btc, mbtc or bits)
     */
    public void afterBtcTextChanged(String btcAmountText) {

        if (isExceedingMaximumBTCAmount(btcAmountText)) {
            return;
        }

        dataListener.onRemoveBtcTextChangeListener();

        int max_len;
        NumberFormat btcFormat = NumberFormat.getInstance(Locale.getDefault());
        switch (sendModel.btcUniti) {
            case MonetaryUtil.MICRO_BTC:
                max_len = 2;
                break;
            case MonetaryUtil.MILLI_BTC:
                max_len = 4;
                break;
            default:
                max_len = 8;
                break;
        }
        btcFormat.setMaximumFractionDigits(max_len + 1);
        btcFormat.setMinimumFractionDigits(0);

        try {
            if (btcAmountText.contains(sendModel.defaultSeparator)) {
                String dec = btcAmountText.substring(btcAmountText.indexOf(sendModel.defaultSeparator));
                if (dec.length() > 0) {
                    dec = dec.substring(1);
                    if (dec.length() > max_len) {
                        dataListener.onUpdateBtcAmount(btcAmountText.substring(0, btcAmountText.length() - 1));
                    }
                }
            }
        } catch (NumberFormatException nfe) {
            // No-op
        }

        dataListener.onAddBtcTextChangeListener();

        if (sendModel.textChangeAllowed) {
            sendModel.textChangeAllowed = false;

            if (btcAmountText.isEmpty()) btcAmountText = "0";
            double btc_amount;
            try {
                btc_amount = monetaryUtil.getUndenominatedAmount(NumberFormat.getInstance(Locale.getDefault()).parse(btcAmountText).doubleValue());
            } catch (NumberFormatException | ParseException nfe) {
                btc_amount = 0.0;
            }

            double fiat_amount = sendModel.exchangeRate * btc_amount;
            dataListener.onUpdateFiatAmount(monetaryUtil.getFiatFormat(sendModel.fiatUnit).format(fiat_amount));

            sendModel.textChangeAllowed = true;
        }
    }

    /**
     * Update btc text field with converted fiat amount
     *
     * @param fiatAmountText (any currency)
     */
    public void afterFiatTextChanged(String fiatAmountText) {

        dataListener.onRemoveFiatTextChangeListener();

        int max_len = 2;
        NumberFormat fiatFormat = NumberFormat.getInstance(Locale.getDefault());
        fiatFormat.setMaximumFractionDigits(max_len + 1);
        fiatFormat.setMinimumFractionDigits(0);

        try {
            if (fiatAmountText.contains(sendModel.defaultSeparator)) {
                String dec = fiatAmountText.substring(fiatAmountText.indexOf(sendModel.defaultSeparator));
                if (dec.length() > 0) {
                    dec = dec.substring(1);
                    if (dec.length() > max_len) {
                        dataListener.onUpdateFiatAmount(fiatAmountText.substring(0, fiatAmountText.length() - 1));
                    }
                }
            }
        } catch (NumberFormatException nfe) {
            // No-op
        }

        dataListener.onAddFiatTextChangeListener();

        if (sendModel.textChangeAllowed) {
            sendModel.textChangeAllowed = false;

            if (fiatAmountText.isEmpty()) fiatAmountText = "0";
            double fiat_amount;
            try {
                fiat_amount = NumberFormat.getInstance(Locale.getDefault()).parse(fiatAmountText).doubleValue();
            } catch (NumberFormatException | ParseException e) {
                fiat_amount = 0.0;
            }
            double btc_amount = fiat_amount / sendModel.exchangeRate;
            dataListener.onUpdateBtcAmount(monetaryUtil.getBTCFormat().format(monetaryUtil.getDenominatedAmount(btc_amount)));
            sendModel.textChangeAllowed = true;
        }
    }

    /**
     * Handle incoming scan data or bitcoin links
     */
    public void handleIncomingQRScan(String scanData) {

        scanData = scanData.trim();

        String btcAddress = null;
        String btcAmount = null;

        // check for poorly formed BIP21 URIs
        if (scanData.startsWith("bitcoin://") && scanData.length() > 10) {
            scanData = "bitcoin:" + scanData.substring(10);
        }

        if (FormatsUtil.getInstance().isValidBitcoinAddress(scanData)) {
            btcAddress = scanData;
        } else if (FormatsUtil.getInstance().isBitcoinUri(scanData)) {
            btcAddress = FormatsUtil.getInstance().getBitcoinAddress(scanData);
            btcAmount = FormatsUtil.getInstance().getBitcoinAmount(scanData);

            //Convert to correct units
            try {
                btcAmount = monetaryUtil.getDisplayAmount(Long.parseLong(btcAmount));
            } catch (Exception e) {
                btcAmount = null;
            }

        } else {
            dataListener.onShowToast(R.string.invalid_bitcoin_address, ToastCustom.TYPE_ERROR);
            return;
        }

        if (!btcAddress.equals("")) {
            sendModel.setDestinationAddress(btcAddress);
            sendModel.pendingTransaction.receivingObject = null;
        }
        if (btcAmount != null && !btcAmount.equals("")) {
            dataListener.onRemoveBtcTextChangeListener();
            dataListener.onRemoveFiatTextChangeListener();

            dataListener.onUpdateBtcAmount(btcAmount);

            double btc_amount;

            try {
                NumberFormat numberFormat = NumberFormat.getNumberInstance(Locale.getDefault());
                Number btcNumber = numberFormat.parse(btcAmount);
                btc_amount = monetaryUtil.getUndenominatedAmount(btcNumber.doubleValue());
            } catch (NumberFormatException | ParseException e) {
                btc_amount = 0.0;
            }

            sendModel.exchangeRate = ExchangeRateFactory.getInstance().getLastPrice(sendModel.fiatUnit);

            double fiat_amount = sendModel.exchangeRate * btc_amount;

            dataListener.onUpdateFiatAmount(monetaryUtil.getFiatFormat(sendModel.fiatUnit).format(fiat_amount));

            //QR scan comes in as BTC - set current btc unit
            prefsUtil.setValue(PrefsUtil.KEY_BTC_UNITS, MonetaryUtil.UNIT_BTC);

            dataListener.onUpdateBtcUnit(sendModel.btcUnit);
            dataListener.onUpdateFiatUnit(sendModel.fiatUnit);

            dataListener.onAddBtcTextChangeListener();
            dataListener.onAddFiatTextChangeListener();
        }
    }

    /**
     * Get cahced dynamic fee from Bci dynamic fee API
     */
    public void getSuggestedFee() {

        //Get cached fee
        sendModel.suggestedFee = DynamicFeeCache.getInstance().getSuggestedFee();

        //Refresh cache
        new Thread(() -> {

            SuggestedFee suggestedFee;
            try {
                suggestedFee = new DynamicFee().getDynamicFee();

            } catch (Exception e) {
                Log.e(TAG, "getSuggestedFee: ", e);
                suggestedFee = new DynamicFee().getDefaultFee();
            }
            DynamicFeeCache.getInstance().setSuggestedFee(suggestedFee);

            sendModel.suggestedFee = DynamicFeeCache.getInstance().getSuggestedFee();
        }).start();
    }

    /**
     * Wrapper for calculateTransactionAmounts
     */
    public void spendAllClicked(ItemAccount sendAddressItem, String customFeeText) {
        calculateTransactionAmounts(true, sendAddressItem, null, customFeeText, null);
    }

    /**
     * Wrapper for calculateTransactionAmounts
     */
    public void calculateTransactionAmounts(ItemAccount sendAddressItem, String amountToSendText, String customFeeText, TransactionDataListener listener) {
        calculateTransactionAmounts(false, sendAddressItem, amountToSendText, customFeeText, listener);
    }

    public interface TransactionDataListener {
        void onReady();
    }

    /**
     * TODO - could be cleaned up more (kept this mostly in tact from previous send code)
     *
     * Fetches unspent data Gets spendable coins Mixed checks and updates
     */
    private void calculateTransactionAmounts(boolean spendAll, ItemAccount sendAddressItem,
                                             String amountToSendText, String customFeeText, TransactionDataListener listener) {

        sendModel.setMaxAvailableProgressVisibility(View.VISIBLE);
        sendModel.setMaxAvailableVisibility(View.GONE);
        sendModel.setUnconfirmedFunds("");

        String address;

        if (sendAddressItem.accountObject instanceof Account) {
            //xpub
            address = ((Account) sendAddressItem.accountObject).getXpub();

        } else {
            //legacy address
            address = ((LegacyAddress) sendAddressItem.accountObject).getAddress();
        }

        if (unspentApiThread != null) {
            unspentApiThread.interrupt();
        }

        unspentApiThread = new Thread(() -> {
            Looper.prepare();

            JSONObject unspentResponse = null;
            try {
                unspentResponse = getUnspentApiResponse(address);
            } catch (Exception e) {
                Log.w(TAG, "Thread deliberately interrupted", e);
                return;
            }
            if (unspentResponse != null) {

                BigInteger amountToSend = getSatoshisFromText(amountToSendText);
                BigInteger customFee = getSatoshisFromText(customFeeText);

                final UnspentOutputs coins = payment.getCoins(unspentResponse);

                //Future use. There might be some unconfirmed funds. Not displaying a warning currently (to line up with iOS and Web wallet)
                if (coins.getNotice() != null) {
                    sendModel.setUnconfirmedFunds(coins.getNotice());
                } else {
                    sendModel.setUnconfirmedFunds("");
                }

                sendModel.absoluteSuggestedFee = getSuggestedAbsoluteFee(coins, amountToSend);

                if (customFeeText != null && !customFeeText.isEmpty() || customFee.compareTo(BigInteger.ZERO) == 1) {
                    customFeePayment(coins, amountToSend, customFee, spendAll);
                } else {
                    suggestedFeePayment(coins, amountToSend, spendAll);
                }

            } else {
                //No unspent outputs
                updateMaxAvailable(0);
                sendModel.pendingTransaction.unspentOutputBundle = null;
            }

            if (listener != null) listener.onReady();

            Looper.loop();
        });

        unspentApiThread.start();

    }

    private BigInteger getSuggestedAbsoluteFee(final UnspentOutputs coins, BigInteger amountToSend) {
        if (sendModel.suggestedFee != null) {
            SpendableUnspentOutputs spendableCoins = payment.getSpendableCoins(coins, amountToSend, sendModel.suggestedFee.defaultFeePerKb);
            return spendableCoins.getAbsoluteFee();
        } else {
            // App is likely in low memory environment, leave page gracefully
            dataListener.finishActivity();
            return null;
        }
    }

    /**
     * Payment will use customized fee
     */
    private void customFeePayment(final UnspentOutputs coins, BigInteger amountToSend, BigInteger customFee, boolean spendAll) {

        SweepBundle sweepBundle = payment.getSweepBundle(coins, BigInteger.ZERO);
        long balanceAfterFee = sweepBundle.getSweepAmount().longValue() - customFee.longValue();
        updateMaxAvailable(balanceAfterFee);

        if (spendAll) {
            dataListener.onSetSpendAllAmount(getTextFromSatoshis(balanceAfterFee));
            amountToSend = BigInteger.valueOf(balanceAfterFee);
        }


        validateCustomFee(amountToSend.add(customFee), sweepBundle.getSweepAmount());

        SpendableUnspentOutputs unspentOutputBundle = payment.getSpendableCoins(coins,
                amountToSend,
                BigInteger.ZERO);

        sendModel.pendingTransaction.bigIntAmount = amountToSend;
        sendModel.pendingTransaction.unspentOutputBundle = unspentOutputBundle;
        sendModel.pendingTransaction.bigIntFee = customFee;

        if (sendModel.suggestedFee != null && sendModel.suggestedFee.estimateList != null) {
            updateEstimateConfirmationTime(amountToSend, customFee.longValue(), coins);
        }
    }

    /**
     * Payment will use suggested dynamic fee
     */
    private void suggestedFeePayment(final UnspentOutputs coins, BigInteger amountToSend, boolean spendAll) {
        if (sendModel.suggestedFee != null) {
            SweepBundle sweepBundle = payment.getSweepBundle(coins, sendModel.suggestedFee.defaultFeePerKb);
            long balanceAfterFee = sweepBundle.getSweepAmount().longValue();
            updateMaxAvailable(balanceAfterFee);

            if (spendAll) {
                amountToSend = BigInteger.valueOf(balanceAfterFee);
                dataListener.onSetSpendAllAmount(getTextFromSatoshis(balanceAfterFee));
            }

            BigInteger feePerKb = sendModel.suggestedFee.defaultFeePerKb;

            SpendableUnspentOutputs unspentOutputBundle = payment.getSpendableCoins(coins,
                    amountToSend,
                    feePerKb);

            sendModel.pendingTransaction.bigIntAmount = amountToSend;
            sendModel.pendingTransaction.unspentOutputBundle = unspentOutputBundle;
            sendModel.pendingTransaction.bigIntFee = sendModel.pendingTransaction.unspentOutputBundle.getAbsoluteFee();

            if (sendModel.suggestedFee != null && sendModel.suggestedFee.estimateList != null) {
                updateEstimateConfirmationTime(amountToSend, sendModel.pendingTransaction.bigIntFee.longValue(), coins);
            }
        } else {
            // App is likely in low memory environment, leave page gracefully
            dataListener.finishActivity();
        }
    }

    /**
     * If user set customized fee that exceeds available amount, disable send button
     */
    private void validateCustomFee(BigInteger totalToSend, BigInteger totalAvailable) {
        if (totalToSend.compareTo(totalAvailable) == 1) {
            sendModel.setCustomFeeColor(ContextCompat.getColor(context, R.color.blockchain_send_red));
        } else {
            sendModel.setCustomFeeColor(ContextCompat.getColor(context, R.color.textColorPrimary));
        }
    }

    /**
     * Update max available. Values are bound to UI, so UI will apdate automatically
     */
    private void updateMaxAvailable(long balanceAfterFee) {
        sendModel.maxAvailable = BigInteger.valueOf(balanceAfterFee);
        sendModel.setMaxAvailableProgressVisibility(View.GONE);
        sendModel.setMaxAvailableVisibility(View.VISIBLE);

        if (balanceAfterFee <= 0) {
            sendModel.setMaxAvailableColor(ContextCompat.getColor(context, R.color.blockchain_send_red));
        } else {
            sendModel.setMaxAvailableColor(ContextCompat.getColor(context, R.color.blockchain_blue));
        }

        //Format for display
        if (!sendModel.isBTC) {
            double fiatBalance = sendModel.btcExchange * (Math.max(balanceAfterFee, 0.0) / 1e8);
            String fiatBalanceFormatted = monetaryUtil.getFiatFormat(sendModel.fiatUnit).format(fiatBalance);
            sendModel.setMaxAviable(context.getString(R.string.max_available) + " " + fiatBalanceFormatted + " " + sendModel.fiatUnit);
        } else {
            String btcAmountFormatted = monetaryUtil.getBTCFormat().format(monetaryUtil.getDenominatedAmount(Math.max(balanceAfterFee, 0.0) / 1e8));
            sendModel.setMaxAviable(context.getString(R.string.max_available) + " " + btcAmountFormatted + " " + sendModel.btcUnit);
        }
    }

    /**
     * Calculate estimated fees needed for tx to be included in blocks
     *
     * @return List of fees needed to be included in co-responding blocks
     */
    private BigInteger[] getEstimatedBlocks(BigInteger amountToSend, ArrayList<SuggestedFee.Estimates> estimates, UnspentOutputs coins) {
        BigInteger[] absoluteFeeSuggestedEstimates = new BigInteger[estimates.size()];

        for (int i = 0; i < absoluteFeeSuggestedEstimates.length; i++) {

            BigInteger feePerKb = estimates.get(i).fee;
            SpendableUnspentOutputs unspentOutputBundle = payment.getSpendableCoins(coins, amountToSend, feePerKb);

            if (unspentOutputBundle != null) {
                absoluteFeeSuggestedEstimates[i] = unspentOutputBundle.getAbsoluteFee();
            }
        }

        return absoluteFeeSuggestedEstimates;
    }

    /**
     * Retrieves unspent api data in memory. If not in memory yet, it will be retrieved and added.
     * Default account will be retrieved from cache to speed up loading
     *
     * TODO - can speed up by checking if multi_address balance > 0 before calling unspent_api
     */
    private JSONObject getUnspentApiResponse(String address) throws Exception {
        if (sendModel.unspentApiResponse.containsKey(address)) {
            return sendModel.unspentApiResponse.get(address);
        } else {

            JSONObject unspentResponse;

            //Get cache if is default account
            DefaultAccountUnspentCache cache = DefaultAccountUnspentCache.getInstance();
            if (payloadManager.getPayload().getHdWallet() != null && address.equals(cache.getXpub())) {
                unspentResponse = cache.getUnspentApiResponse();

                //Refresh default account cache
                new Thread(() -> {
                    try {
                        cache.setUnspentApiResponse(address, new Unspent().getUnspentOutputs(address));
                    } catch (Exception e) {
                        Log.e(TAG, "getUnspentApiResponse: ", e);
                    }
                }).start();
            } else {
                unspentResponse = new Unspent().getUnspentOutputs(address);
            }

            sendModel.unspentApiResponse.put(address, unspentResponse);

            return unspentResponse;
        }
    }

    /**
     * Returns amount of satoshis from btc amount. This could be btc, mbtc or bits.
     *
     * @return satoshis
     */
    private BigInteger getSatoshisFromText(String text) {

        if (text == null || text.isEmpty()) return BigInteger.ZERO;

        //Format string to parsable double
        String amountToSend = text.trim().replace(" ", "").replace(sendModel.defaultSeparator, ".");

        double amount;
        try {
            amount = Double.parseDouble(amountToSend);
        } catch (NumberFormatException nfe) {
            amount = 0.0;
        }

        long amountL = (BigDecimal.valueOf(monetaryUtil.getUndenominatedAmount(amount)).multiply(BigDecimal.valueOf(100000000)).longValue());
        return BigInteger.valueOf(amountL);
    }

    /**
     * Returns btc amount from satoshis.
     *
     * @return btc, mbtc or bits relative to what is set in monetaryUtil
     */
    private String getTextFromSatoshis(long satoshis) {

        String displayAmount = monetaryUtil.getDisplayAmount(satoshis);
        displayAmount = displayAmount.replace(".", sendModel.defaultSeparator);
        return displayAmount;
    }

    /**
     * Updates text displaying what block tx will be included in
     */
    private String updateEstimateConfirmationTime(BigInteger amountToSend, long fee, UnspentOutputs coins) {

        sendModel.absoluteSuggestedFeeEstimates = getEstimatedBlocks(amountToSend, sendModel.suggestedFee.estimateList, coins);

        String likelyToConfirmMessage = context.getText(R.string.estimate_confirm_block_count).toString();
        String unlikelyToConfirmMessage = context.getText(R.string.fee_too_low_no_confirm).toString();

        long minutesPerBlock = 10;
        Arrays.sort(sendModel.absoluteSuggestedFeeEstimates, Collections.reverseOrder());

        String estimateText = unlikelyToConfirmMessage;

        for (int i = 0; i < sendModel.absoluteSuggestedFeeEstimates.length; i++) {
            if (fee >= sendModel.absoluteSuggestedFeeEstimates[i].longValue()) {
                estimateText = likelyToConfirmMessage;
                estimateText = String.format(estimateText, ((i + 1) * minutesPerBlock), (i + 1));
                break;
            }
        }

        sendModel.setEstimate(estimateText);

        if (estimateText.equals(unlikelyToConfirmMessage)) {
            sendModel.setEstimateColor(ContextCompat.getColor(context, R.color.blockchain_send_red));
        } else {
            sendModel.setEstimateColor(ContextCompat.getColor(context, R.color.blockchain_blue));
        }

        return estimateText;
    }

    /**
     * //TODO could be improved Sanity checks before prompting confirmation
     */
    public void sendClicked(boolean bypassFeeCheck, String address) {

        if (FormatsUtil.getInstance().isValidBitcoinAddress(address)) {
            //Receiving address manual or scanned input
            sendModel.pendingTransaction.receivingAddress = address;
        }

        if (bypassFeeCheck || isFeeAdequate()) {

            if (isValidSpend(sendModel.pendingTransaction)) {

                LegacyAddress legacyAddress = null;

                if (!sendModel.pendingTransaction.isHD()) {
                    legacyAddress = ((LegacyAddress) sendModel.pendingTransaction.sendingObject.accountObject);
                }

                if (legacyAddress != null && legacyAddress.isWatchOnly() && legacyAddress.getEncryptedKey() != null && legacyAddress.getEncryptedKey().isEmpty()) {

                    dataListener.onShowSpendFromWatchOnly(((LegacyAddress) sendModel.pendingTransaction.sendingObject.accountObject).getAddress());

                } else if ((legacyAddress != null && legacyAddress.isWatchOnly()) || sendModel.verifiedSecondPassword != null) {
                    confirmPayment();

                } else {
                    new SecondPasswordHandler(context).validate(new SecondPasswordHandler.ResultListener() {
                        @Override
                        public void onNoSecondPassword() {
                            confirmPayment();
                        }

                        @Override
                        public void onSecondPasswordValidated(String validatedSecondPassword) {
                            sendModel.verifiedSecondPassword = validatedSecondPassword;
                            confirmPayment();
                        }
                    });
                }
            }
        }
    }

    /**
     * Checks that fee is not smaller than what push_tx api will accept. Checks and alerts if
     * customized fee is too small or too large.
     */
    private boolean isFeeAdequate() {

        //Push tx endpoint only accepts > 10000 per kb fees
        if (sendModel.pendingTransaction.unspentOutputBundle != null && sendModel.pendingTransaction.unspentOutputBundle.getSpendableOutputs() != null
                && !FeeUtil.isAdequateFee(sendModel.pendingTransaction.unspentOutputBundle.getSpendableOutputs().size(),
                2,//assume change
                sendModel.pendingTransaction.bigIntFee)) {
            dataListener.onShowToast(R.string.insufficient_fee, ToastCustom.TYPE_ERROR);
            return false;
        }

        if (sendModel.suggestedFee != null && sendModel.suggestedFee.estimateList != null) {

            if (sendModel.absoluteSuggestedFeeEstimates != null
                    && sendModel.pendingTransaction.bigIntFee.compareTo(sendModel.absoluteSuggestedFeeEstimates[0]) > 0) {

                String message = String.format(context.getString(R.string.high_fee_not_necessary_info),
                        monetaryUtil.getDisplayAmount(sendModel.pendingTransaction.bigIntFee.longValue()) + " " + sendModel.btcUnit,
                        monetaryUtil.getDisplayAmount(sendModel.absoluteSuggestedFeeEstimates[0].longValue()) + " " + sendModel.btcUnit);

                dataListener.onShowAlterFee(
                        getTextFromSatoshis(sendModel.absoluteSuggestedFeeEstimates[0].longValue()),
                        message,
                        R.string.lower_fee,
                        R.string.keep_high_fee);

                return false;
            }

            if (sendModel.absoluteSuggestedFeeEstimates != null
                    && sendModel.pendingTransaction.bigIntFee.compareTo(sendModel.absoluteSuggestedFeeEstimates[5]) < 0) {

                String message = String.format(context.getString(R.string.low_fee_suggestion),
                        monetaryUtil.getDisplayAmount(sendModel.pendingTransaction.bigIntFee.longValue()) + " " + sendModel.btcUnit,
                        monetaryUtil.getDisplayAmount(sendModel.absoluteSuggestedFeeEstimates[5].longValue()) + " " + sendModel.btcUnit);

                dataListener.onShowAlterFee(
                        getTextFromSatoshis(sendModel.absoluteSuggestedFeeEstimates[5].longValue()),
                        message,
                        R.string.raise_fee,
                        R.string.keep_low_fee);

                return false;
            }


        }

        return true;
    }

    /**
     * Sets payment confirmation details to be displayed to user and fires callback to display
     * this.
     */
    private void confirmPayment() {

        PendingTransaction pendingTransaction = sendModel.pendingTransaction;

        PaymentConfirmationDetails details = new PaymentConfirmationDetails();
        details.fromLabel = pendingTransaction.sendingObject.label;
        if (pendingTransaction.receivingObject != null
                && pendingTransaction.receivingObject.label != null
                && !pendingTransaction.receivingObject.label.isEmpty()) {
            details.toLabel = pendingTransaction.receivingObject.label;
        } else {
            details.toLabel = pendingTransaction.receivingAddress;
        }
        details.btcAmount = getTextFromSatoshis(pendingTransaction.bigIntAmount.longValue());
        details.btcFee = getTextFromSatoshis(pendingTransaction.bigIntFee.longValue());
        details.btcSuggestedFee = getTextFromSatoshis(sendModel.absoluteSuggestedFee.longValue());
        details.btcUnit = sendModel.btcUnit;
        details.fiatUnit = sendModel.fiatUnit;
        details.btcTotal = getTextFromSatoshis(pendingTransaction.bigIntAmount.add(pendingTransaction.bigIntFee).longValue());

        details.fiatFee = (monetaryUtil.getFiatFormat(sendModel.fiatUnit)
                .format(sendModel.exchangeRate * (pendingTransaction.bigIntFee.doubleValue() / 1e8)));

        details.fiatAmount = (monetaryUtil.getFiatFormat(sendModel.fiatUnit)
                .format(sendModel.exchangeRate * (pendingTransaction.bigIntAmount.doubleValue() / 1e8)));

        BigInteger totalFiat = (pendingTransaction.bigIntAmount.add(pendingTransaction.bigIntFee));
        details.fiatTotal = (monetaryUtil.getFiatFormat(sendModel.fiatUnit)
                .format(sendModel.exchangeRate * (totalFiat.doubleValue() / 1e8)));

        details.isSurge = sendModel.suggestedFee.isSurge;
        details.isLargeTransaction = isLargeTransaction();
        details.hasConsumedAmounts = pendingTransaction.unspentOutputBundle.getConsumedAmount().compareTo(BigInteger.ZERO) == 1;

        dataListener.onShowPaymentDetails(details);
    }

    /**
     * Returns true if transaction is large by checking if fee > USD 0.50, size > 516, fee > 1% of
     * total
     */
    public boolean isLargeTransaction() {

        int txSize = FeeUtil.estimatedSize(sendModel.pendingTransaction.unspentOutputBundle.getSpendableOutputs().size(), 2);//assume change
        double relativeFee = sendModel.absoluteSuggestedFee.doubleValue() / sendModel.pendingTransaction.bigIntAmount.doubleValue() * 100.0;

        return sendModel.absoluteSuggestedFee.longValue() > SendModel.LARGE_TX_FEE
                && txSize > SendModel.LARGE_TX_SIZE
                && relativeFee > SendModel.LARGE_TX_PERCENTAGE;
    }

    /**
     * Various checks on validity of transaction details
     */
    private boolean isValidSpend(PendingTransaction pendingTransaction) {

        //Validate amount
        if (!isValidAmount(pendingTransaction.bigIntAmount)) {
            dataListener.onShowInvalidAmount();
            return false;
        }

        //Validate sufficient funds
        if (pendingTransaction.unspentOutputBundle == null || pendingTransaction.unspentOutputBundle.getSpendableOutputs() == null) {
            dataListener.onShowToast(R.string.no_confirmed_funds, ToastCustom.TYPE_ERROR);
            return false;
        }

        if (sendModel.maxAvailable.compareTo(pendingTransaction.bigIntAmount) == -1) {
            dataListener.onShowToast(R.string.insufficient_funds, ToastCustom.TYPE_ERROR);
            sendModel.setCustomFeeColor(R.color.blockchain_send_red);
            return false;
        } else {
            sendModel.setCustomFeeColor(R.color.primary_text_default_material_light);
        }

        //Validate addresses
        if (pendingTransaction.receivingAddress == null || !FormatsUtil.getInstance().isValidBitcoinAddress(pendingTransaction.receivingAddress)) {
            dataListener.onShowToast(R.string.invalid_bitcoin_address, ToastCustom.TYPE_ERROR);
            return false;
        }

        //Validate send and receive not same addresses
        if (pendingTransaction.sendingObject == pendingTransaction.receivingObject) {
            dataListener.onShowToast(R.string.send_to_same_address_warning, ToastCustom.TYPE_ERROR);
            return false;
        }

        if (pendingTransaction.unspentOutputBundle == null) {
            dataListener.onShowToast(R.string.no_confirmed_funds, ToastCustom.TYPE_ERROR);
            return false;
        }

        if (pendingTransaction.unspentOutputBundle.getSpendableOutputs().size() == 0) {
            dataListener.onShowToast(R.string.insufficient_funds, ToastCustom.TYPE_ERROR);
            return false;
        }


        if (sendModel.pendingTransaction.receivingObject != null
                && sendModel.pendingTransaction.receivingObject.accountObject == sendModel.pendingTransaction.sendingObject.accountObject) {
            dataListener.onShowToast(R.string.send_to_same_address_warning, ToastCustom.TYPE_ERROR);
            return false;
        }

        return true;
    }

    public void setSendingAddress(ItemAccount selectedItem) {
        sendModel.pendingTransaction.sendingObject = selectedItem;
    }

    /**
     * Set the receiving object. Null can be passed to reset receiving address for when user
     * customizes address
     */
    public void setReceivingAddress(@Nullable ItemAccount selectedItem) {

        sendModel.pendingTransaction.receivingObject = selectedItem;

        if (selectedItem != null) {
            if (selectedItem.accountObject instanceof Account) {

                //V3
                Account account = ((Account) selectedItem.accountObject);
                try {
                    sendModel.pendingTransaction.receivingAddress = payloadManager.getNextReceiveAddress(account.getRealIdx());
                } catch (AddressFormatException e) {
                    e.printStackTrace();
                }

            } else if (selectedItem.accountObject instanceof LegacyAddress) {

                //V2
                LegacyAddress legacyAddress = ((LegacyAddress) selectedItem.accountObject);
                sendModel.pendingTransaction.receivingAddress = legacyAddress.getAddress();

                if (legacyAddress.isWatchOnly())
                    if (legacyAddress.isWatchOnly() && prefsUtil.getValue("WARN_WATCH_ONLY_SPEND", true)) {
                        dataListener.onShowReceiveToWatchOnlyWarning(legacyAddress.getAddress());
                    }
            } else {

                //Address book
                AddressBookEntry addressBook = ((AddressBookEntry) selectedItem.accountObject);
                sendModel.pendingTransaction.receivingAddress = addressBook.getAddress();
            }
        } else {
            sendModel.pendingTransaction.receivingAddress = "";
        }
    }

    private boolean isValidAmount(BigInteger bAmount) {

        if (bAmount == null) {
            return false;
        }

        //Test that amount is more than dust
        if (bAmount.compareTo(SendCoins.bDust) == -1) {
            return false;
        }

        //Test that amount does not exceed btc limit
        if (bAmount.compareTo(BigInteger.valueOf(2100000000000000L)) == 1) {
            dataListener.onUpdateBtcAmount("0");
            return false;
        }

        //Test that amount is not zero
        return bAmount.compareTo(BigInteger.ZERO) >= 0;

    }

    /**
     * Executes transaction //TODO implement transaction queue for when transaction fails
     */
    public void submitPayment(AlertDialog alertDialog) {

        new Thread(() -> {
            try {

                String changeAddress;
                Account account = null;
                LegacyAddress legacyAddress = null;
                List<ECKey> keys = new ArrayList<>();

                if (sendModel.pendingTransaction.isHD()) {
                    account = ((Account) sendModel.pendingTransaction.sendingObject.accountObject);
                    changeAddress = payloadManager.getNextChangeAddress(account.getRealIdx());

                    keys.addAll(payloadManager.getHDKeys(sendModel.verifiedSecondPassword, account, sendModel.pendingTransaction.unspentOutputBundle));

                } else {
                    legacyAddress = ((LegacyAddress) sendModel.pendingTransaction.sendingObject.accountObject);
                    changeAddress = legacyAddress.getAddress();

                    if (!legacyAddress.isWatchOnly() && payloadManager.getPayload().isDoubleEncrypted()) {
                        ECKey walletKey = legacyAddress.getECKey(new CharSequenceX(sendModel.verifiedSecondPassword));
                        keys.add(walletKey);
                    } else {
                        ECKey walletKey = legacyAddress.getECKey();
                        keys.add(walletKey);
                    }
                }

                payment.submitPayment(sendModel.pendingTransaction.unspentOutputBundle,
                        keys,
                        sendModel.pendingTransaction.receivingAddress,
                        changeAddress,
                        sendModel.pendingTransaction.bigIntFee,
                        sendModel.pendingTransaction.bigIntAmount,
                        new Payment.SubmitPaymentListener() {
                            @Override
                            public void onSuccess(String s) {

                                clearUnspentResponseCache();

                                if (alertDialog != null && alertDialog.isShowing())
                                    alertDialog.dismiss();

                                handleSuccessfulPayment();
                            }

                            @Override
                            public void onFail(String s) {
                                dataListener.onShowToast(R.string.transaction_failed, ToastCustom.TYPE_ERROR);
                            }
                        });

            } catch (Exception e) {
                Log.e(TAG, "submitPayment: ", e);
                dataListener.onShowToast(R.string.transaction_failed, ToastCustom.TYPE_ERROR);
            }
        }).start();

    }

<<<<<<< HEAD
    private void handleSuccessfulPayment(){
        if (sendModel.pendingTransaction.isHD()) {
            // increment change address counter
            ((Account) sendModel.pendingTransaction.sendingObject.accountObject).incChange();
        }

        updateInternalBalances();
        PayloadBridge.getInstance().remoteSaveThread(null);
        dataListener.onShowTransactionSuccess();
=======
    private void clearUnspentResponseCache() {

        DefaultAccountUnspentCache.getInstance().destroy();

        if (sendModel.pendingTransaction.isHD()) {
            Account account = ((Account) sendModel.pendingTransaction.sendingObject.accountObject);
            sendModel.unspentApiResponse.remove(account.getXpub());
        } else {
            LegacyAddress legacyAddress = ((LegacyAddress) sendModel.pendingTransaction.sendingObject.accountObject);
            sendModel.unspentApiResponse.remove(legacyAddress.getAddress());
        }
>>>>>>> 30e63890
    }

    /**
     * Update balance immediately after spend - until refresh from server
     */
    private void updateInternalBalances() {

        BigInteger totalSent = sendModel.pendingTransaction.bigIntAmount.add(sendModel.pendingTransaction.bigIntFee);

        if (sendModel.pendingTransaction.isHD()) {

            Account account = (Account) sendModel.pendingTransaction.sendingObject.accountObject;


            long updatedBalance = MultiAddrFactory.getInstance().getXpubBalance() - totalSent.longValue();

            //Set total balance
            MultiAddrFactory.getInstance().setXpubBalance(updatedBalance);

            //Set individual xpub balance
            MultiAddrFactory.getInstance().setXpubAmount(
                    account.getXpub(),
                    MultiAddrFactory.getInstance().getXpubAmounts().get(account.getXpub()) - updatedBalance);

        } else {
            MultiAddrFactory.getInstance().setLegacyBalance(MultiAddrFactory.getInstance().getLegacyBalance() - totalSent.longValue());
        }
    }

    public void handleScannedDataForWatchOnlySpend(String scanData) {
        try {
            final String format = PrivateKeyFactory.getInstance().getFormat(scanData);
            if (format != null) {
                if (!format.equals(PrivateKeyFactory.BIP38)) {
                    spendFromWatchOnlyNonBIP38(format, scanData);
                } else {
                    //BIP38 needs passphrase
                    dataListener.onShowBIP38PassphrasePrompt(scanData);
                }
            } else {
                dataListener.onShowToast(R.string.privkey_error, ToastCustom.TYPE_ERROR);
            }

        } catch (Exception e) {
            Log.e(TAG, "handleScannedDataForWatchOnlySpend: ", e);
        }
    }

    private void spendFromWatchOnlyNonBIP38(final String format, final String scanData) {

        try {
            ECKey key = PrivateKeyFactory.getInstance().getKey(format, scanData);
            LegacyAddress legacyAddress = (LegacyAddress) sendModel.pendingTransaction.sendingObject.accountObject;
            setTempLegacyAddressPrivateKey(legacyAddress, key);

        } catch (Exception e) {
            dataListener.onShowToast(R.string.no_private_key, ToastCustom.TYPE_ERROR);
            Log.e(TAG, "spendFromWatchOnlyNonBIP38: ", e);
        }
    }

    private void setTempLegacyAddressPrivateKey(LegacyAddress legacyAddress, ECKey key) {
        if (key != null && key.hasPrivKey() && legacyAddress.getAddress().equals(key.toAddress(MainNetParams.get()).toString())) {

            //Create copy, otherwise pass by ref will override private key in wallet payload
            LegacyAddress tempLegacyAddress = new LegacyAddress();
            tempLegacyAddress.setEncryptedKey(key.getPrivKeyBytes());
            tempLegacyAddress.setAddress(key.toAddress(MainNetParams.get()).toString());
            tempLegacyAddress.setLabel(legacyAddress.getLabel());
            tempLegacyAddress.setWatchOnly(true);
            sendModel.pendingTransaction.sendingObject.accountObject = tempLegacyAddress;

            confirmPayment();
        } else {
            dataListener.onShowToast(R.string.invalid_private_key, ToastCustom.TYPE_ERROR);
        }
    }

    public void spendFromWatchOnlyBIP38(String pw, String scanData) {
        new Thread(() -> {

            Looper.prepare();

            try {
                BIP38PrivateKey bip38 = new BIP38PrivateKey(MainNetParams.get(), scanData);
                final ECKey key = bip38.decrypt(pw);

                LegacyAddress legacyAddress = (LegacyAddress) sendModel.pendingTransaction.sendingObject.accountObject;
                setTempLegacyAddressPrivateKey(legacyAddress, key);

            } catch (Exception e) {
                dataListener.onShowToast(R.string.bip38_error, ToastCustom.TYPE_ERROR);
            }

            Looper.loop();

        }).start();
    }

    public void setWatchOnlySpendWarning(boolean enabled) {
        prefsUtil.setValue("WARN_WATCH_ONLY_SPEND", enabled);
    }
}<|MERGE_RESOLUTION|>--- conflicted
+++ resolved
@@ -1147,7 +1147,6 @@
 
     }
 
-<<<<<<< HEAD
     private void handleSuccessfulPayment(){
         if (sendModel.pendingTransaction.isHD()) {
             // increment change address counter
@@ -1157,7 +1156,8 @@
         updateInternalBalances();
         PayloadBridge.getInstance().remoteSaveThread(null);
         dataListener.onShowTransactionSuccess();
-=======
+    }
+
     private void clearUnspentResponseCache() {
 
         DefaultAccountUnspentCache.getInstance().destroy();
@@ -1169,7 +1169,6 @@
             LegacyAddress legacyAddress = ((LegacyAddress) sendModel.pendingTransaction.sendingObject.accountObject);
             sendModel.unspentApiResponse.remove(legacyAddress.getAddress());
         }
->>>>>>> 30e63890
     }
 
     /**
