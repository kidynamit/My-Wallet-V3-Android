--- conflicted
+++ resolved
@@ -27,10 +27,6 @@
 
 import org.bitcoinj.core.AddressFormatException;
 import org.bitcoinj.core.ECKey;
-<<<<<<< HEAD
-import org.bitcoinj.crypto.BIP38PrivateKey;
-=======
->>>>>>> 08a03303
 import org.json.JSONObject;
 
 import java.math.BigDecimal;
@@ -504,16 +500,8 @@
      * If user set customized fee that exceeds available amount, disable send button
      */
     private void validateCustomFee(BigInteger totalToSend, BigInteger totalAvailable) {
-<<<<<<< HEAD
-        if (totalToSend.compareTo(totalAvailable) == 1) {
-            sendModel.setCustomFeeColor(ContextCompat.getColor(context, R.color.product_red_medium));
-        } else {
-            sendModel.setCustomFeeColor(ContextCompat.getColor(context, R.color.black));
-        }
-=======
         dataListener.setCustomFeeColor(totalToSend.compareTo(totalAvailable) == 1
-                ? R.color.blockchain_send_red : R.color.textColorPrimary);
->>>>>>> 08a03303
+                ? R.color.product_red_medium : R.color.black);
     }
 
     /**
@@ -533,19 +521,11 @@
             dataListener.setMaxAvailable(stringUtils.getString(R.string.max_available) + " " + btcAmountFormatted + " " + sendModel.btcUnit);
         }
 
-<<<<<<< HEAD
-        if (balanceAfterFee <= 0 && context != null) {
-            sendModel.setMaxAvailable(stringUtils.getString(R.string.insufficient_funds));
-            sendModel.setMaxAvailableColor(ContextCompat.getColor(context, R.color.product_red_medium));
-        } else {
-            sendModel.setMaxAvailableColor(ContextCompat.getColor(context, R.color.primary_blue_accent));
-=======
         if (balanceAfterFee <= 0) {
             dataListener.setMaxAvailable(stringUtils.getString(R.string.insufficient_funds));
-            dataListener.setMaxAvailableColor(R.color.blockchain_send_red);
-        } else {
-            dataListener.setMaxAvailableColor(R.color.blockchain_blue);
->>>>>>> 08a03303
+            dataListener.setMaxAvailableColor(R.color.product_red_medium);
+        } else {
+            dataListener.setMaxAvailableColor(R.color.primary_blue_accent);
         }
     }
 
@@ -650,19 +630,9 @@
             }
         }
 
-<<<<<<< HEAD
-        sendModel.setEstimate(estimateText);
-
-        if (estimateText.equals(unlikelyToConfirmMessage)) {
-            sendModel.setEstimateColor(ContextCompat.getColor(context, R.color.product_red_medium));
-        } else {
-            sendModel.setEstimateColor(ContextCompat.getColor(context, R.color.primary_blue_accent));
-        }
-=======
         dataListener.setEstimate(estimateText);
         dataListener.setEstimateColor(estimateText.equals(unlikelyToConfirmMessage)
-                ? R.color.blockchain_send_red : R.color.blockchain_blue);
->>>>>>> 08a03303
+                ? R.color.product_red_medium : R.color.primary_blue_accent);
 
         return estimateText;
     }
@@ -846,34 +816,13 @@
         }
 
         if (sendModel.maxAvailable.compareTo(pendingTransaction.bigIntAmount) == -1) {
-<<<<<<< HEAD
-            if (dataListener != null)
-                dataListener.onShowToast(R.string.insufficient_funds, ToastCustom.TYPE_ERROR);
-            sendModel.setCustomFeeColor(R.color.product_red_medium);
+            if (dataListener != null) {
+                dataListener.showToast(R.string.insufficient_funds, ToastCustom.TYPE_ERROR);
+                dataListener.setCustomFeeColor(R.color.product_red_medium);
+            }
             return false;
         } else {
-            sendModel.setCustomFeeColor(R.color.black);
-        }
-
-        //Validate addresses
-        if (pendingTransaction.receivingAddress == null || !FormatsUtil.getInstance().isValidBitcoinAddress(pendingTransaction.receivingAddress)) {
-            if (dataListener != null)
-                dataListener.onShowToast(R.string.invalid_bitcoin_address, ToastCustom.TYPE_ERROR);
-            return false;
-        }
-
-        //Validate send and receive not same addresses
-        if (pendingTransaction.sendingObject == pendingTransaction.receivingObject) {
-            if (dataListener != null)
-                dataListener.onShowToast(R.string.send_to_same_address_warning, ToastCustom.TYPE_ERROR);
-            return false;
-=======
-            showToast(R.string.insufficient_funds, ToastCustom.TYPE_ERROR);
-            dataListener.setCustomFeeColor(R.color.blockchain_send_red);
-            return false;
-        } else {
-            dataListener.setCustomFeeColor(R.color.primary_text_default_material_light);
->>>>>>> 08a03303
+            dataListener.setCustomFeeColor(R.color.black);
         }
 
         if (pendingTransaction.unspentOutputBundle == null) {
