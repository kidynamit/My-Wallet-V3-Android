--- conflicted
+++ resolved
@@ -1,6 +1,5 @@
 package piuk.blockchain.android.ui.send;
 
-import android.content.Intent;
 import android.support.annotation.Nullable;
 import android.support.annotation.StringRes;
 import android.support.v7.app.AlertDialog;
@@ -50,8 +49,8 @@
 import piuk.blockchain.android.data.datamanagers.PayloadDataManager;
 import piuk.blockchain.android.data.datamanagers.SendDataManager;
 import piuk.blockchain.android.data.datamanagers.TransactionListDataManager;
-import piuk.blockchain.android.data.rxjava.IgnorableDefaultObserver;
 import piuk.blockchain.android.data.rxjava.RxUtil;
+import piuk.blockchain.android.data.services.EventService;
 import piuk.blockchain.android.injection.Injector;
 import piuk.blockchain.android.ui.account.ItemAccount;
 import piuk.blockchain.android.ui.account.PaymentConfirmationDetails;
@@ -59,7 +58,6 @@
 import piuk.blockchain.android.ui.customviews.ToastCustom;
 import piuk.blockchain.android.ui.receive.ReceiveCurrencyHelper;
 import piuk.blockchain.android.ui.receive.WalletAccountHelper;
-import piuk.blockchain.android.data.services.EventService;
 import piuk.blockchain.android.util.ExchangeRateFactory;
 import piuk.blockchain.android.util.MonetaryUtil;
 import piuk.blockchain.android.util.PrefsUtil;
@@ -102,15 +100,11 @@
     @Inject StringUtils stringUtils;
     @Inject ContactsDataManager contactsDataManager;
     @Inject SendDataManager sendDataManager;
-<<<<<<< HEAD
     @Inject PayloadDataManager payloadDataManager;
     @Inject AccountDataManager accountDataManager;
     @Inject DynamicFeeCache dynamicFeeCache;
     @Inject TransactionListDataManager transactionListDataManager;
-=======
-    @Inject MultiAddrFactory multiAddrFactory;
     @Inject PersistentUrls persistentUrls;
->>>>>>> b1aa74c0
 
     SendViewModel(SendContract.DataListener dataListener, Locale locale) {
         Injector.getInstance().getDataManagerComponent().inject(this);
@@ -394,7 +388,7 @@
         unspentApiDisposable = getUnspentApiResponse(address)
                 .compose(RxUtil.applySchedulersToObservable())
                 .subscribe(
-                    coins -> {
+                        coins -> {
                             if (coins != null) {
                                 BigInteger amountToSend = getSatoshisFromText(amountToSendText);
                                 BigInteger customFee = getSatoshisFromText(customFeeText);
@@ -423,10 +417,10 @@
     }
 
     private BigInteger getSuggestedAbsoluteFee(final UnspentOutputs coins, BigInteger amountToSend)
-        throws UnsupportedEncodingException {
+            throws UnsupportedEncodingException {
         if (sendModel.dynamicFeeList != null) {
             SpendableUnspentOutputs spendableCoins = sendDataManager.getSpendableCoins(coins, amountToSend,
-                new BigDecimal(sendModel.dynamicFeeList.getDefaultFee().getFee()).toBigInteger());
+                    new BigDecimal(sendModel.dynamicFeeList.getDefaultFee().getFee()).toBigInteger());
             return spendableCoins.getAbsoluteFee();
         } else {
             // App is likely in low memory environment, leave page gracefully
@@ -439,7 +433,7 @@
      * Payment will use customized fee
      */
     private void customFeePayment(final UnspentOutputs coins, BigInteger amountToSend, BigInteger customFee, boolean spendAll)
-        throws UnsupportedEncodingException {
+            throws UnsupportedEncodingException {
         Pair<BigInteger, BigInteger> sweepBundle = sendDataManager.getSweepableCoins(coins, BigInteger.ZERO);
         BigInteger sweepableAmount = sweepBundle.getLeft();
         long balanceAfterFee = sweepBundle.getLeft().longValue() - customFee.longValue();
@@ -471,7 +465,7 @@
      * Payment will use suggested dynamic fee
      */
     private void suggestedFeePayment(final UnspentOutputs coins, BigInteger amountToSend, boolean spendAll)
-        throws UnsupportedEncodingException {
+            throws UnsupportedEncodingException {
         if (sendModel.dynamicFeeList != null) {
 
             BigInteger feePerKb = new BigDecimal(sendModel.dynamicFeeList.getDefaultFee().getFee()).toBigInteger();
@@ -546,7 +540,7 @@
      * @return List of fees needed to be included in co-responding blocks
      */
     private BigInteger[] getEstimatedBlocks(BigInteger amountToSend, ArrayList<Fee> estimates, UnspentOutputs coins)
-        throws UnsupportedEncodingException {
+            throws UnsupportedEncodingException {
         BigInteger[] absoluteFeeSuggestedEstimates = new BigInteger[estimates.size()];
 
         for (int i = 0; i < absoluteFeeSuggestedEstimates.length; i++) {
@@ -566,7 +560,7 @@
      */
     private Observable<UnspentOutputs> getUnspentApiResponse(String address) {
 
-        if(payloadManager.getAddressBalance(address).longValue() > 0) {
+        if (payloadManager.getAddressBalance(address).longValue() > 0) {
             if (sendModel.unspentApiResponses.containsKey(address)) {
                 return Observable.just(sendModel.unspentApiResponses.get(address));
             } else {
@@ -614,7 +608,7 @@
      * Updates text displaying what block tx will be included in
      */
     private String updateEstimateConfirmationTime(BigInteger amountToSend, long fee, UnspentOutputs coins)
-        throws UnsupportedEncodingException {
+            throws UnsupportedEncodingException {
         sendModel.absoluteSuggestedFeeEstimates = getEstimatedBlocks(amountToSend, sendModel.dynamicFeeList.getEstimate(), coins);
 
         String likelyToConfirmMessage = stringUtils.getString(R.string.estimate_confirm_block_count);
@@ -896,10 +890,10 @@
                 Account account = ((Account) selectedItem.accountObject);
 
                 compositeDisposable.add(
-                    payloadDataManager.getNextReceiveAddress(account)
-                        .subscribe(
-                            address -> sendModel.pendingTransaction.receivingAddress = address,
-                                throwable -> showToast(R.string.unexpected_error, ToastCustom.TYPE_ERROR)));
+                        payloadDataManager.getNextReceiveAddress(account)
+                                .subscribe(
+                                        address -> sendModel.pendingTransaction.receivingAddress = address,
+                                        throwable -> showToast(R.string.unexpected_error, ToastCustom.TYPE_ERROR)));
 
             } else if (selectedItem.accountObject instanceof LegacyAddress) {
                 //V2
@@ -958,7 +952,7 @@
                 changeAddress = payloadManager.getNextChangeAddress(account);
 
                 keys.addAll(payloadManager.getPayload().getHdWallets().get(0).getHDKeysForSigning(
-                    account, sendModel.pendingTransaction.unspentOutputBundle
+                        account, sendModel.pendingTransaction.unspentOutputBundle
                 ));
 
             } else {
@@ -1002,22 +996,20 @@
         insertPlaceHolderTransaction(hash, sendModel.pendingTransaction);
 
         if (sendModel.pendingTransaction.isHD()) {
-            Account account = (Account)sendModel.pendingTransaction.sendingObject.accountObject;
+            Account account = (Account) sendModel.pendingTransaction.sendingObject.accountObject;
             payloadDataManager.incrementChangeAddress(account);
             payloadDataManager.incrementReceiveAddress(account);
             try {
                 payloadManager.subtractAmountFromAddressBalance(account.getXpub(), sendModel.pendingTransaction.bigIntAmount);
             } catch (Exception e) {
                 Log.e(TAG, "subtractAmountFromAddressBalance: ", e);
-                e.printStackTrace();
             }
         } else {
             try {
-                LegacyAddress address = (LegacyAddress)sendModel.pendingTransaction.sendingObject.accountObject;
+                LegacyAddress address = (LegacyAddress) sendModel.pendingTransaction.sendingObject.accountObject;
                 payloadManager.subtractAmountFromAddressBalance(address.getAddress(), sendModel.pendingTransaction.bigIntAmount);
             } catch (Exception e) {
                 Log.e(TAG, "subtractAmountFromAddressBalance: ", e);
-                e.printStackTrace();
             }
         }
 
@@ -1067,6 +1059,8 @@
             sendModel.unspentApiResponses.remove(legacyAddress.getAddress());
         }
     }
+
+    // TODO: 16/03/2017 I'm not currently being called?
 
     /**
      * Update balance immediately after spend - until refresh from server
@@ -1129,13 +1123,8 @@
 
             //Create copy, otherwise pass by ref will override private key in wallet payload
             LegacyAddress tempLegacyAddress = new LegacyAddress();
-<<<<<<< HEAD
             tempLegacyAddress.setPrivateKeyFromBytes(key.getPrivKeyBytes());
-            tempLegacyAddress.setAddress(key.toAddress(PersistentUrls.getInstance().getCurrentNetworkParams()).toString());
-=======
-            tempLegacyAddress.setEncryptedKeyBytes(key.getPrivKeyBytes());
             tempLegacyAddress.setAddress(key.toAddress(persistentUrls.getCurrentNetworkParams()).toString());
->>>>>>> b1aa74c0
             tempLegacyAddress.setLabel(legacyAddress.getLabel());
             sendModel.pendingTransaction.sendingObject.accountObject = tempLegacyAddress;
 
