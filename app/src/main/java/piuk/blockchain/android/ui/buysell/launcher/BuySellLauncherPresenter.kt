package piuk.blockchain.android.ui.buysell.launcher

<<<<<<< HEAD
import io.reactivex.Observable
import piuk.blockchain.android.util.extensions.addToCompositeDisposable
import piuk.blockchain.androidbuysell.services.ExchangeService
import piuk.blockchain.androidcore.utils.extensions.applySchedulers
=======
>>>>>>> 53720ab4
import piuk.blockchain.androidcoreui.ui.base.BasePresenter
import timber.log.Timber
import javax.inject.Inject

class BuySellLauncherPresenter @Inject constructor(
<<<<<<< HEAD
        private val exchangeService: ExchangeService
) : BasePresenter<BuySellLauncherView>() {
=======
): BasePresenter<BuySellLauncherView>() {
>>>>>>> 53720ab4

    override fun onViewReady() {
        hasCoinifyAccountObservable()
                .addToCompositeDisposable(this)
                .applySchedulers()
                .subscribe(
                        { hasCoinifyAccount ->
                            if (hasCoinifyAccount) {
                                view.onStartCoinifyOverview()
                            } else {
                                view.onStartCoinifySignUp()
                            }

<<<<<<< HEAD
                        },
                        {
                            Timber.e(it)
                            view.finishPage()
                        }
                )
=======
        // TODO This is fine for now since only Coinify countries will see native buy sell.
        view.onStartCoinify()
>>>>>>> 53720ab4
    }

    private fun hasCoinifyAccountObservable(): Observable<Boolean> =
            exchangeService.getExchangeMetaData()
                    .map { it.coinify?.token != null }

}<|MERGE_RESOLUTION|>--- conflicted
+++ resolved
@@ -1,51 +1,14 @@
 package piuk.blockchain.android.ui.buysell.launcher
 
-<<<<<<< HEAD
-import io.reactivex.Observable
-import piuk.blockchain.android.util.extensions.addToCompositeDisposable
-import piuk.blockchain.androidbuysell.services.ExchangeService
-import piuk.blockchain.androidcore.utils.extensions.applySchedulers
-=======
->>>>>>> 53720ab4
 import piuk.blockchain.androidcoreui.ui.base.BasePresenter
-import timber.log.Timber
 import javax.inject.Inject
 
 class BuySellLauncherPresenter @Inject constructor(
-<<<<<<< HEAD
-        private val exchangeService: ExchangeService
-) : BasePresenter<BuySellLauncherView>() {
-=======
 ): BasePresenter<BuySellLauncherView>() {
->>>>>>> 53720ab4
 
     override fun onViewReady() {
-        hasCoinifyAccountObservable()
-                .addToCompositeDisposable(this)
-                .applySchedulers()
-                .subscribe(
-                        { hasCoinifyAccount ->
-                            if (hasCoinifyAccount) {
-                                view.onStartCoinifyOverview()
-                            } else {
-                                view.onStartCoinifySignUp()
-                            }
 
-<<<<<<< HEAD
-                        },
-                        {
-                            Timber.e(it)
-                            view.finishPage()
-                        }
-                )
-=======
         // TODO This is fine for now since only Coinify countries will see native buy sell.
         view.onStartCoinify()
->>>>>>> 53720ab4
     }
-
-    private fun hasCoinifyAccountObservable(): Observable<Boolean> =
-            exchangeService.getExchangeMetaData()
-                    .map { it.coinify?.token != null }
-
 }