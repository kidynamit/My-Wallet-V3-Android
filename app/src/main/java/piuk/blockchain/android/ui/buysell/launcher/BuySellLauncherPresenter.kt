package piuk.blockchain.android.ui.buysell.launcher

import io.reactivex.Observable
import piuk.blockchain.android.util.extensions.addToCompositeDisposable
import piuk.blockchain.androidbuysell.services.ExchangeService
import piuk.blockchain.androidcoreui.ui.base.BasePresenter
import timber.log.Timber
import javax.inject.Inject

class BuySellLauncherPresenter @Inject constructor(
        private val exchangeService: ExchangeService
) : BasePresenter<BuySellLauncherView>() {

    override fun onViewReady() {
<<<<<<< HEAD
        hasCoinifyAccountObservable()
                .addToCompositeDisposable(this)
                .applySchedulers()
                .subscribe(
                        { hasCoinifyAccount ->
                            if (hasCoinifyAccount) {
                                view.onStartCoinifyOverview()
                            } else {
                                view.onStartCoinifySignUp()
                            }

                        },
                        {
                            Timber.e(it)
                            view.finishPage()
                        }
                )
    }

    private fun hasCoinifyAccountObservable(): Observable<Boolean> =
            exchangeService.getExchangeMetaData()
                    .map { it.coinify != null && it.coinify.token != null }
=======

        view.onStartCoinifySignup()
    }
>>>>>>> ffcc1aba
}<|MERGE_RESOLUTION|>--- conflicted
+++ resolved
@@ -12,32 +12,30 @@
 ) : BasePresenter<BuySellLauncherView>() {
 
     override fun onViewReady() {
-<<<<<<< HEAD
-        hasCoinifyAccountObservable()
-                .addToCompositeDisposable(this)
-                .applySchedulers()
-                .subscribe(
-                        { hasCoinifyAccount ->
-                            if (hasCoinifyAccount) {
-                                view.onStartCoinifyOverview()
-                            } else {
-                                view.onStartCoinifySignUp()
-                            }
+        view.onStartCoinifySignUp()
 
-                        },
-                        {
-                            Timber.e(it)
-                            view.finishPage()
-                        }
-                )
+//        hasCoinifyAccountObservable()
+//                .addToCompositeDisposable(this)
+//                .applySchedulers()
+//                .subscribe(
+//                        { hasCoinifyAccount ->
+//                            if (hasCoinifyAccount) {
+//                                view.onStartCoinifyOverview()
+//                            } else {
+//                                view.onStartCoinifySignUp()
+//                            }
+//
+//                        },
+//                        {
+//                            Timber.e(it)
+//                            view.finishPage()
+//                        }
+//                )
     }
 
-    private fun hasCoinifyAccountObservable(): Observable<Boolean> =
-            exchangeService.getExchangeMetaData()
-                    .map { it.coinify != null && it.coinify.token != null }
-=======
-
-        view.onStartCoinifySignup()
-    }
->>>>>>> ffcc1aba
+//    private fun hasCoinifyAccountObservable(): Observable<Boolean> =
+//            exchangeService.getExchangeMetaData()
+//                    .map { it.coinify != null && it.coinify.token != null }
+//
+//    }
 }