--- conflicted
+++ resolved
@@ -3,7 +3,6 @@
 import android.content.Context;
 import android.content.Intent;
 import android.os.Looper;
-import android.util.Log;
 
 import info.blockchain.api.DynamicFee;
 import info.blockchain.api.ExchangeTicker;
@@ -25,7 +24,6 @@
 import piuk.blockchain.android.data.cache.DefaultAccountUnspentCache;
 import piuk.blockchain.android.data.cache.DynamicFeeCache;
 import piuk.blockchain.android.data.connectivity.ConnectivityStatus;
-import piuk.blockchain.android.data.datamanagers.SharedMetadataManager;
 import piuk.blockchain.android.data.rxjava.RxUtil;
 import piuk.blockchain.android.data.websocket.WebSocketService;
 import piuk.blockchain.android.injection.Injector;
@@ -49,14 +47,11 @@
     @Inject protected AppUtil appUtil;
     @Inject protected AccessState accessState;
     @Inject protected PayloadManager payloadManager;
-<<<<<<< HEAD
-    @Inject protected SharedMetadataManager metaDataManagerShared;
+//    @Inject protected ContactsManager metaDataManagerShared;
 
     private long mBackPressed;
     private static final int COOL_DOWN_MILLIS = 2 * 1000;
-=======
     @Inject protected SwipeToReceiveHelper swipeToReceiveHelper;
->>>>>>> ae549970
 
     public interface DataListener {
         void onRooted();
@@ -79,13 +74,11 @@
 
         void showAddEmailDialog();
 
-<<<<<<< HEAD
         void showProgressDialog();
 
         void hideProgressDialog();
-=======
+
         void clearAllDynamicShortcuts();
->>>>>>> ae549970
     }
 
     public MainViewModel(Context context, DataListener dataListener) {
@@ -120,15 +113,16 @@
         final String finalUri = uri;
         if (finalUri != null) dataListener.showProgressDialog();
 
-        compositeDisposable.add(
-                metaDataManagerShared.setMetadataNode(payloadManager.getMasterKey())
-                        .doAfterTerminate(() -> dataListener.hideProgressDialog())
-                        .subscribe(() -> {
-                            if (finalUri != null) {
-                                dataListener.onStartContactsActivity(finalUri);
-                            }
-                            // TODO: 01/12/2016 Should probably inform the user here if coming from URI click
-                        }, throwable -> Log.wtf(TAG, "registerNodeForMetaDataService: ", throwable)));
+        // TODO: 15/12/2016 Only load metadata nodes if any metadata service gets used. Not on wallet login
+//        compositeDisposable.add(
+//                metaDataManagerShared.setMetadataNode(payloadManager.getMasterKey())
+//                        .doAfterTerminate(() -> dataListener.hideProgressDialog())
+//                        .subscribe(() -> {
+//                            if (finalUri != null) {
+//                                dataListener.onStartContactsActivity(finalUri);
+//                            }
+//                            // TODO: 01/12/2016 Should probably inform the user here if coming from URI click
+//                        }, throwable -> Log.wtf(TAG, "registerNodeForMetaDataService: ", throwable)));
     }
 
     public void storeSwipeReceiveAddresses() {
