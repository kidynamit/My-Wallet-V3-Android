package piuk.blockchain.android.ui.home;

import android.content.Context;
import android.content.Intent;
import android.os.Looper;
import android.support.annotation.Nullable;
import android.support.annotation.StringRes;
import android.util.Log;

import info.blockchain.api.Balance;
import info.blockchain.api.DynamicFee;
import info.blockchain.api.ExchangeTicker;
import info.blockchain.api.Settings;
import info.blockchain.api.Unspent;
import info.blockchain.wallet.exceptions.InvalidCredentialsException;
import info.blockchain.wallet.multiaddr.MultiAddrFactory;
import info.blockchain.wallet.payload.Account;
import info.blockchain.wallet.payload.PayloadManager;
import info.blockchain.wallet.util.WebUtil;

import org.json.JSONObject;

import java.text.DecimalFormat;
import java.util.Arrays;
import java.util.Calendar;
import java.util.Collections;
import java.util.List;

import javax.inject.Inject;

import io.reactivex.Completable;
import io.reactivex.Observable;
import piuk.blockchain.android.R;
import piuk.blockchain.android.data.access.AccessState;
import piuk.blockchain.android.data.cache.DefaultAccountUnspentCache;
import piuk.blockchain.android.data.cache.DynamicFeeCache;
import piuk.blockchain.android.data.connectivity.ConnectivityStatus;
import piuk.blockchain.android.data.contacts.ContactsPredicates;
import piuk.blockchain.android.data.datamanagers.ContactsDataManager;
import piuk.blockchain.android.data.notifications.FcmCallbackService;
import piuk.blockchain.android.data.notifications.NotificationTokenManager;
import piuk.blockchain.android.data.rxjava.RxUtil;
import piuk.blockchain.android.data.websocket.WebSocketService;
import piuk.blockchain.android.injection.Injector;
import piuk.blockchain.android.ui.base.BaseViewModel;
import piuk.blockchain.android.ui.swipetoreceive.SwipeToReceiveHelper;
import piuk.blockchain.android.util.AppUtil;
import piuk.blockchain.android.util.EventLogHandler;
import piuk.blockchain.android.util.ExchangeRateFactory;
import piuk.blockchain.android.util.MonetaryUtil;
import piuk.blockchain.android.util.OSUtil;
import piuk.blockchain.android.util.PrefsUtil;
import piuk.blockchain.android.util.RootUtil;
import piuk.blockchain.android.util.StringUtils;

@SuppressWarnings("WeakerAccess")
public class MainViewModel extends BaseViewModel {

    private static final String TAG = MainViewModel.class.getSimpleName();

    private DataListener dataListener;
    private OSUtil osUtil;
    private MonetaryUtil monetaryUtil;
    @Inject protected PrefsUtil prefs;
    @Inject protected AppUtil appUtil;
    @Inject protected AccessState accessState;
    @Inject protected PayloadManager payloadManager;
    @Inject protected ContactsDataManager contactsDataManager;
    @Inject protected SwipeToReceiveHelper swipeToReceiveHelper;
    @Inject protected NotificationTokenManager notificationTokenManager;
    @Inject protected MultiAddrFactory multiAddrFactory;
    @Inject protected Context applicationContext;
    @Inject protected StringUtils stringUtils;

    public interface DataListener {

        /**
         * We can't simply call BuildConfig.CONTACTS_ENABLED in this class as it would make it
         * impossible to test, as it's reliant on the build.gradle config. Passing it here
         * allows us to change the response via mocking the DataListener.
         *
         * TODO: This should be removed once/if Contacts ships
         */
        boolean getIfContactsEnabled();

        void onRooted();

        void onConnectivityFail();

        void onFetchTransactionsStart();

        void onFetchTransactionCompleted();

        void onScanInput(String strUri);

        void onStartContactsActivity(@Nullable String data);

        void onStartBalanceFragment(boolean paymentToContactMade);

        void kickToLauncherPage();

        void showEmailVerificationDialog(String email);

        void showAddEmailDialog();

        void showProgressDialog(@StringRes int message);

        void hideProgressDialog();

        void clearAllDynamicShortcuts();

        void showSurveyPrompt();

        void showContactsRegistrationFailure();

        void showBroadcastFailedDialog(String mdid, String txHash, String facilitatedTxId, long transactionValue);

        void showBroadcastSuccessDialog();

        void showPaymentMismatchDialog(@StringRes int message);

        void updateCurrentPrice(String price);
    }

    public MainViewModel(DataListener dataListener) {
        Injector.getInstance().getDataManagerComponent().inject(this);
        this.dataListener = dataListener;
<<<<<<< HEAD
        osUtil = new OSUtil(applicationContext);
=======
        osUtil = new OSUtil(context);
        monetaryUtil = new MonetaryUtil(getCurrentBitcoinFormat());
>>>>>>> e512e137
    }

    @Override
    public void onViewReady() {
        checkRooted();
        checkConnectivity();
        checkIfShouldShowEmailVerification();
        startWebSocketService();
        subscribeToNotifications();
        if (dataListener.getIfContactsEnabled()) {
            registerNodeForMetaDataService();
        }
    }

    void broadcastPaymentSuccess(String mdid, String txHash, String facilitatedTxId, long transactionValue) {
        dataListener.showProgressDialog(R.string.contacts_broadcasting_payment);

        compositeDisposable.add(
                // Get contacts
                contactsDataManager.getContactList()
                        // Find contact by MDID
                        .filter(ContactsPredicates.filterByMdid(mdid))
                        // Get FacilitatedTransaction from HashMap
                        .flatMap(contact -> Observable.just(contact.getFacilitatedTransactions().get(facilitatedTxId)))
                        // Check the payment value was appropriate
                        .flatMapCompletable(transaction -> {
                            // Too much sent
                            if (transactionValue > transaction.getIntendedAmount()) {
                                dataListener.showPaymentMismatchDialog(R.string.contacts_too_much_sent);
                                return Completable.complete();
                                // Too little sent
                            } else if (transactionValue < transaction.getIntendedAmount()) {
                                dataListener.showPaymentMismatchDialog(R.string.contacts_too_little_sent);
                                return Completable.complete();
                                // Correct amount sent
                            } else {
                                // Broadcast payment to shared metadata service
                                return contactsDataManager.sendPaymentBroadcasted(mdid, txHash, facilitatedTxId)
                                        // Show successfully broadcast
                                        .doOnComplete(() -> dataListener.showBroadcastSuccessDialog())
                                        // Show retry dialog if broadcast failed
                                        .doOnError(throwable -> dataListener.showBroadcastFailedDialog(mdid, txHash, facilitatedTxId, transactionValue));
                            }
                        })
                        .doAfterTerminate(() -> dataListener.hideProgressDialog())
                        .subscribe(
                                () -> {
                                    // No-op
                                }, throwable -> {
                                    // Not sure if it's worth notifying people at this point? Dialogs are advisory anyway.
                                }));
    }

    void checkForMessages() {
        compositeDisposable.add(
                contactsDataManager.loadNodes()
                        .flatMapCompletable(
                                success -> {
                                    if (success) {
                                        return contactsDataManager.fetchContacts();
                                    } else {
                                        return Completable.error(new Throwable("Nodes not loaded"));
                                    }
                                })
                        .andThen(contactsDataManager.getContactList())
                        .toList()
                        .flatMapObservable(contacts -> {
                            if (!contacts.isEmpty()) {
                                return contactsDataManager.getMessages(true);
                            } else {
                                return Observable.just(Collections.emptyList());
                            }
                        })
                        .subscribe(
                                messages -> {
                                    // No-op
                                },
                                throwable -> Log.e(TAG, "checkForMessages: ", throwable)));
    }

    void storeSwipeReceiveAddresses() {
        swipeToReceiveHelper.updateAndStoreAddresses();
    }

    void checkIfShouldShowSurvey() {
        if (!prefs.getValue(PrefsUtil.KEY_SURVEY_COMPLETED, false)) {
            int visitsToPageThisSession = prefs.getValue(PrefsUtil.KEY_SURVEY_VISITS, 0);
            // Trigger first time coming back to transaction tab
            if (visitsToPageThisSession == 1) {
                // Don't show past June 30th
                Calendar surveyCutoffDate = Calendar.getInstance();
                surveyCutoffDate.set(Calendar.YEAR, 2017);
                surveyCutoffDate.set(Calendar.MONTH, Calendar.JUNE);
                surveyCutoffDate.set(Calendar.DAY_OF_MONTH, 30);

                if (Calendar.getInstance().before(surveyCutoffDate)) {
                    dataListener.showSurveyPrompt();
                    prefs.setValue(PrefsUtil.KEY_SURVEY_COMPLETED, true);
                }
            } else {
                visitsToPageThisSession++;
                prefs.setValue(PrefsUtil.KEY_SURVEY_VISITS, visitsToPageThisSession);
            }
        }

    }

    void unpair() {
        dataListener.clearAllDynamicShortcuts();
        payloadManager.wipe();
        multiAddrFactory.wipe();
        prefs.logOut();
        appUtil.restartApp();
        accessState.setPIN(null);
    }

    boolean areLauncherShortcutsEnabled() {
        return prefs.getValue(PrefsUtil.KEY_RECEIVE_SHORTCUTS_ENABLED, true);
    }

    PayloadManager getPayloadManager() {
        return payloadManager;
    }

    private void subscribeToNotifications() {
        compositeDisposable.add(
                FcmCallbackService.getNotificationSubject()
                        .compose(RxUtil.applySchedulersToObservable())
                        .subscribe(
                                notificationPayload -> checkForMessages(),
                                Throwable::printStackTrace));
    }

    private void registerNodeForMetaDataService() {
        String uri = null;
        boolean fromNotification = false;

        if (prefs.getValue(PrefsUtil.KEY_METADATA_URI, "").length() > 0) {
            uri = prefs.getValue(PrefsUtil.KEY_METADATA_URI, "");
            prefs.removeValue(PrefsUtil.KEY_METADATA_URI);
        }

        if (prefs.getValue(PrefsUtil.KEY_CONTACTS_NOTIFICATION, false)) {
            prefs.removeValue(PrefsUtil.KEY_CONTACTS_NOTIFICATION);
            fromNotification = true;
        }

        final String finalUri = uri;
        if (finalUri != null || fromNotification) dataListener.showProgressDialog(R.string.please_wait);

        final boolean finalFromNotification = fromNotification;

        compositeDisposable.add(
                contactsDataManager.loadNodes()
                        .flatMap(loaded -> {
                            if (loaded) {
                                return contactsDataManager.getMetadataNodeFactory();
                            } else {
                                if (!payloadManager.getPayload().isDoubleEncrypted()) {
                                    return contactsDataManager.generateNodes(null)
                                            .andThen(contactsDataManager.getMetadataNodeFactory());
                                } else {
                                    throw new InvalidCredentialsException("Payload is double encrypted");
                                }
                            }
                        })
                        .flatMapCompletable(metadataNodeFactory -> contactsDataManager.initContactsService(
                                metadataNodeFactory.getMetadataNode(),
                                metadataNodeFactory.getSharedMetadataNode()))
                        .andThen(contactsDataManager.registerMdid())
                        .andThen(contactsDataManager.publishXpub())
                        .doAfterTerminate(() -> dataListener.hideProgressDialog())
                        .subscribe(() -> {
                            if (finalUri != null) {
                                dataListener.onStartContactsActivity(finalUri);
                            } else if (finalFromNotification) {
                                dataListener.onStartContactsActivity(null);
                            } else {
                                checkForMessages();
                            }
                        }, throwable -> {
                            //noinspection StatementWithEmptyBody
                            if (throwable instanceof InvalidCredentialsException) {
                                // Double encrypted and not previously set up, ignore error
                            } else {
                                dataListener.showContactsRegistrationFailure();
                            }
                        }));

        notificationTokenManager.resendNotificationToken();
    }

    private void checkIfShouldShowEmailVerification() {
        if (prefs.getValue(PrefsUtil.KEY_FIRST_RUN, true)) {
            compositeDisposable.add(
                    getSettingsApi()
                            .compose(RxUtil.applySchedulersToObservable())
                            .subscribe(settings -> {
                                if (!settings.isEmailVerified()) {
                                    appUtil.setNewlyCreated(false);
                                    String email = settings.getEmail();
                                    if (email != null && !email.isEmpty()) {
                                        dataListener.showEmailVerificationDialog(email);
                                    } else {
                                        dataListener.showAddEmailDialog();
                                    }
                                }
                            }, Throwable::printStackTrace));
        }
    }

    private Observable<Settings> getSettingsApi() {
        return Observable.fromCallable(() -> new Settings(
                payloadManager.getPayload().getGuid(),
                payloadManager.getPayload().getSharedKey()));
    }

    private void checkRooted() {
        if (new RootUtil().isDeviceRooted() &&
                !prefs.getValue("disable_root_warning", false)) {
            dataListener.onRooted();
        }
    }

    private void checkConnectivity() {
        if (ConnectivityStatus.hasConnectivity(applicationContext)) {
            preLaunchChecks();
        } else {
            dataListener.onConnectivityFail();
        }
    }

    private void preLaunchChecks() {
        exchangeRateThread();

        if (AccessState.getInstance().isLoggedIn()) {
            dataListener.onFetchTransactionsStart();

            new Thread(() -> {
                Looper.prepare();
                cacheDynamicFee();
                cacheDefaultAccountUnspentData();
                logEvents();
                Looper.loop();
            }).start();

            new Thread(() -> {

                Looper.prepare();

                try {
                    payloadManager.updateBalancesAndTransactions();
                } catch (Exception e) {
                    e.printStackTrace();
                }

                storeSwipeReceiveAddresses();

                if (dataListener != null) {
                    dataListener.onFetchTransactionCompleted();
                    dataListener.onStartBalanceFragment(false);
                }

                if (prefs.getValue(PrefsUtil.KEY_SCHEME_URL, "").length() > 0) {
                    String strUri = prefs.getValue(PrefsUtil.KEY_SCHEME_URL, "");
                    prefs.removeValue(PrefsUtil.KEY_SCHEME_URL);
                    dataListener.onScanInput(strUri);
                }

                Looper.loop();
            }).start();
        } else {
            // This should never happen, but handle the scenario anyway by starting the launcher
            // activity, which handles all login/auth/corruption scenarios itself
            dataListener.kickToLauncherPage();
        }
    }

    private void cacheDynamicFee() {
        try {
            DynamicFeeCache.getInstance().setSuggestedFee(new DynamicFee().getDynamicFee());
        } catch (Exception e) {
            Log.e(TAG, "cacheDynamicFee: ", e);
        }
    }

    private void cacheDefaultAccountUnspentData() {

        if (payloadManager.getPayload().getHdWallet() != null) {

            int defaultAccountIndex = payloadManager.getPayload().getHdWallet().getDefaultIndex();

            Account defaultAccount = payloadManager.getPayload().getHdWallet().getAccounts().get(defaultAccountIndex);
            String xpub = defaultAccount.getXpub();

            try {
                JSONObject unspentResponse = new Unspent().getUnspentOutputs(xpub);
                DefaultAccountUnspentCache.getInstance().setUnspentApiResponse(xpub, unspentResponse);
            } catch (Exception e) {
                Log.e(TAG, "cacheDefaultAccountUnspentData: ", e);
            }
        }
    }

    @Override
    public void destroy() {
        super.destroy();
        appUtil.deleteQR();
        DynamicFeeCache.getInstance().destroy();
    }

    private void exchangeRateThread() {
        List<String> currencies = Arrays.asList(ExchangeRateFactory.getInstance().getCurrencies());
        String strCurrentSelectedFiat = prefs.getValue(PrefsUtil.KEY_SELECTED_FIAT, "");
        if (!currencies.contains(strCurrentSelectedFiat)) {
            prefs.setValue(PrefsUtil.KEY_SELECTED_FIAT, PrefsUtil.DEFAULT_CURRENCY);
        }

        new Thread(() -> {
            Looper.prepare();

            String response = null;
            try {
                response = new ExchangeTicker().getExchangeRate();

                ExchangeRateFactory.getInstance().setData(response);
                ExchangeRateFactory.getInstance().updateFxPricesForEnabledCurrencies();
                dataListener.updateCurrentPrice(getFormattedPriceString());
            } catch (Exception e) {
                Log.e(TAG, "exchangeRateThread: ", e);
            }

            Looper.loop();

        }).start();
    }

    private String getFormattedPriceString() {
        monetaryUtil.updateUnit(getCurrentBitcoinFormat());
        String fiat = prefs.getValue(PrefsUtil.KEY_SELECTED_FIAT, "");
        double lastPrice = ExchangeRateFactory.getInstance().getLastPrice(fiat);
        String fiatSymbol = ExchangeRateFactory.getInstance().getSymbol(fiat);
        DecimalFormat format = new DecimalFormat();
        format.setMinimumFractionDigits(2);

        switch (getCurrentBitcoinFormat()) {
            case MonetaryUtil.MICRO_BTC:
                return stringUtils.getFormattedString(
                        R.string.current_price_bits,
                        fiatSymbol + format.format(monetaryUtil.getUndenominatedAmount(lastPrice)));
            case MonetaryUtil.MILLI_BTC:
                return stringUtils.getFormattedString(
                        R.string.current_price_millibits,
                        fiatSymbol + format.format(monetaryUtil.getUndenominatedAmount(lastPrice)));
            default:
                return stringUtils.getFormattedString(
                        R.string.current_price_btc,
                        fiatSymbol + format.format(monetaryUtil.getUndenominatedAmount(lastPrice)));
        }
    }

    private int getCurrentBitcoinFormat() {
        return prefs.getValue(PrefsUtil.KEY_BTC_UNITS, MonetaryUtil.UNIT_BTC);
    }

    private void startWebSocketService() {
        Intent intent = new Intent(applicationContext, WebSocketService.class);

        if (!osUtil.isServiceRunning(WebSocketService.class)) {
            applicationContext.startService(intent);
        } else {
            // Restarting this here ensures re-subscription after app restart - the service may remain
            // running, but the subscription to the WebSocket won't be restarted unless onCreate called
            applicationContext.stopService(intent);
            applicationContext.startService(intent);
        }
    }

    private void logEvents() {
        EventLogHandler handler = new EventLogHandler(prefs, WebUtil.getInstance());
        handler.log2ndPwEvent(payloadManager.getPayload().isDoubleEncrypted());
        handler.logBackupEvent(payloadManager.getPayload().getHdWallet().isMnemonicVerified());

        try {
            List<String> activeLegacyAddressStrings = PayloadManager.getInstance().getPayload().getLegacyAddressStringList();
            long balance = new Balance().getTotalBalance(activeLegacyAddressStrings);
            handler.logLegacyEvent(balance > 0L);
        } catch (Exception e) {
            Log.e(TAG, "logEvents: ", e);
        }
    }
}<|MERGE_RESOLUTION|>--- conflicted
+++ resolved
@@ -125,12 +125,8 @@
     public MainViewModel(DataListener dataListener) {
         Injector.getInstance().getDataManagerComponent().inject(this);
         this.dataListener = dataListener;
-<<<<<<< HEAD
         osUtil = new OSUtil(applicationContext);
-=======
-        osUtil = new OSUtil(context);
         monetaryUtil = new MonetaryUtil(getCurrentBitcoinFormat());
->>>>>>> e512e137
     }
 
     @Override
