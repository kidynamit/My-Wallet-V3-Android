package piuk.blockchain.android.ui.home;

import android.content.Context;
import android.content.Intent;
import android.support.annotation.Nullable;
import android.support.annotation.StringRes;
import android.util.Log;

import info.blockchain.wallet.api.WalletApi;
import info.blockchain.wallet.api.data.Settings;
import info.blockchain.wallet.exceptions.InvalidCredentialsException;
import info.blockchain.wallet.payload.PayloadManager;

import java.math.BigInteger;
import java.text.DecimalFormat;
import java.util.Calendar;
import java.util.Collections;

import javax.inject.Inject;

import io.reactivex.Completable;
import io.reactivex.Observable;
import piuk.blockchain.android.R;
import piuk.blockchain.android.data.access.AccessState;
import piuk.blockchain.android.data.cache.DynamicFeeCache;
import piuk.blockchain.android.data.connectivity.ConnectivityStatus;
import piuk.blockchain.android.data.contacts.ContactsEvent;
import piuk.blockchain.android.data.contacts.ContactsPredicates;
import piuk.blockchain.android.data.datamanagers.ContactsDataManager;
import piuk.blockchain.android.data.datamanagers.PayloadDataManager;
import piuk.blockchain.android.data.datamanagers.SendDataManager;
import piuk.blockchain.android.data.datamanagers.SettingsDataManager;
import piuk.blockchain.android.data.notifications.NotificationPayload;
import piuk.blockchain.android.data.notifications.NotificationTokenManager;
import piuk.blockchain.android.data.rxjava.RxBus;
import piuk.blockchain.android.data.rxjava.RxUtil;
import piuk.blockchain.android.data.services.EventService;
import piuk.blockchain.android.data.websocket.WebSocketService;
import piuk.blockchain.android.injection.Injector;
import piuk.blockchain.android.ui.base.BaseViewModel;
import piuk.blockchain.android.util.AppUtil;
import piuk.blockchain.android.util.ExchangeRateFactory;
import piuk.blockchain.android.util.OSUtil;
import piuk.blockchain.android.util.PrefsUtil;
import piuk.blockchain.android.util.RootUtil;
import piuk.blockchain.android.util.StringUtils;

@SuppressWarnings("WeakerAccess")
public class MainViewModel extends BaseViewModel {

    private static final String TAG = MainViewModel.class.getSimpleName();

    private DataListener dataListener;
    private OSUtil osUtil;
    private Observable<NotificationPayload> notificationObservable;
    @Inject protected PrefsUtil prefs;
    @Inject protected AppUtil appUtil;
    @Inject protected AccessState accessState;
    @Inject protected PayloadManager payloadManager;
    @Inject protected PayloadDataManager payloadDataManager;
    @Inject protected ContactsDataManager contactsDataManager;
    @Inject protected SendDataManager sendDataManager;
    @Inject protected NotificationTokenManager notificationTokenManager;
    @Inject protected Context applicationContext;
    @Inject protected StringUtils stringUtils;
    @Inject protected SettingsDataManager settingsDataManager;
    @Inject protected DynamicFeeCache dynamicFeeCache;
    @Inject protected ExchangeRateFactory exchangeRateFactory;
    @Inject protected RxBus rxBus;

    public interface DataListener {

        /**
         * We can't simply call BuildConfig.CONTACTS_ENABLED in this class as it would make it
         * impossible to test, as it's reliant on the build.gradle config. Passing it here
         * allows us to change the response via mocking the DataListener.
         *
         * TODO: This should be removed once/if Contacts ships
         */
        boolean getIfContactsEnabled();

        void onRooted();

        void onConnectivityFail();

        void onFetchTransactionsStart();

        void onFetchTransactionCompleted();

        void onScanInput(String strUri);

        void onStartContactsActivity(@Nullable String data);

        void onStartBalanceFragment(boolean paymentToContactMade);

        void kickToLauncherPage();

        void showEmailVerificationDialog(String email);

        void showAddEmailDialog();

        void showProgressDialog(@StringRes int message);

        void hideProgressDialog();

        void clearAllDynamicShortcuts();

        void showSurveyPrompt();

        void showContactsRegistrationFailure();

        void showBroadcastFailedDialog(String mdid, String txHash, String facilitatedTxId, long transactionValue);

        void showBroadcastSuccessDialog();

        void updateCurrentPrice(String price);
    }

    public MainViewModel(DataListener dataListener) {
        Injector.getInstance().getDataManagerComponent().inject(this);
        this.dataListener = dataListener;
        osUtil = new OSUtil(applicationContext);
    }

    @Override
    public void onViewReady() {
        checkRooted();
        checkConnectivity();
        checkIfShouldShowEmailVerification();
        startWebSocketService();
        subscribeToNotifications();
        if (dataListener.getIfContactsEnabled()) {
            registerNodeForMetaDataService();
        }
    }

    void broadcastPaymentSuccess(String mdid, String txHash, String facilitatedTxId, long transactionValue) {
        compositeDisposable.add(
                // Get contacts
                contactsDataManager.getContactList()
                        // Find contact by MDID
                        .filter(ContactsPredicates.filterByMdid(mdid))
                        // Get FacilitatedTransaction from HashMap
                        .flatMap(contact -> Observable.just(contact.getFacilitatedTransactions().get(facilitatedTxId)))
                        // Check the payment value was appropriate
                        .flatMapCompletable(transaction -> {
                            // Broadcast payment to shared metadata service
                            return contactsDataManager.sendPaymentBroadcasted(mdid, txHash, facilitatedTxId)
                                    // Show successfully broadcast
                                    .doOnComplete(() -> dataListener.showBroadcastSuccessDialog())
                                    // Show retry dialog if broadcast failed
                                    .doOnError(throwable -> dataListener.showBroadcastFailedDialog(mdid, txHash, facilitatedTxId, transactionValue));
                        })
                        .doAfterTerminate(() -> dataListener.hideProgressDialog())
                        .doOnSubscribe(disposable -> dataListener.showProgressDialog(R.string.contacts_broadcasting_payment))
                        .subscribe(
                                () -> {
                                    // No-op
                                }, throwable -> {
                                    // Not sure if it's worth notifying people at this point? Dialogs are advisory anyway.
                                }));
    }

    void checkForMessages() {
        compositeDisposable.add(
                payloadDataManager.loadNodes()
                        .flatMapCompletable(
                                success -> {
                                    if (success) {
                                        return contactsDataManager.fetchContacts();
                                    } else {
                                        return Completable.error(new Throwable("Nodes not loaded"));
                                    }
                                })
                        .andThen(contactsDataManager.getContactList())
                        .toList()
                        .flatMapObservable(contacts -> {
                            if (!contacts.isEmpty()) {
                                return contactsDataManager.getMessages(true);
                            } else {
                                return Observable.just(Collections.emptyList());
                            }
                        })
                        .subscribe(
                                messages -> {
                                    // No-op
                                },
                                throwable -> Log.e(TAG, "checkForMessages: ", throwable)));
    }

    void checkIfShouldShowSurvey() {
        if (!prefs.getValue(PrefsUtil.KEY_SURVEY_COMPLETED, false)) {
            int visitsToPageThisSession = prefs.getValue(PrefsUtil.KEY_SURVEY_VISITS, 0);
            // Trigger first time coming back to transaction tab
            if (visitsToPageThisSession == 1) {
                // Don't show past June 30th
                Calendar surveyCutoffDate = Calendar.getInstance();
                surveyCutoffDate.set(Calendar.YEAR, 2017);
                surveyCutoffDate.set(Calendar.MONTH, Calendar.JUNE);
                surveyCutoffDate.set(Calendar.DAY_OF_MONTH, 30);

                if (Calendar.getInstance().before(surveyCutoffDate)) {
                    dataListener.showSurveyPrompt();
                    prefs.setValue(PrefsUtil.KEY_SURVEY_COMPLETED, true);
                }
            } else {
                visitsToPageThisSession++;
                prefs.setValue(PrefsUtil.KEY_SURVEY_VISITS, visitsToPageThisSession);
            }
        }

    }

    void unpair() {
        dataListener.clearAllDynamicShortcuts();
        payloadManager.wipe();
        prefs.logOut();
        appUtil.restartApp();
        accessState.setPIN(null);
    }

    PayloadManager getPayloadManager() {
        return payloadManager;
    }

    private void subscribeToNotifications() {
        notificationObservable = rxBus.register(NotificationPayload.class);

        compositeDisposable.add(
                notificationObservable
                        .compose(RxUtil.applySchedulersToObservable())
                        .subscribe(
                                notificationPayload -> checkForMessages(),
                                Throwable::printStackTrace));
    }

    private void registerNodeForMetaDataService() {
        String uri = null;
        boolean fromNotification = false;

        if (!prefs.getValue(PrefsUtil.KEY_METADATA_URI, "").isEmpty()) {
            uri = prefs.getValue(PrefsUtil.KEY_METADATA_URI, "");
            prefs.removeValue(PrefsUtil.KEY_METADATA_URI);
        }

        if (prefs.getValue(PrefsUtil.KEY_CONTACTS_NOTIFICATION, false)) {
            prefs.removeValue(PrefsUtil.KEY_CONTACTS_NOTIFICATION);
            fromNotification = true;
        }

        final String finalUri = uri;
        if (finalUri != null || fromNotification) {
            dataListener.showProgressDialog(R.string.please_wait);
        }

        final boolean finalFromNotification = fromNotification;

        compositeDisposable.add(
                payloadDataManager.loadNodes()
                        .flatMap(loaded -> {
                            if (loaded) {
                                return payloadDataManager.getMetadataNodeFactory();
                            } else {
                                if (!payloadManager.getPayload().isDoubleEncryption()) {
                                    return payloadDataManager.generateNodes(null)
                                            .andThen(payloadDataManager.getMetadataNodeFactory());
                                } else {
                                    throw new InvalidCredentialsException("Payload is double encrypted");
                                }
                            }
                        })
                        .flatMapCompletable(metadataNodeFactory -> contactsDataManager.initContactsService(
                                metadataNodeFactory.getMetadataNode(),
                                metadataNodeFactory.getSharedMetadataNode()))
<<<<<<< HEAD
                        .andThen(payloadDataManager.registerMdid())
                        .andThen(contactsDataManager.publishXpub())
=======
>>>>>>> c6779bc2
                        .doOnComplete(() -> rxBus.emitEvent(ContactsEvent.class, ContactsEvent.INIT))
                        .doAfterTerminate(() -> dataListener.hideProgressDialog())
                        .subscribe(
                                () -> registerMdid(finalUri, finalFromNotification),
                                throwable -> {
                                    //noinspection StatementWithEmptyBody
                                    if (throwable instanceof InvalidCredentialsException) {
                                        // Double encrypted and not previously set up, ignore error
                                    } else {
                                        dataListener.showContactsRegistrationFailure();
                                    }
                                }));

        notificationTokenManager.resendNotificationToken();
    }

    // TODO: 30/03/2017 Move this into the registerNodeForMetaDataService function
    private void registerMdid(@Nullable String uri, boolean fromNotification) {
        compositeDisposable.add(
                contactsDataManager.registerMdid()
                        .flatMapCompletable(responseBody -> contactsDataManager.publishXpub())
                        .subscribe(() -> {
                            if (uri != null) {
                                dataListener.onStartContactsActivity(uri);
                            } else if (fromNotification) {
                                dataListener.onStartContactsActivity(null);
                            } else {
                                checkForMessages();
                            }
                        }, throwable -> dataListener.showContactsRegistrationFailure()));
    }

    private void checkIfShouldShowEmailVerification() {
        if (prefs.getValue(PrefsUtil.KEY_FIRST_RUN, true)) {
            compositeDisposable.add(
                    getSettingsApi()
                            .compose(RxUtil.applySchedulersToObservable())
                            .subscribe(settings -> {
                                if (!settings.isEmailVerified()) {
                                    appUtil.setNewlyCreated(false);
                                    String email = settings.getEmail();
                                    if (email != null && !email.isEmpty()) {
                                        dataListener.showEmailVerificationDialog(email);
                                    } else {
                                        dataListener.showAddEmailDialog();
                                    }
                                }
                            }, Throwable::printStackTrace));
        }
    }

    private Observable<Settings> getSettingsApi() {
        return settingsDataManager.initSettings(
                payloadManager.getPayload().getGuid(),
                payloadManager.getPayload().getSharedKey());
    }

    private void checkRooted() {
        if (new RootUtil().isDeviceRooted() &&
                !prefs.getValue("disable_root_warning", false)) {
            dataListener.onRooted();
        }
    }

    private void checkConnectivity() {
        if (ConnectivityStatus.hasConnectivity(applicationContext)) {
            preLaunchChecks();
        } else {
            dataListener.onConnectivityFail();
        }
    }

    private void preLaunchChecks() {
        if (accessState.isLoggedIn()) {
            dataListener.onStartBalanceFragment(false);
            dataListener.onFetchTransactionsStart();

            compositeDisposable.add(
                    Completable.fromCallable(() -> {
                        cacheDynamicFee();
                        logEvents();
                        return Void.TYPE;
                    }).compose(RxUtil.applySchedulersToCompletable())
                            .subscribe(() -> {
                                if (dataListener != null) {
                                    dataListener.onFetchTransactionCompleted();
                                }

                                if (!prefs.getValue(PrefsUtil.KEY_SCHEME_URL, "").isEmpty()) {
                                    String strUri = prefs.getValue(PrefsUtil.KEY_SCHEME_URL, "");
                                    prefs.removeValue(PrefsUtil.KEY_SCHEME_URL);
                                    dataListener.onScanInput(strUri);
                                }
                            }));
        } else {
            // This should never happen, but handle the scenario anyway by starting the launcher
            // activity, which handles all login/auth/corruption scenarios itself
            dataListener.kickToLauncherPage();
        }
    }

    private void cacheDynamicFee() {
        compositeDisposable.add(
                sendDataManager.getSuggestedFee()
                        .compose(RxUtil.applySchedulersToObservable())
                        .subscribe(feeList -> dynamicFeeCache.setCachedDynamicFee(feeList),
                                Throwable::printStackTrace));
    }

    @Override
    public void destroy() {
        super.destroy();
        rxBus.unregister(NotificationPayload.class, notificationObservable);
        appUtil.deleteQR();
        dynamicFeeCache.destroy();
    }

    public void updateTicker() {
        compositeDisposable.add(exchangeRateFactory.updateTicker().subscribe(() ->
                        dataListener.updateCurrentPrice(getFormattedPriceString()),
                Throwable::printStackTrace));
    }

    private String getFormattedPriceString() {
        String fiat = prefs.getValue(PrefsUtil.KEY_SELECTED_FIAT, "");
        double lastPrice = exchangeRateFactory.getLastPrice(fiat);
        String fiatSymbol = exchangeRateFactory.getSymbol(fiat);
        DecimalFormat format = new DecimalFormat();
        format.setMinimumFractionDigits(2);
        return stringUtils.getFormattedString(
                R.string.current_price_btc,
                fiatSymbol + format.format(lastPrice));
    }

    private void startWebSocketService() {
        Intent intent = new Intent(applicationContext, WebSocketService.class);

        if (!osUtil.isServiceRunning(WebSocketService.class)) {
            applicationContext.startService(intent);
        } else {
            // Restarting this here ensures re-subscription after app restart - the service may remain
            // running, but the subscription to the WebSocket won't be restarted unless onCreate called
            applicationContext.stopService(intent);
            applicationContext.startService(intent);
        }
    }

    private void logEvents() {
        EventService handler = new EventService(prefs, new WalletApi());
        handler.log2ndPwEvent(payloadManager.getPayload().isDoubleEncryption());
        handler.logBackupEvent(payloadManager.getPayload().getHdWallets().get(0).isMnemonicVerified());

        try {
            BigInteger importedAddressesBalance = payloadManager.getImportedAddressesBalance();
            if (importedAddressesBalance != null) {
                handler.logLegacyEvent(importedAddressesBalance.longValue() > 0L);
            }
        } catch (Exception e) {
            Log.e(TAG, "logEvents: ", e);
        }
    }

}<|MERGE_RESOLUTION|>--- conflicted
+++ resolved
@@ -272,11 +272,6 @@
                         .flatMapCompletable(metadataNodeFactory -> contactsDataManager.initContactsService(
                                 metadataNodeFactory.getMetadataNode(),
                                 metadataNodeFactory.getSharedMetadataNode()))
-<<<<<<< HEAD
-                        .andThen(payloadDataManager.registerMdid())
-                        .andThen(contactsDataManager.publishXpub())
-=======
->>>>>>> c6779bc2
                         .doOnComplete(() -> rxBus.emitEvent(ContactsEvent.class, ContactsEvent.INIT))
                         .doAfterTerminate(() -> dataListener.hideProgressDialog())
                         .subscribe(
@@ -296,7 +291,7 @@
     // TODO: 30/03/2017 Move this into the registerNodeForMetaDataService function
     private void registerMdid(@Nullable String uri, boolean fromNotification) {
         compositeDisposable.add(
-                contactsDataManager.registerMdid()
+                payloadDataManager.registerMdid()
                         .flatMapCompletable(responseBody -> contactsDataManager.publishXpub())
                         .subscribe(() -> {
                             if (uri != null) {
