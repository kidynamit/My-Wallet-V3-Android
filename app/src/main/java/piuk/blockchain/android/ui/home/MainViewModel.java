--- conflicted
+++ resolved
@@ -27,13 +27,10 @@
 import piuk.blockchain.android.data.contacts.ContactsEvent;
 import piuk.blockchain.android.data.contacts.ContactsPredicates;
 import piuk.blockchain.android.data.datamanagers.ContactsDataManager;
-<<<<<<< HEAD
+import piuk.blockchain.android.data.datamanagers.PayloadDataManager;
 import piuk.blockchain.android.data.datamanagers.SendDataManager;
 import piuk.blockchain.android.data.datamanagers.SettingsDataManager;
-import piuk.blockchain.android.data.notifications.FcmCallbackService;
-=======
 import piuk.blockchain.android.data.notifications.NotificationPayload;
->>>>>>> b1aa74c0
 import piuk.blockchain.android.data.notifications.NotificationTokenManager;
 import piuk.blockchain.android.data.rxjava.RxBus;
 import piuk.blockchain.android.data.rxjava.RxUtil;
@@ -41,7 +38,6 @@
 import piuk.blockchain.android.data.websocket.WebSocketService;
 import piuk.blockchain.android.injection.Injector;
 import piuk.blockchain.android.ui.base.BaseViewModel;
-import piuk.blockchain.android.data.datamanagers.PayloadDataManager;
 import piuk.blockchain.android.util.AppUtil;
 import piuk.blockchain.android.util.ExchangeRateFactory;
 import piuk.blockchain.android.util.MonetaryUtil;
@@ -69,13 +65,10 @@
     @Inject protected NotificationTokenManager notificationTokenManager;
     @Inject protected Context applicationContext;
     @Inject protected StringUtils stringUtils;
-<<<<<<< HEAD
     @Inject protected SettingsDataManager settingsDataManager;
     @Inject protected DynamicFeeCache dynamicFeeCache;
     @Inject protected ExchangeRateFactory exchangeRateFactory;
-=======
     @Inject protected RxBus rxBus;
->>>>>>> b1aa74c0
 
     public interface DataListener {
 
@@ -407,8 +400,8 @@
 
     public void updateTicker() {
         compositeDisposable.add(exchangeRateFactory.updateTicker().subscribe(() ->
-                dataListener.updateCurrentPrice(getFormattedPriceString()),
-            Throwable::printStackTrace));
+                        dataListener.updateCurrentPrice(getFormattedPriceString()),
+                Throwable::printStackTrace));
     }
 
     private String getFormattedPriceString() {
