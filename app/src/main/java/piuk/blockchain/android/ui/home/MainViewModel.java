--- conflicted
+++ resolved
@@ -64,13 +64,10 @@
     @Inject protected PayloadManager payloadManager;
     @Inject protected ContactsDataManager contactsDataManager;
     @Inject protected SwipeToReceiveHelper swipeToReceiveHelper;
-<<<<<<< HEAD
-    @Inject protected StringUtils stringUtils;
-=======
     @Inject protected NotificationTokenManager notificationTokenManager;
     @Inject protected MultiAddrFactory multiAddrFactory;
     @Inject protected Context applicationContext;
->>>>>>> 08a03303
+    @Inject protected StringUtils stringUtils;
 
     public interface DataListener {
         void onRooted();
@@ -101,17 +98,15 @@
 
         void showSurveyPrompt();
 
-<<<<<<< HEAD
+        void showContactsRegistrationFailure();
+
+        void showBroadcastFailedDialog(String mdid, String txHash, String facilitatedTxId, long transactionValue);
+
+        void showBroadcastSuccessDialog();
+
+        void showPaymentMismatchDialog(@StringRes int message);
+
         void updateCurrentPrice(String price);
-=======
-        void showContactsRegistrationFailure();
-
-        void showBroadcastFailedDialog(String mdid, String txHash, String facilitatedTxId, long transactionValue);
-
-        void showBroadcastSuccessDialog();
-
-        void showPaymentMismatchDialog(@StringRes int message);
->>>>>>> 08a03303
     }
 
     public MainViewModel(DataListener dataListener) {
@@ -250,9 +245,6 @@
     }
 
     private void registerNodeForMetaDataService() {
-        // TODO: 19/12/2016 Handle second password. Could maybe prompt them on login to enter their
-        // password to check for new messages
-
         String uri = null;
         boolean fromNotification = false;
 
@@ -401,7 +393,7 @@
         try {
             DynamicFeeCache.getInstance().setSuggestedFee(new DynamicFee().getDynamicFee());
         } catch (Exception e) {
-            e.printStackTrace();
+            Log.e(TAG, "cacheDynamicFee: ", e);
         }
     }
 
@@ -418,7 +410,7 @@
                 JSONObject unspentResponse = new Unspent().getUnspentOutputs(xpub);
                 DefaultAccountUnspentCache.getInstance().setUnspentApiResponse(xpub, unspentResponse);
             } catch (Exception e) {
-                e.printStackTrace();
+                Log.e(TAG, "cacheDefaultAccountUnspentData: ", e);
             }
         }
     }
@@ -430,12 +422,7 @@
         DynamicFeeCache.getInstance().destroy();
     }
 
-<<<<<<< HEAD
-    public void exchangeRateThread() {
-
-=======
     private void exchangeRateThread() {
->>>>>>> 08a03303
         List<String> currencies = Arrays.asList(ExchangeRateFactory.getInstance().getCurrencies());
         String strCurrentSelectedFiat = prefs.getValue(PrefsUtil.KEY_SELECTED_FIAT, "");
         if (!currencies.contains(strCurrentSelectedFiat)) {
@@ -453,7 +440,7 @@
                 ExchangeRateFactory.getInstance().updateFxPricesForEnabledCurrencies();
                 dataListener.updateCurrentPrice(getFormattedPriceString());
             } catch (Exception e) {
-                e.printStackTrace();
+                Log.e(TAG, "exchangeRateThread: ", e);
             }
 
             Looper.loop();
@@ -461,7 +448,6 @@
         }).start();
     }
 
-<<<<<<< HEAD
     private String getFormattedPriceString() {
         String fiat = prefs.getValue(PrefsUtil.KEY_SELECTED_FIAT, "");
         double lastPrice = ExchangeRateFactory.getInstance().getLastPrice(fiat);
@@ -470,21 +456,6 @@
         return stringUtils.getFormattedString(R.string.current_price, args);
     }
 
-    public void unpair() {
-        dataListener.clearAllDynamicShortcuts();
-        payloadManager.wipe();
-        MultiAddrFactory.getInstance().wipe();
-        prefs.logOut();
-        appUtil.restartApp();
-        accessState.setPIN(null);
-    }
-
-    public boolean areLauncherShortcutsEnabled() {
-        return prefs.getValue(PrefsUtil.KEY_RECEIVE_SHORTCUTS_ENABLED, true);
-    }
-
-=======
->>>>>>> 08a03303
     private void startWebSocketService() {
         Intent intent = new Intent(applicationContext, WebSocketService.class);
 
@@ -508,7 +479,7 @@
             long balance = new Balance().getTotalBalance(activeLegacyAddressStrings);
             handler.logLegacyEvent(balance > 0L);
         } catch (Exception e) {
-            e.printStackTrace();
+            Log.e(TAG, "logEvents: ", e);
         }
     }
 }