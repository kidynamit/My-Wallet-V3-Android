package piuk.blockchain.android.ui.dashboard

import android.support.annotation.DrawableRes
import android.support.annotation.VisibleForTesting
import io.reactivex.Completable
import io.reactivex.Observable
import io.reactivex.schedulers.Schedulers
import org.web3j.utils.Convert
import piuk.blockchain.android.R
import piuk.blockchain.android.data.bitcoincash.BchDataManager
import piuk.blockchain.android.data.currency.CryptoCurrencies
import piuk.blockchain.android.data.datamanagers.TransactionListDataManager
import piuk.blockchain.android.data.ethereum.EthDataManager
import piuk.blockchain.android.data.exchange.BuyDataManager
import piuk.blockchain.android.data.payload.PayloadDataManager
import piuk.blockchain.android.data.rxjava.RxBus
import piuk.blockchain.android.data.rxjava.RxUtil
import piuk.blockchain.android.data.walletoptions.WalletOptionsDataManager
import piuk.blockchain.android.ui.account.ItemAccount
import piuk.blockchain.android.ui.balance.AnnouncementData
import piuk.blockchain.android.ui.base.BasePresenter
import piuk.blockchain.android.ui.dashboard.models.OnboardingModel
import piuk.blockchain.android.ui.home.MainActivity
import piuk.blockchain.android.ui.home.models.MetadataEvent
import piuk.blockchain.android.ui.onboarding.OnboardingPagerContent
import piuk.blockchain.android.ui.swipetoreceive.SwipeToReceiveHelper
import piuk.blockchain.android.util.AppUtil
import piuk.blockchain.android.util.ExchangeRateFactory
import piuk.blockchain.android.util.MonetaryUtil
import piuk.blockchain.android.util.PrefsUtil
import piuk.blockchain.android.util.StringUtils
import piuk.blockchain.android.util.helperfunctions.unsafeLazy
import timber.log.Timber
import java.math.BigDecimal
import java.math.BigInteger
import java.text.DecimalFormat
import javax.inject.Inject

class DashboardPresenter @Inject constructor(
        private val prefsUtil: PrefsUtil,
        private val exchangeRateFactory: ExchangeRateFactory,
        private val ethDataManager: EthDataManager,
        private val bchDataManager: BchDataManager,
        private val payloadDataManager: PayloadDataManager,
        private val transactionListDataManager: TransactionListDataManager,
        private val stringUtils: StringUtils,
        private val appUtil: AppUtil,
        private val buyDataManager: BuyDataManager,
        private val rxBus: RxBus,
        private val swipeToReceiveHelper: SwipeToReceiveHelper,
        private val walletOptionsDataManager: WalletOptionsDataManager
) : BasePresenter<DashboardView>() {

    private val monetaryUtil: MonetaryUtil by unsafeLazy { MonetaryUtil(getBtcUnitType()) }
    private val displayList by unsafeLazy {
        mutableListOf<Any>(
                stringUtils.getString(R.string.dashboard_balances),
                PieChartsState.Loading,
                stringUtils.getString(R.string.dashboard_price_charts),
                AssetPriceCardState.Loading(CryptoCurrencies.BTC),
                AssetPriceCardState.Loading(CryptoCurrencies.ETHER),
                AssetPriceCardState.Loading(CryptoCurrencies.BCH)
        )
    }
    private val metadataObservable by unsafeLazy { rxBus.register(MetadataEvent::class.java) }
    @Suppress("MemberVisibilityCanBePrivate")
    @VisibleForTesting var btcBalance: Long = 0L
    @Suppress("MemberVisibilityCanBePrivate")
    @VisibleForTesting var bchBalance: Long = 0L
    @Suppress("MemberVisibilityCanBePrivate")
    @VisibleForTesting var ethBalance: BigInteger = BigInteger.ZERO

    override fun onViewReady() {
        view.notifyItemAdded(displayList, 0)
        updatePrices()

        val observable = when (firstRun) {
            true -> metadataObservable
            false -> Observable.just(MetadataEvent.SETUP_COMPLETE)
                    .compose(RxUtil.applySchedulersToObservable())
                    // If data is present, update with cached data
                    // Data updates run anyway but this makes the UI nicer to look at whilst loading
                    .doOnNext {
                        cachedData?.run { view.updatePieChartState(this) }
                    }
        }

        firstRun = false

        // Triggers various updates to the page once all metadata is loaded
<<<<<<< HEAD
        metadataObservable.flatMap { getOnboardingStatusObservable() }
                .doOnNext { swipeToReceiveHelper.storeEthAddress() }
                .doOnNext { updateAllBalances() }
                .doOnNext { checkLatestAnnouncements() }
                .compose(RxUtil.addObservableToCompositeDisposable(this))
=======
        observable.flatMap { getOnboardingStatusObservable() }
                // Clears subscription after single event
                .firstOrError()
                .doOnSuccess { swipeToReceiveHelper.storeEthAddress() }
                .doOnSuccess { updateAllBalances() }
                .doOnSuccess { checkLatestAnnouncement() }
                .compose(RxUtil.addSingleToCompositeDisposable(this))
>>>>>>> 3f706f0d
                .subscribe(
                        { /* No-op */ },
                        { Timber.e(it) }
                )
    }

    override fun onViewDestroyed() {
        rxBus.unregister(MetadataEvent::class.java, metadataObservable)
        super.onViewDestroyed()
    }

    private fun updatePrices() {
        exchangeRateFactory.updateTickers()
                .compose(RxUtil.addObservableToCompositeDisposable(this))
                .doOnError { Timber.e(it) }
                .subscribe(
                        {
                            val list = listOf(
                                    AssetPriceCardState.Data(
                                            getBtcPriceString(),
                                            CryptoCurrencies.BTC,
                                            R.drawable.vector_bitcoin
                                    ),
                                    AssetPriceCardState.Data(
                                            getEthPriceString(),
                                            CryptoCurrencies.ETHER,
                                            R.drawable.vector_eth
                                    ),
                                    AssetPriceCardState.Data(
                                            getBchPriceString(),
                                            CryptoCurrencies.BCH,
                                            R.drawable.vector_bitcoin_cash
                                    )
                            )

                            handleAssetPriceUpdate(list)
                        },
                        {
                            val list = listOf(
                                    AssetPriceCardState.Error(CryptoCurrencies.BTC),
                                    AssetPriceCardState.Error(CryptoCurrencies.ETHER),
                                    AssetPriceCardState.Error(CryptoCurrencies.BCH)
                            )

                            handleAssetPriceUpdate(list)
                        }
                )
    }

    private fun handleAssetPriceUpdate(list: List<AssetPriceCardState>) {
        displayList.removeAll { it is AssetPriceCardState }
        displayList.addAll(list)

        val firstPosition = displayList.indexOfFirst { it is AssetPriceCardState }

        val positions = listOf(
                firstPosition,
                firstPosition + 1,
                firstPosition + 2
        )

        view.notifyItemUpdated(displayList, positions)
    }

    private fun updateAllBalances() {
        ethDataManager.fetchEthAddress()
                .flatMapCompletable { ethAddressResponse ->
                    payloadDataManager.updateAllBalances()
                            .andThen(
                                    payloadDataManager.updateAllTransactions()
                                            .doOnError { Timber.e(it) }
                                            .onErrorComplete()
                            )
                            .andThen(
                                    bchDataManager.updateAllBalances()
                                            .doOnError { Timber.e(it) }
                                            .onErrorComplete()
                            )
                            .doOnComplete {
                                btcBalance =
                                        transactionListDataManager.getBtcBalance(ItemAccount().apply {
                                            type = ItemAccount.TYPE.ALL_ACCOUNTS_AND_LEGACY
                                        })

                                bchBalance =
                                        transactionListDataManager.getBchBalance(ItemAccount().apply {
                                            type = ItemAccount.TYPE.ALL_ACCOUNTS_AND_LEGACY
                                        })
                                ethBalance = ethAddressResponse.getTotalBalance()

                                val btcFiat =
                                        exchangeRateFactory.getLastBtcPrice(getFiatCurrency()) * (btcBalance / 1e8)
                                val bchFiat =
                                        exchangeRateFactory.getLastBchPrice(getFiatCurrency()) * (bchBalance / 1e8)
                                val ethFiat =
                                        BigDecimal(
                                                exchangeRateFactory.getLastEthPrice(
                                                        getFiatCurrency()
                                                )
                                        ).multiply(
                                                Convert.fromWei(
                                                        BigDecimal(ethBalance),
                                                        Convert.Unit.ETHER
                                                )
                                        )

                                val totalDouble = btcFiat.plus(ethFiat.toDouble()).plus(bchFiat)
                                val totalString = getFormattedCurrencyString(totalDouble)

                                cachedData = PieChartsState.Data(
                                        fiatSymbol = getCurrencySymbol(),
                                        // Amounts in Fiat
                                        bitcoinValue = BigDecimal.valueOf(btcFiat),
                                        etherValue = ethFiat,
                                        bitcoinCashValue = BigDecimal.valueOf(bchFiat),
                                        // Formatted fiat value Strings
                                        bitcoinValueString = getBtcFiatString(btcBalance),
                                        etherValueString = getEthFiatString(ethBalance),
                                        bitcoinCashValueString = getBchFiatString(bchBalance),
                                        // Formatted Amount Strings
                                        bitcoinAmountString = getBtcBalanceString(btcBalance),
                                        etherAmountString = getEthBalanceString(ethBalance),
                                        bitcoinCashAmountString = getBchBalanceString(
                                                bchBalance
                                        ),
                                        // Total
                                        totalValueString = totalString
                                ).also { view.updatePieChartState(it) }
                            }
                }
                .compose(RxUtil.addCompletableToCompositeDisposable(this))
                .subscribe(
                        { storeSwipeToReceiveAddresses() },
                        { Timber.e(it) }
                )
    }

    private fun showAnnouncement(index: Int, announcementData: AnnouncementData) {
//         Don't add the announcement if there already is one
//        if (displayList.none { it is AnnouncementData }) {
            displayList.add(index, announcementData)
            view.notifyItemAdded(displayList, index)
            view.scrollToTop()
//        }
    }

    private fun dismissAnnouncement() {
        prefsUtil.setValue(BITCOIN_CASH_ANNOUNCEMENT_DISMISSED, true)
        if (displayList.any { it is AnnouncementData }) {
            displayList.removeAll { it is AnnouncementData }
            view.notifyItemRemoved(displayList, 0)
        }
    }

    private fun getOnboardingStatusObservable(): Observable<Boolean> = if (isOnboardingComplete()) {
        Observable.just(false)
    } else {
        buyDataManager.canBuy
                .compose(RxUtil.addObservableToCompositeDisposable(this))
                .doOnNext { displayList.removeAll { it is OnboardingModel } }
                .doOnNext { displayList.add(0, getOnboardingPages(it)) }
                .doOnNext { view.notifyItemAdded(displayList, 0) }
                .doOnNext { view.scrollToTop() }
                .doOnError { Timber.e(it) }
    }

    private fun checkLatestAnnouncements() {
        // If user hasn't completed onboarding, ignore announcements
        if (isOnboardingComplete()) {

            if (!prefsUtil.getValue(
                            BITCOIN_CASH_ANNOUNCEMENT_DISMISSED,
                            false)) {
                prefsUtil.setValue(BITCOIN_CASH_ANNOUNCEMENT_DISMISSED, true)

                val announcementData = AnnouncementData(
                        title = R.string.bitcoin_cash,
                        description = R.string.onboarding_bitcoin_cash_description,
                        link = R.string.onboarding_cta,
                        image = R.drawable.vector_bch_onboarding,
                        emoji = "\uD83C\uDF89",
                        closeFunction = { dismissAnnouncement() },
                        linkFunction = { view.startBitcoinCashReceive() }
                )
                showAnnouncement(0, announcementData)
            }

            buyDataManager.canBuy
                    .compose(RxUtil.addObservableToCompositeDisposable(this))
                    .subscribe({
                        if (it && !prefsUtil.getValue(
                                        SFOX_ANNOUNCEMENT_DISMISSED,
                                        false)) {
                            prefsUtil.setValue(SFOX_ANNOUNCEMENT_DISMISSED, true)

                            val announcementData = AnnouncementData(
                                    title = R.string.announcement_sfox_cta,
                                    description = R.string.announcement_sfox_description,
                                    link = R.string.onboarding_cta,
                                    image = R.drawable.vector_bch_onboarding,
                                    emoji = null,
                                    closeFunction = { dismissAnnouncement() },
                                    linkFunction = { view.startBuyActivity() }
                            )
                            showAnnouncement(1, announcementData)
                        }
                    }, {
                        Timber.e(it)
                    })
        }
    }

    private fun getOnboardingPages(isBuyAllowed: Boolean): OnboardingModel {
        val pages = mutableListOf<OnboardingPagerContent>()

        if (isBuyAllowed) {
            // Buy bitcoin prompt
            pages.add(
                    OnboardingPagerContent(
                            stringUtils.getString(R.string.onboarding_current_price),
                            getFormattedPriceString(),
                            stringUtils.getString(R.string.onboarding_buy_content),
                            stringUtils.getString(R.string.onboarding_buy_bitcoin),
                            MainActivity.ACTION_BUY,
                            R.color.primary_blue_accent,
                            R.drawable.vector_buy_offset
                    )
            )
        }
        // Receive bitcoin
        pages.add(
                OnboardingPagerContent(
                        stringUtils.getString(R.string.onboarding_receive_bitcoin),
                        "",
                        stringUtils.getString(R.string.onboarding_receive_content),
                        stringUtils.getString(R.string.receive_bitcoin),
                        MainActivity.ACTION_RECEIVE,
                        R.color.secondary_teal_medium,
                        R.drawable.vector_receive_offset
                )
        )
        // QR Codes
        pages.add(
                OnboardingPagerContent(
                        stringUtils.getString(R.string.onboarding_qr_codes),
                        "",
                        stringUtils.getString(R.string.onboarding_qr_codes_content),
                        stringUtils.getString(R.string.onboarding_scan_address),
                        MainActivity.ACTION_SEND,
                        R.color.primary_navy_medium,
                        R.drawable.vector_qr_offset
                )
        )

        return OnboardingModel(
                pages,
                // TODO: These are neat and clever, but make things pretty hard to test. Replace with callbacks.
                dismissOnboarding = {
                    displayList.removeAll { it is OnboardingModel }
                    view.notifyItemRemoved(displayList, 0)
                },
                onboardingComplete = { setOnboardingComplete(true) },
                onboardingNotComplete = { setOnboardingComplete(false) }
        )
    }

    private fun isOnboardingComplete() =
            // If wallet isn't newly created, don't show onboarding
            prefsUtil.getValue(PrefsUtil.KEY_ONBOARDING_COMPLETE, false) || !appUtil.isNewlyCreated

    private fun setOnboardingComplete(completed: Boolean) {
        prefsUtil.setValue(PrefsUtil.KEY_ONBOARDING_COMPLETE, completed)
    }

    private fun storeSwipeToReceiveAddresses() {
        bchDataManager.getWalletTransactions(50, 0)
                .flatMapCompletable { getSwipeToReceiveCompletable() }
                .compose(RxUtil.addCompletableToCompositeDisposable(this))
                .subscribe(
                        { view.startWebsocketService() },
                        { Timber.e(it) }
                )
    }

    private fun getSwipeToReceiveCompletable(): Completable =
            // Defer to background thread as deriving addresses is quite processor intensive
            Completable.fromCallable {
                swipeToReceiveHelper.updateAndStoreBitcoinAddresses()
                swipeToReceiveHelper.updateAndStoreBitcoinCashAddresses()
            }.subscribeOn(Schedulers.computation())
                    // Ignore failure
                    .onErrorComplete()

    ///////////////////////////////////////////////////////////////////////////
    // Units
    ///////////////////////////////////////////////////////////////////////////

    private fun getFormattedPriceString(): String {
        val lastPrice = getLastBtcPrice(getFiatCurrency())
        val fiatSymbol = monetaryUtil.getCurrencySymbol(getFiatCurrency(), view.locale)
        val format = DecimalFormat().apply { minimumFractionDigits = 2 }

        return stringUtils.getFormattedString(
                R.string.current_price_btc,
                "$fiatSymbol${format.format(lastPrice)}"
        )
    }

    private fun getBtcBalanceString(btcBalance: Long): String {
        var balance = monetaryUtil.getDisplayAmountWithFormatting(btcBalance)
        // Replace 0.0 with 0 to match web
        if (balance == "0.0") balance = "0"

        return "$balance ${getBtcDisplayUnits()}"
    }

    private fun getBtcFiatString(btcBalance: Long): String {
        val strFiat = getFiatCurrency()
        val fiatBalance = getLastBtcPrice(strFiat) * (btcBalance / 1e8)

        return getFormattedCurrencyString(fiatBalance)
    }

    private fun getBchBalanceString(bchBalance: Long): String {
        var balance = monetaryUtil.getDisplayAmountWithFormatting(bchBalance)
        // Replace 0.0 with 0 to match web
        if (balance == "0.0") balance = "0"

        return "$balance ${getBchDisplayUnits()}"
    }

    private fun getBchFiatString(bchBalance: Long): String {
        val strFiat = getFiatCurrency()
        val fiatBalance = getLastBchPrice(strFiat) * (bchBalance / 1e8)

        return getFormattedCurrencyString(fiatBalance)
    }

    private fun getEthBalanceString(ethBalance: BigInteger): String {
        val number = DecimalFormat.getInstance().apply { maximumFractionDigits = 8 }
                .run { format(Convert.fromWei(BigDecimal(ethBalance), Convert.Unit.ETHER)) }

        return "$number ETH"
    }

    private fun getEthFiatString(ethBalance: BigInteger): String {
        val strFiat = getFiatCurrency()
        val fiatBalance = BigDecimal.valueOf(getLastEthPrice(strFiat))
                .multiply(Convert.fromWei(BigDecimal(ethBalance), Convert.Unit.ETHER))

        return getFormattedCurrencyString(fiatBalance.toDouble())
    }

    private fun getBtcPriceString(): String =
            getLastBtcPrice(getFiatCurrency()).run { getFormattedCurrencyString(this) }

    private fun getEthPriceString(): String =
            getLastEthPrice(getFiatCurrency()).run { getFormattedCurrencyString(this) }

    private fun getBchPriceString(): String =
            getLastBchPrice(getFiatCurrency()).run { getFormattedCurrencyString(this) }

    private fun getFormattedCurrencyString(price: Double) =
            "${getCurrencySymbol()}${monetaryUtil.getFiatFormat(getFiatCurrency()).format(price)}"

    private fun getCurrencySymbol() = monetaryUtil.getCurrencySymbol(getFiatCurrency(), view.locale)

    private fun getBtcDisplayUnits() = monetaryUtil.getBtcUnits()[getBtcUnitType()]

    private fun getBchDisplayUnits() = monetaryUtil.getBchUnits()[getBtcUnitType()]

    private fun getBtcUnitType() =
            prefsUtil.getValue(PrefsUtil.KEY_BTC_UNITS, MonetaryUtil.UNIT_BTC)

    private fun getFiatCurrency() =
            prefsUtil.getValue(PrefsUtil.KEY_SELECTED_FIAT, PrefsUtil.DEFAULT_CURRENCY)

    private fun getLastBtcPrice(fiat: String) = exchangeRateFactory.getLastBtcPrice(fiat)

    private fun getLastEthPrice(fiat: String) = exchangeRateFactory.getLastEthPrice(fiat)

    private fun getLastBchPrice(fiat: String) = exchangeRateFactory.getLastBchPrice(fiat)

    companion object {

        /**
         * This field stores whether or not the presenter has been run for the first time across
         * all instances. This allows the page to load without a metadata set-up event, which won't
         * be present if the the page is being returned to.
         */
        @VisibleForTesting var firstRun = true

        /**
         * This is intended to be a temporary solution to caching data on this page. In future,
         * I intend to organise the MainActivity fragment backstack so that the DashboardFragment
         * is never killed intentionally. However, this could introduce a lot of bugs so this will
         * do for now.
         */
        private var cachedData: PieChartsState.Data? = null

        @VisibleForTesting const val BITCOIN_CASH_ANNOUNCEMENT_DISMISSED =
                "BITCOIN_CASH_ANNOUNCEMENT_DISMISSED"

        @VisibleForTesting const val SFOX_ANNOUNCEMENT_DISMISSED =
                "SFOX_ANNOUNCEMENT_DISMISSED"

    }
}


sealed class PieChartsState {

    data class Data(
            val fiatSymbol: String,
            // Amounts in Fiat
            val bitcoinValue: BigDecimal,
            val etherValue: BigDecimal,
            val bitcoinCashValue: BigDecimal,
            // Formatted fiat value Strings
            val bitcoinValueString: String,
            val etherValueString: String,
            val bitcoinCashValueString: String,
            // Formatted Amount Strings
            val bitcoinAmountString: String,
            val etherAmountString: String,
            val bitcoinCashAmountString: String,
            // Total String
            val totalValueString: String
    ) : PieChartsState()

    object Loading : PieChartsState()
    object Error : PieChartsState()

}

sealed class AssetPriceCardState(val currency: CryptoCurrencies) {

    data class Data(
            val priceString: String,
            val cryptoCurrency: CryptoCurrencies,
            @DrawableRes val icon: Int
    ) : AssetPriceCardState(cryptoCurrency)

    class Loading(val cryptoCurrency: CryptoCurrencies) : AssetPriceCardState(cryptoCurrency)
    class Error(val cryptoCurrency: CryptoCurrencies) : AssetPriceCardState(cryptoCurrency)

}<|MERGE_RESOLUTION|>--- conflicted
+++ resolved
@@ -88,21 +88,13 @@
         firstRun = false
 
         // Triggers various updates to the page once all metadata is loaded
-<<<<<<< HEAD
-        metadataObservable.flatMap { getOnboardingStatusObservable() }
-                .doOnNext { swipeToReceiveHelper.storeEthAddress() }
-                .doOnNext { updateAllBalances() }
-                .doOnNext { checkLatestAnnouncements() }
-                .compose(RxUtil.addObservableToCompositeDisposable(this))
-=======
         observable.flatMap { getOnboardingStatusObservable() }
                 // Clears subscription after single event
                 .firstOrError()
                 .doOnSuccess { swipeToReceiveHelper.storeEthAddress() }
                 .doOnSuccess { updateAllBalances() }
-                .doOnSuccess { checkLatestAnnouncement() }
+                .doOnSuccess { checkLatestAnnouncements() }
                 .compose(RxUtil.addSingleToCompositeDisposable(this))
->>>>>>> 3f706f0d
                 .subscribe(
                         { /* No-op */ },
                         { Timber.e(it) }
@@ -241,12 +233,9 @@
     }
 
     private fun showAnnouncement(index: Int, announcementData: AnnouncementData) {
-//         Don't add the announcement if there already is one
-//        if (displayList.none { it is AnnouncementData }) {
-            displayList.add(index, announcementData)
-            view.notifyItemAdded(displayList, index)
-            view.scrollToTop()
-//        }
+        displayList.add(index, announcementData)
+        view.notifyItemAdded(displayList, index)
+        view.scrollToTop()
     }
 
     private fun dismissAnnouncement() {
