--- conflicted
+++ resolved
@@ -461,11 +461,6 @@
     }
 
     private void setupDestinationView() {
-<<<<<<< HEAD
-        binding.toContainer.toAddressTextView.setHorizontallyScrolling(false);
-=======
->>>>>>> 1afee415
-
         //Avoid OntouchListener - causes paste issues on some Samsung devices
         binding.toContainer.toAddressEditTextView.setOnClickListener(v -> {
             binding.toContainer.toAddressEditTextView.setText("");
@@ -548,7 +543,7 @@
         binding.amountContainer.amountFiat.setEnabled(false);
         binding.toContainer.toArrowImage.setVisibility(View.GONE);
         binding.toContainer.toArrowImage.setOnClickListener(null);
-        binding.toContainer.toAddressTextView.setEnabled(false);
+        binding.toContainer.toAddressEditTextView.setEnabled(false);
         binding.progressBarMaxAvailable.setVisibility(View.GONE);
         binding.max.setVisibility(View.GONE);
     }
