package piuk.blockchain.android.ui.send;

import android.Manifest;
import android.annotation.SuppressLint;
import android.app.Activity;
import android.content.BroadcastReceiver;
import android.content.Context;
import android.content.Intent;
import android.content.IntentFilter;
import android.content.pm.PackageManager;
import android.databinding.DataBindingUtil;
import android.media.AudioManager;
import android.media.MediaPlayer;
import android.os.Build;
import android.os.Bundle;
import android.os.Handler;
import android.support.annotation.NonNull;
import android.support.annotation.Nullable;
import android.support.annotation.StringRes;
import android.support.design.widget.AppBarLayout;
import android.support.v4.app.Fragment;
import android.support.v4.content.ContextCompat;
import android.support.v4.content.LocalBroadcastManager;
import android.support.v7.app.AlertDialog;
import android.support.v7.app.AppCompatActivity;
import android.text.Editable;
import android.text.InputType;
import android.text.TextWatcher;
import android.text.method.DigitsKeyListener;
import android.util.Log;
import android.view.LayoutInflater;
import android.view.Menu;
import android.view.MenuInflater;
import android.view.MenuItem;
import android.view.View;
import android.view.ViewGroup;
import android.view.ViewTreeObserver;
import android.view.WindowManager;
import android.widget.AdapterView;
import android.widget.EditText;
import android.widget.RelativeLayout;

import piuk.blockchain.android.R;
import piuk.blockchain.android.data.access.AccessState;
import piuk.blockchain.android.data.connectivity.ConnectivityStatus;
import piuk.blockchain.android.databinding.AlertGenericWarningBinding;
import piuk.blockchain.android.databinding.AlertWatchOnlySpendBinding;
import piuk.blockchain.android.databinding.FragmentSendBinding;
import piuk.blockchain.android.databinding.FragmentSendConfirmBinding;
import piuk.blockchain.android.ui.account.ItemAccount;
import piuk.blockchain.android.ui.account.PaymentConfirmationDetails;
import piuk.blockchain.android.ui.balance.BalanceFragment;
import piuk.blockchain.android.ui.customviews.CustomKeypad;
import piuk.blockchain.android.ui.customviews.CustomKeypadCallback;
import piuk.blockchain.android.ui.customviews.MaterialProgressDialog;
import piuk.blockchain.android.ui.customviews.ToastCustom;
import piuk.blockchain.android.ui.home.MainActivity;
import piuk.blockchain.android.ui.base.BaseAuthActivity;
import piuk.blockchain.android.ui.customviews.CustomKeypad;
import piuk.blockchain.android.ui.customviews.CustomKeypadCallback;
import piuk.blockchain.android.ui.customviews.ToastCustom;
import piuk.blockchain.android.ui.zxing.CaptureActivity;
import piuk.blockchain.android.util.AppRate;
import piuk.blockchain.android.util.AppUtil;
import piuk.blockchain.android.util.EventLogHandler;
import piuk.blockchain.android.util.ExchangeRateFactory;
import piuk.blockchain.android.util.MonetaryUtil;
import piuk.blockchain.android.util.PermissionUtil;
import piuk.blockchain.android.util.PrefsUtil;
import piuk.blockchain.android.util.ViewUtils;
import piuk.blockchain.android.util.annotations.Thunk;

import static android.databinding.DataBindingUtil.inflate;


public class SendFragment extends Fragment implements SendViewModel.DataListener, CustomKeypadCallback {

<<<<<<< HEAD
    public static final String ARGUMENT_SCAN_DATA = "scan_data";
    public static final String ARGUMENT_IS_BTC = "is_btc";
    public static final String ARGUMENT_SELECTED_ACCOUNT_POSITION = "selected_account_position";
    public static final String ARGUMENT_CONTACT_ID = "contact_id";
    public static final String ARGUMENT_CONTACT_MDID = "contact_mdid";
    public static final String ARGUMENT_FCTX_ID = "fctx_id";

=======
    private static final String ARG_SCAN_DATA = "scan_data";
    private static final String ARG_IS_BTC = "is_btc";
    private static final String ARG_SELECTED_ACCOUNT_POSITION = "selected_account_position";
    private static final String ARG_SCAN_DATA_ADDRESS_INPUT_ROUTE = "address_input_route";
>>>>>>> cb45836b
    private static final int SCAN_URI = 2007;
    private static final int SCAN_PRIVX = 2008;
    private static final int COOL_DOWN_MILLIS = 2 * 1000;

    @Thunk FragmentSendBinding binding;
    @Thunk SendViewModel viewModel;
    @Thunk AlertDialog transactionSuccessDialog;
    private OnSendFragmentInteractionListener listener;
    private CustomKeypad customKeypad;
    private TextWatcher btcTextWatcher;
    private TextWatcher fiatTextWatcher;
    private MaterialProgressDialog progressDialog;

    private String contactId;
    private boolean isBtc;
    private int selectedAccountPosition = -1;
    private long backPressed;

    protected BroadcastReceiver receiver = new BroadcastReceiver() {
        @Override
        public void onReceive(final Context context, final Intent intent) {
            if (intent.getAction().equals(BalanceFragment.ACTION_INTENT) && binding != null) {
                ((AddressAdapter) binding.accounts.spinner.getAdapter()).updateData(viewModel.getAddressList(false));
                ((AddressAdapter) binding.spDestination.getAdapter()).updateData(viewModel.getAddressList(true));
            }
        }
    };

    public SendFragment() {
        // Required empty public constructor
    }

<<<<<<< HEAD
    public static SendFragment newInstance(@Nullable String scanData,
                                           @Nullable String contactId,
                                           @Nullable String mdid,
                                           @Nullable String fctxId,
                                           boolean isBtc,
                                           int selectedAccountPosition) {
        SendFragment fragment = new SendFragment();
        Bundle args = new Bundle();
        args.putString(ARGUMENT_SCAN_DATA, scanData);
        args.putString(ARGUMENT_CONTACT_ID, contactId);
        args.putString(ARGUMENT_CONTACT_MDID, mdid);
        args.putString(ARGUMENT_FCTX_ID, fctxId);
        args.putBoolean(ARGUMENT_IS_BTC, isBtc);
        args.putInt(ARGUMENT_SELECTED_ACCOUNT_POSITION, selectedAccountPosition);
        fragment.setArguments(args);
        return fragment;
    }

    public static SendFragment newInstance(@Nullable String scanData,
                                           boolean isBtc,
                                           int selectedAccountPosition) {
        SendFragment fragment = new SendFragment();
        Bundle args = new Bundle();
        args.putString(ARGUMENT_SCAN_DATA, scanData);
        args.putBoolean(ARGUMENT_IS_BTC, isBtc);
        args.putInt(ARGUMENT_SELECTED_ACCOUNT_POSITION, selectedAccountPosition);
=======
    public static SendFragment newInstance(String scanData, String scanRoute, boolean isBtc, int selectedAccountPosition) {
        SendFragment fragment = new SendFragment();
        Bundle args = new Bundle();
        args.putString(ARG_SCAN_DATA, scanData);
        args.putBoolean(ARG_IS_BTC, isBtc);
        args.putInt(ARG_SELECTED_ACCOUNT_POSITION, selectedAccountPosition);
        args.putString(ARG_SCAN_DATA_ADDRESS_INPUT_ROUTE, scanRoute);
>>>>>>> cb45836b
        fragment.setArguments(args);
        return fragment;
    }

    @Override
    public View onCreateView(LayoutInflater inflater, ViewGroup container, Bundle savedInstanceState) {
        if (getArguments() != null) {
            contactId = getArguments().getString(ARGUMENT_CONTACT_ID);
            isBtc = getArguments().getBoolean(ARGUMENT_IS_BTC, true);
            selectedAccountPosition = getArguments().getInt(ARGUMENT_SELECTED_ACCOUNT_POSITION);
        }

        binding = DataBindingUtil.inflate(inflater, R.layout.fragment_send, container, false);
        viewModel = new SendViewModel(getContext(), this);
        binding.setViewModel(viewModel);

        getActivity().getWindow().setSoftInputMode(WindowManager.LayoutParams.SOFT_INPUT_STATE_ALWAYS_HIDDEN);

        setupToolbar();

        setCustomKeypad();

        setupViews();

<<<<<<< HEAD
=======
        if (scanData != null) viewModel.handleIncomingQRScan(scanData, getArguments().getString(ARG_SCAN_DATA_ADDRESS_INPUT_ROUTE, null));

>>>>>>> cb45836b
        setHasOptionsMenu(true);

        viewModel.onViewReady();

        return binding.getRoot();
    }

    @Override
    public void onNameLoaded(String name) {
        binding.destination.setText(name);
        binding.destination.setOnClickListener(null);
        binding.destination.setEnabled(false);
        binding.spDestination.setVisibility(View.GONE);
    }

    @Override
    public Bundle getFragmentBundle() {
        return getArguments();
    }

    @Override
    public void onResume() {
        super.onResume();
        IntentFilter filter = new IntentFilter(BalanceFragment.ACTION_INTENT);
        LocalBroadcastManager.getInstance(getActivity()).registerReceiver(receiver, filter);

        if (listener != null) {
            listener.onSendFragmentStart();
        }
    }

    @Override
    public void onPause() {
        LocalBroadcastManager.getInstance(getActivity()).unregisterReceiver(receiver);
        super.onPause();
    }

    private void setupToolbar() {
        if (((AppCompatActivity) getActivity()).getSupportActionBar() != null) {
            ((AppCompatActivity) getActivity()).getSupportActionBar().setTitle(R.string.send_bitcoin);

            AppBarLayout appBarLayout = (AppBarLayout) getActivity().findViewById(R.id.appbar_layout);
            if (appBarLayout != null) {
                ViewUtils.setElevation(
                        getActivity().findViewById(R.id.appbar_layout),
                        ViewUtils.convertDpToPixel(5F, getContext()));
            }
        } else {
            finishPage();
        }
    }

    @Override
    public void onCreateOptionsMenu(Menu menu, MenuInflater inflater) {
        inflater.inflate(R.menu.send_activity_actions, menu);
        super.onCreateOptionsMenu(menu, inflater);
    }

    @Override
    public void onPrepareOptionsMenu(Menu menu) {
        super.onPrepareOptionsMenu(menu);
        // Fragment QR Button, don't show if coming from Contacts
        final MenuItem qrMenu = menu.findItem(R.id.action_qr);
        qrMenu.setVisible(contactId == null);
        // Main activity QR button
        final MenuItem menuItem = menu.findItem(R.id.action_qr_main);
        if (menuItem != null) {
            menuItem.setVisible(false);
        }
    }

    @Override
    public boolean onOptionsItemSelected(MenuItem item) {
        switch (item.getItemId()) {
            case R.id.action_qr:
                if (ContextCompat.checkSelfPermission(getActivity(), Manifest.permission.CAMERA) != PackageManager.PERMISSION_GRANTED) {
                    PermissionUtil.requestCameraPermissionFromFragment(binding.getRoot(), this);
                } else {
                    startScanActivity(SCAN_URI);
                }
                return true;
            case R.id.action_send:
                customKeypad.setNumpadVisibility(View.GONE);

                if (ConnectivityStatus.hasConnectivity(getActivity())) {
                    ItemAccount selectedItem = (ItemAccount) binding.accounts.spinner.getSelectedItem();
                    viewModel.setSendingAddress(selectedItem);
                    viewModel.calculateTransactionAmounts(selectedItem,
                            binding.amountRow.amountBtc.getText().toString(),
                            binding.customFee.getText().toString(),
                            () -> viewModel.sendClicked(false, binding.destination.getText().toString()));
                } else {
                    ToastCustom.makeText(getActivity(), getString(R.string.check_connectivity_exit), ToastCustom.LENGTH_SHORT, ToastCustom.TYPE_ERROR);
                }
                return true;
            default:
                return super.onOptionsItemSelected(item);
        }
    }

    private void startScanActivity(int code) {
        if (!new AppUtil(getActivity()).isCameraOpen()) {
            Intent intent = new Intent(getActivity(), CaptureActivity.class);
            startActivityForResult(intent, code);
        } else {
            ToastCustom.makeText(getActivity(), getString(R.string.camera_unavailable), ToastCustom.LENGTH_SHORT, ToastCustom.TYPE_ERROR);
        }
    }

    @Override
    public void onActivityResult(int requestCode, int resultCode, Intent data) {
        if (resultCode == Activity.RESULT_OK && requestCode == SCAN_URI
                && data != null && data.getStringExtra(CaptureActivity.SCAN_RESULT) != null) {

            viewModel.handleIncomingQRScan(data.getStringExtra(CaptureActivity.SCAN_RESULT),
                EventLogHandler.URL_EVENT_TX_INPUT_FROM_QR);

        } else if (requestCode == SCAN_PRIVX && resultCode == Activity.RESULT_OK) {
            final String scanData = data.getStringExtra(CaptureActivity.SCAN_RESULT);
            viewModel.handleScannedDataForWatchOnlySpend(scanData);
        }
    }

    public boolean isKeyboardVisible() {
        return customKeypad.isVisible();
    }

    public void onBackPressed() {
        if (isKeyboardVisible()) {
            closeKeypad();
        } else {
            handleBackPressed();
        }
    }

    public void handleBackPressed() {
        if (backPressed + COOL_DOWN_MILLIS > System.currentTimeMillis()) {
            AccessState.getInstance().logout(getContext());
            return;
        } else {
            onExitConfirmToast();
        }

        backPressed = System.currentTimeMillis();
    }

    public void onExitConfirmToast() {
        ToastCustom.makeText(getActivity(), getString(R.string.exit_confirm), ToastCustom.LENGTH_SHORT, ToastCustom.TYPE_GENERAL);
    }

    @Override
    public void onRequestPermissionsResult(int requestCode, @NonNull String[] permissions, @NonNull int[] grantResults) {
        if (requestCode == PermissionUtil.PERMISSION_REQUEST_CAMERA) {
            if (grantResults.length == 1 && grantResults[0] == PackageManager.PERMISSION_GRANTED) {
                startScanActivity(SCAN_URI);
            } else {
                // Permission request was denied.
            }
        } else {
            super.onRequestPermissionsResult(requestCode, permissions, grantResults);
        }
    }

    private void closeKeypad() {
        customKeypad.setNumpadVisibility(View.GONE);
    }

    @Override
    public void onKeypadClose() {
        // Show bottom nav if applicable
        if (getActivity() instanceof MainActivity) {
            ((MainActivity) getActivity()).getBottomNavigationView().restoreBottomNavigation();
        }
        // Resize activity back to initial state
        RelativeLayout.LayoutParams layoutParams = new RelativeLayout.LayoutParams(
                ViewGroup.LayoutParams.MATCH_PARENT,
                ViewGroup.LayoutParams.MATCH_PARENT);

        layoutParams.addRule(RelativeLayout.ABOVE, 0);
        binding.scrollView.setLayoutParams(layoutParams);
    }

    @Override
    public void onKeypadOpen() {
        // Hide bottom nav if applicable
        if (getActivity() instanceof MainActivity) {
            ((MainActivity) getActivity()).getBottomNavigationView().hideBottomNavigation();
        }
    }

    @Override
    public void onKeypadOpenCompleted() {
        // Resize activity around keyboard view
        RelativeLayout.LayoutParams layoutParams = new RelativeLayout.LayoutParams(
                ViewGroup.LayoutParams.MATCH_PARENT,
                ViewGroup.LayoutParams.MATCH_PARENT);

        layoutParams.addRule(RelativeLayout.ABOVE, R.id.keyboard);

        binding.scrollView.setLayoutParams(layoutParams);
    }

    private void setCustomKeypad() {
        customKeypad = binding.keyboard;
        customKeypad.setCallback(this);
        customKeypad.setDecimalSeparator(viewModel.getDefaultSeparator());

        //Enable custom keypad and disables default keyboard from popping up
        customKeypad.enableOnView(binding.amountRow.amountBtc);
        customKeypad.enableOnView(binding.amountRow.amountFiat);
        customKeypad.enableOnView(binding.customFee);

        binding.amountRow.amountBtc.setText("");
        binding.amountRow.amountBtc.requestFocus();
    }

    private void setupViews() {

        setupDestinationView();
        setupSendFromView();
        setupReceiveToView();

        setBtcTextWatcher();
        setFiatTextWatcher();

        binding.amountRow.amountBtc.addTextChangedListener(btcTextWatcher);
        binding.amountRow.amountBtc.setSelectAllOnFocus(true);

        binding.amountRow.amountFiat.setHint("0" + viewModel.getDefaultSeparator() + "00");
        binding.amountRow.amountFiat.addTextChangedListener(fiatTextWatcher);
        binding.amountRow.amountFiat.setSelectAllOnFocus(true);

        binding.amountRow.amountBtc.setHint("0" + viewModel.getDefaultSeparator() + "00");

        binding.customFee.addTextChangedListener(new TextWatcher() {
            @Override
            public void beforeTextChanged(CharSequence s, int start, int count, int after) {

            }

            @Override
            public void onTextChanged(CharSequence s, int start, int before, int count) {

            }

            @Override
            public void afterTextChanged(Editable customizedFee) {
                ItemAccount selectedItem = (ItemAccount) binding.accounts.spinner.getSelectedItem();
                viewModel.calculateTransactionAmounts(selectedItem,
                        binding.amountRow.amountBtc.getText().toString(),
                        customizedFee.toString(),
                        null);
            }
        });

        binding.max.setOnClickListener(view -> {
            ItemAccount selectedItem = (ItemAccount) binding.accounts.spinner.getSelectedItem();
            viewModel.spendAllClicked(selectedItem, binding.customFee.getText().toString());
        });
    }

    private void setupDestinationView() {
        binding.destination.setHorizontallyScrolling(false);
        binding.destination.setLines(3);
        binding.destination.setOnClickListener(view -> {
            binding.destination.setText("");
            viewModel.setReceivingAddress(null);
        });
        binding.destination.setOnFocusChangeListener((v, hasFocus) -> {
            if (hasFocus && customKeypad != null)
                customKeypad.setNumpadVisibility(View.GONE);
        });
    }

    private void setupSendFromView() {

        String fiat = viewModel.getPrefsUtil().getValue(PrefsUtil.KEY_SELECTED_FIAT, PrefsUtil.DEFAULT_CURRENCY);
        binding.accounts.spinner.setAdapter(new AddressAdapter(
                getContext(),
                R.layout.spinner_item,
                viewModel.getAddressList(false),
                true,
                isBtc,
                new MonetaryUtil(viewModel.getPrefsUtil().getValue(PrefsUtil.KEY_BTC_UNITS, MonetaryUtil.UNIT_BTC)),
                fiat,
                ExchangeRateFactory.getInstance().getLastPrice(fiat)));

        // Set drop down width equal to clickable view
        binding.accounts.spinner.getViewTreeObserver().addOnGlobalLayoutListener(new ViewTreeObserver.OnGlobalLayoutListener() {

            @SuppressLint("ObsoleteSdkInt")
            @Override
            public void onGlobalLayout() {
                if (Build.VERSION.SDK_INT >= Build.VERSION_CODES.JELLY_BEAN) {
                    binding.accounts.spinner.getViewTreeObserver().removeOnGlobalLayoutListener(this);
                } else {
                    //noinspection deprecation
                    binding.accounts.spinner.getViewTreeObserver().removeGlobalOnLayoutListener(this);
                }

                if (Build.VERSION.SDK_INT >= Build.VERSION_CODES.JELLY_BEAN) {
                    binding.accounts.spinner.setDropDownWidth(binding.accounts.spinner.getWidth());
                }
            }
        });
        binding.accounts.spinner.setOnItemSelectedListener(new AdapterView.OnItemSelectedListener() {
            @Override
            public void onItemSelected(AdapterView<?> adapterView, View view, int i, long l) {
                ItemAccount selectedItem = (ItemAccount) binding.accounts.spinner.getSelectedItem();
                viewModel.setSendingAddress(selectedItem);
                viewModel.calculateTransactionAmounts(selectedItem,
                        binding.amountRow.amountBtc.getText().toString(),
                        binding.customFee.getText().toString(), null);
            }

            @Override
            public void onNothingSelected(AdapterView<?> adapterView) {

            }
        });

        if (selectedAccountPosition != -1) {
            binding.accounts.spinner.setSelection(selectedAccountPosition);
        } else {
            binding.accounts.spinner.setSelection(viewModel.getDefaultAccount());
        }
    }

    private void setupReceiveToView() {
        String fiat = viewModel.getPrefsUtil().getValue(PrefsUtil.KEY_SELECTED_FIAT, PrefsUtil.DEFAULT_CURRENCY);
        binding.spDestination.setAdapter(new AddressAdapter(
                getContext(),
                R.layout.spinner_item,
                viewModel.getAddressList(true),
                false,
                isBtc,
                new MonetaryUtil(viewModel.getPrefsUtil().getValue(PrefsUtil.KEY_BTC_UNITS, MonetaryUtil.UNIT_BTC)),
                fiat,
                ExchangeRateFactory.getInstance().getLastPrice(fiat)));

        // Set drop down width equal to clickable view
        binding.spDestination.getViewTreeObserver().addOnGlobalLayoutListener(new ViewTreeObserver.OnGlobalLayoutListener() {

            @SuppressLint("ObsoleteSdkInt")
            @Override
            public void onGlobalLayout() {
                if (Build.VERSION.SDK_INT >= Build.VERSION_CODES.JELLY_BEAN) {
                    binding.spDestination.getViewTreeObserver().removeOnGlobalLayoutListener(this);
                } else {
                    //noinspection deprecation
                    binding.spDestination.getViewTreeObserver().removeGlobalOnLayoutListener(this);
                }

                if (binding.accounts.spinner.getWidth() > 0)
                    if (Build.VERSION.SDK_INT >= Build.VERSION_CODES.JELLY_BEAN) {
                        binding.spDestination.setDropDownWidth(binding.accounts.spinner.getWidth());
                    }
            }
        });

        binding.spDestination.setOnItemSelectedEvenIfUnchangedListener(
                new AdapterView.OnItemSelectedListener() {
                    @Override
                    public void onItemSelected(AdapterView<?> arg0, View arg1, int arg2, long arg3) {
                        ItemAccount selectedItem = (ItemAccount) binding.spDestination.getSelectedItem();
                        binding.destination.setText(selectedItem.label);
                        viewModel.setReceivingAddress(selectedItem);
                    }

                    @Override
                    public void onNothingSelected(AdapterView<?> parent) {
                    }
                }
        );
    }

    @Override
    public void onHideSendingAddressField() {
        binding.fromRow.setVisibility(View.GONE);
    }

    @Override
    public void onHideReceivingAddressField() {
        binding.spDestination.setVisibility(View.GONE);
        binding.destination.setHint(R.string.to_field_helper_no_dropdown);
    }

    @Override
    public void onShowInvalidAmount() {
        onShowToast(R.string.invalid_amount, ToastCustom.TYPE_ERROR);
    }

    @Override
    public void onUpdateBtcAmount(String amount) {
        binding.amountRow.amountBtc.setText(amount);
        binding.amountRow.amountBtc.setSelection(binding.amountRow.amountBtc.getText().length());
    }

    @Override
    public void onRemoveBtcTextChangeListener() {
        binding.amountRow.amountBtc.removeTextChangedListener(btcTextWatcher);
    }

    @Override
    public void onAddBtcTextChangeListener() {
        binding.amountRow.amountBtc.addTextChangedListener(btcTextWatcher);
    }

    @Override
    public void onUpdateFiatAmount(String amount) {
        binding.amountRow.amountFiat.setText(amount);
        binding.amountRow.amountFiat.setSelection(binding.amountRow.amountFiat.getText().length());
    }

    @Override
    public void onRemoveFiatTextChangeListener() {
        binding.amountRow.amountFiat.removeTextChangedListener(fiatTextWatcher);
    }

    @Override
    public void onAddFiatTextChangeListener() {
        binding.amountRow.amountFiat.addTextChangedListener(fiatTextWatcher);
    }

    @Override
    public void onShowToast(@StringRes int message, @ToastCustom.ToastType String toastType) {
        // TODO: 05/01/2017 Shouldn't have to explicitly run on UI thread, convert calling method to Rx and schedule appropriately
        getActivity().runOnUiThread(() -> ToastCustom.makeText(getActivity(), getString(message), ToastCustom.LENGTH_SHORT, toastType));
    }

    @Override
    public void onShowTransactionSuccess(@Nullable String mdid, String hash, @Nullable String fctxId, long transactionValue) {
        playAudio();
        LocalBroadcastManager.getInstance(getActivity()).sendBroadcastSync(new Intent(BalanceFragment.ACTION_INTENT));

        AlertDialog.Builder dialogBuilder = new AlertDialog.Builder(getActivity());
        LayoutInflater inflater = getActivity().getLayoutInflater();
        View dialogView = inflater.inflate(R.layout.modal_transaction_success, null);
        transactionSuccessDialog = dialogBuilder.setView(dialogView)
                .setPositiveButton(getString(R.string.done), null)
                .create();
        transactionSuccessDialog.setTitle(R.string.transaction_submitted);

        AppRate appRate = new AppRate(getActivity())
                .setMinTransactionsUntilPrompt(3)
                .incrementTransactionCount();

        // If should show app rate, success dialog shows first and launches
        // rate dialog on dismiss. Dismissing rate dialog then closes the page. This will
        // happen if the user chooses to rate the app - they'll return to the main page.
        if (appRate.shouldShowDialog()) {
            AlertDialog ratingDialog = appRate.getRateDialog();
            ratingDialog.setOnDismissListener(d -> finishAndNotifySuccess(mdid, hash, fctxId, transactionValue));
            transactionSuccessDialog.show();
            transactionSuccessDialog.setOnDismissListener(d -> ratingDialog.show());
        } else {
            transactionSuccessDialog.show();
            transactionSuccessDialog.setOnDismissListener(dialogInterface -> finishAndNotifySuccess(mdid, hash, fctxId, transactionValue));
        }

        dialogHandler.postDelayed(dialogRunnable, 5 * 1000);
    }

    private void finishAndNotifySuccess(@Nullable String mdid, String hash, @Nullable String fctxId, long transactionValue) {
        if (listener != null) listener.onSendPaymentSuccessful(mdid, hash, fctxId, transactionValue);
        finishPage();
    }

    private final Handler dialogHandler = new Handler();
    private final Runnable dialogRunnable = new Runnable() {
        @Override
        public void run() {
            if (transactionSuccessDialog != null && transactionSuccessDialog.isShowing()) {
                transactionSuccessDialog.dismiss();
            }
        }
    };

    @Override
    public void onShowBIP38PassphrasePrompt(String scanData) {
        getActivity().runOnUiThread(() -> {
            final EditText password = new EditText(getActivity());
            password.setInputType(InputType.TYPE_CLASS_TEXT | InputType.TYPE_TEXT_VARIATION_PASSWORD);

            new AlertDialog.Builder(getActivity(), R.style.AlertDialogStyle)
                    .setTitle(R.string.app_name)
                    .setMessage(R.string.bip38_password_entry)
                    .setView(password)
                    .setCancelable(false)
                    .setPositiveButton(android.R.string.ok, (dialog, whichButton) ->
                            viewModel.spendFromWatchOnlyBIP38(password.getText().toString(), scanData))
                    .setNegativeButton(android.R.string.cancel, null).show();
        });
    }

    private void onShowLargeTransactionWarning(AlertDialog alertDialog) {

        AlertDialog.Builder dialogBuilder = new AlertDialog.Builder(getActivity());
        AlertGenericWarningBinding dialogBinding = inflate(LayoutInflater.from(getActivity()),
                R.layout.alert_generic_warning, null, false);
        dialogBuilder.setView(dialogBinding.getRoot());

        final AlertDialog alertDialogFee = dialogBuilder.create();
        alertDialogFee.setCanceledOnTouchOutside(false);

        dialogBinding.tvBody.setText(R.string.large_tx_warning);

        dialogBinding.confirmCancel.setOnClickListener(v -> {
            if (alertDialogFee.isShowing()) alertDialogFee.cancel();
        });

        dialogBinding.confirmKeep.setText(getResources().getString(R.string.go_back));
        dialogBinding.confirmKeep.setOnClickListener(v -> {
            alertDialogFee.dismiss();
            alertDialog.dismiss();
        });

        dialogBinding.confirmChange.setText(getResources().getString(R.string.accept_higher_fee));
        dialogBinding.confirmChange.setOnClickListener(v -> alertDialogFee.dismiss());

        if (getActivity() != null && !getActivity().isFinishing()) {
            alertDialogFee.show();
        }
    }

    @Override
    public void onUpdateBtcUnit(String unit) {
        binding.amountRow.currencyBtc.setText(unit);
    }

    @Override
    public void onUpdateFiatUnit(String unit) {
        binding.amountRow.currencyFiat.setText(unit);
    }

    @Override
    public void onSetSpendAllAmount(String textFromSatoshis) {
        getActivity().runOnUiThread(() -> binding.amountRow.amountBtc.setText(textFromSatoshis));
    }

    @Override
    public void onShowSpendFromWatchOnly(String address) {
        new AlertDialog.Builder(getActivity(), R.style.AlertDialogStyle)
                .setTitle(R.string.privx_required)
                .setMessage(String.format(getString(R.string.watch_only_spend_instructionss), address))
                .setCancelable(false)
                .setPositiveButton(R.string.dialog_continue, (dialog, whichButton) -> {

                    if (ContextCompat.checkSelfPermission(getActivity(), Manifest.permission.CAMERA) != PackageManager.PERMISSION_GRANTED) {
                        PermissionUtil.requestCameraPermissionFromActivity(binding.getRoot(), getActivity());
                    } else {
                        startScanActivity(SCAN_PRIVX);
                    }

                })
                .setNegativeButton(android.R.string.cancel, null).show();
    }

    private void setBtcTextWatcher() {
        btcTextWatcher = new TextWatcher() {
            public void afterTextChanged(Editable editable) {
                viewModel.afterBtcTextChanged(editable.toString());
                setKeyListener(editable, binding.amountRow.amountBtc);
            }

            public void beforeTextChanged(CharSequence s, int start, int count, int after) {
            }

            public void onTextChanged(CharSequence s, int start, int before, int count) {
            }
        };

    }

    private void setFiatTextWatcher() {
        fiatTextWatcher = new TextWatcher() {
            public void afterTextChanged(Editable editable) {
                viewModel.afterFiatTextChanged(editable.toString());
                setKeyListener(editable, binding.amountRow.amountFiat);
            }

            public void beforeTextChanged(CharSequence s, int start, int count, int after) {
            }

            public void onTextChanged(CharSequence s, int start, int before, int count) {
            }
        };

    }

    void setKeyListener(Editable s, EditText editText) {
        if (s.toString().contains(viewModel.getDefaultDecimalSeparator())) {
            editText.setKeyListener(DigitsKeyListener.getInstance("0123456789"));
        } else {
            editText.setKeyListener(DigitsKeyListener.getInstance("0123456789" + viewModel.getDefaultDecimalSeparator()));
        }
    }

    @Override
    public void onShowPaymentDetails(PaymentConfirmationDetails details) {

        AlertDialog.Builder dialogBuilder = new AlertDialog.Builder(getActivity());
        FragmentSendConfirmBinding dialogBinding = inflate(LayoutInflater.from(getActivity()),
                R.layout.fragment_send_confirm, null, false);
        dialogBuilder.setView(dialogBinding.getRoot());

        final AlertDialog alertDialog = dialogBuilder.create();
        alertDialog.setCanceledOnTouchOutside(false);

        dialogBinding.confirmFromLabel.setText(details.fromLabel);
        dialogBinding.confirmToLabel.setText(details.toLabel);
        dialogBinding.confirmAmountBtcUnit.setText(details.btcUnit);
        dialogBinding.confirmAmountFiatUnit.setText(details.fiatUnit);
        dialogBinding.confirmAmountBtc.setText(details.btcAmount);
        dialogBinding.confirmAmountFiat.setText(details.fiatAmount);
        dialogBinding.confirmFeeBtc.setText(details.btcFee);
        dialogBinding.confirmFeeFiat.setText(details.fiatFee);
        dialogBinding.confirmTotalBtc.setText(details.btcTotal);
        dialogBinding.confirmTotalFiat.setText(details.fiatTotal);

        String feeMessage = "";
        if (details.isSurge) {
            dialogBinding.ivFeeInfo.setVisibility(View.VISIBLE);
            feeMessage += getString(R.string.transaction_surge);

        }

        if (details.hasConsumedAmounts) {
            dialogBinding.ivFeeInfo.setVisibility(View.VISIBLE);

            if (details.hasConsumedAmounts) {
                if (details.isSurge) feeMessage += "\n\n";
                feeMessage += getString(R.string.large_tx_high_fee_warning);
            }

        }

        final String finalFeeMessage = feeMessage;
        dialogBinding.ivFeeInfo.setOnClickListener(view -> new AlertDialog.Builder(getActivity(), R.style.AlertDialogStyle)
                .setTitle(R.string.transaction_fee)
                .setMessage(finalFeeMessage)
                .setPositiveButton(android.R.string.ok, null).show());

        if (details.isSurge) {
            dialogBinding.confirmFeeBtc.setTextColor(ContextCompat.getColor(getContext(), R.color.blockchain_send_red));
            dialogBinding.confirmFeeFiat.setTextColor(ContextCompat.getColor(getContext(), R.color.blockchain_send_red));
            dialogBinding.ivFeeInfo.setVisibility(View.VISIBLE);
        }

        dialogBinding.tvCustomizeFee.setOnClickListener(v -> {
            if (alertDialog.isShowing()) {
                alertDialog.cancel();
            }

            getActivity().runOnUiThread(() -> {
                binding.customFeeContainer.setVisibility(View.VISIBLE);

                binding.customFee.setText(details.btcFee);
                binding.customFee.setHint(details.btcSuggestedFee);
                binding.customFee.requestFocus();
                binding.customFee.setSelection(binding.customFee.getText().length());
                customKeypad.setNumpadVisibility(View.GONE);
            });

            alertCustomSpend(details.btcSuggestedFee, details.btcUnit);

        });

        dialogBinding.confirmCancel.setOnClickListener(v -> {
            if (alertDialog.isShowing()) {
                alertDialog.cancel();
            }
        });

        dialogBinding.confirmSend.setOnClickListener(v -> {
            if (ConnectivityStatus.hasConnectivity(getActivity())) {
                dialogBinding.confirmSend.setClickable(false);
                viewModel.submitPayment(alertDialog);
            } else {
                ToastCustom.makeText(getActivity(), getString(R.string.check_connectivity_exit), ToastCustom.LENGTH_SHORT, ToastCustom.TYPE_ERROR);
                // Queue tx here
            }
        });

        if (getActivity() != null && !getActivity().isFinishing()) {
            alertDialog.show();
        }

        // To prevent the dialog from appearing too large on Android N
        if (alertDialog.getWindow() != null) {
            alertDialog.getWindow().setLayout(WindowManager.LayoutParams.MATCH_PARENT, WindowManager.LayoutParams.WRAP_CONTENT);
        }

        if (viewModel.isLargeTransaction()) {
            onShowLargeTransactionWarning(alertDialog);
        }
    }

    @Override
    public void onShowReceiveToWatchOnlyWarning(String address) {
        AlertDialog.Builder dialogBuilder = new AlertDialog.Builder(getActivity(), R.style.AlertDialogStyle);
        AlertWatchOnlySpendBinding dialogBinding = inflate(LayoutInflater.from(getActivity()),
                R.layout.alert_watch_only_spend, null, false);
        dialogBuilder.setView(dialogBinding.getRoot());
        dialogBuilder.setCancelable(false);

        final AlertDialog alertDialog = dialogBuilder.create();
        alertDialog.setCanceledOnTouchOutside(false);

        dialogBinding.confirmCancel.setOnClickListener(v -> {
            binding.destination.setText("");
            if (dialogBinding.confirmDontAskAgain.isChecked())
                viewModel.setWatchOnlySpendWarning(false);
            alertDialog.dismiss();
        });

        dialogBinding.confirmContinue.setOnClickListener(v -> {
            binding.destination.setText(address);
            if (dialogBinding.confirmDontAskAgain.isChecked())
                viewModel.setWatchOnlySpendWarning(false);
            alertDialog.dismiss();
        });

        alertDialog.show();
    }

    @Override
    public void onShowAlterFee(String absoluteFeeSuggested,
                               String body,
                               int positiveAction,
                               int negativeAction) {

        AlertDialog.Builder dialogBuilder = new AlertDialog.Builder(getActivity());
        AlertGenericWarningBinding dialogBinding = inflate(LayoutInflater.from(getActivity()),
                R.layout.alert_generic_warning, null, false);
        dialogBuilder.setView(dialogBinding.getRoot());

        final AlertDialog alertDialogFee = dialogBuilder.create();
        alertDialogFee.setCanceledOnTouchOutside(false);

        dialogBinding.tvBody.setText(body);

        dialogBinding.confirmCancel.setOnClickListener(v -> {
            if (alertDialogFee.isShowing()) alertDialogFee.cancel();
        });

        dialogBinding.confirmKeep.setText(getResources().getString(negativeAction));
        dialogBinding.confirmKeep.setOnClickListener(v -> {
            if (alertDialogFee.isShowing()) alertDialogFee.cancel();

            ItemAccount selectedItem = (ItemAccount) binding.accounts.spinner.getSelectedItem();
            viewModel.setSendingAddress(selectedItem);
            viewModel.calculateTransactionAmounts(selectedItem,
                    binding.amountRow.amountBtc.getText().toString(),
                    binding.customFee.getText().toString(),
                    () -> viewModel.sendClicked(true, binding.destination.getText().toString()));
        });

        dialogBinding.confirmChange.setText(getResources().getString(positiveAction));
        dialogBinding.confirmChange.setOnClickListener(v -> {
            if (alertDialogFee.isShowing()) alertDialogFee.cancel();

            ItemAccount selectedItem = (ItemAccount) binding.accounts.spinner.getSelectedItem();
            viewModel.setSendingAddress(selectedItem);
            viewModel.calculateTransactionAmounts(selectedItem,
                    binding.amountRow.amountBtc.getText().toString(),
                    absoluteFeeSuggested,
                    () -> viewModel.sendClicked(true, binding.destination.getText().toString()));

        });
        alertDialogFee.show();
    }

    private void alertCustomSpend(String btcFee, String btcFeeUnit) {
        String message = getResources().getString(R.string.recommended_fee)
                + "\n\n"
                + btcFee
                + " " + btcFeeUnit;

        new AlertDialog.Builder(getActivity(), R.style.AlertDialogStyle)
                .setTitle(R.string.transaction_fee)
                .setMessage(message)
                .setPositiveButton(android.R.string.ok, null).show();
    }

    private void playAudio() {
        AudioManager audioManager = (AudioManager) getActivity().getSystemService(Context.AUDIO_SERVICE);
        if (audioManager != null && audioManager.getRingerMode() == AudioManager.RINGER_MODE_NORMAL) {
            MediaPlayer mp;
            mp = MediaPlayer.create(getActivity().getApplicationContext(), R.raw.beep);
            mp.setOnCompletionListener(mp1 -> {
                mp1.reset();
                mp1.release();
            });
            mp.start();
        }
    }

    @Override
    public void showProgressDialog() {
        progressDialog = new MaterialProgressDialog(getActivity());
        progressDialog.setCancelable(false);
        progressDialog.setMessage(R.string.please_wait);
        progressDialog.show();
    }

    @Override
    public void dismissProgressDialog() {
        if (progressDialog != null) {
            progressDialog.dismiss();
            progressDialog = null;
        }
    }

    @Override
    public void finishPage() {
        if (listener != null) {
            listener.onSendFragmentClose();
        }
    }

    @Override
    public void onDestroy() {
        super.onDestroy();
        viewModel.destroy();
    }

    @Override
    public void onAttach(Context context) {
        super.onAttach(context);
        if (context instanceof OnSendFragmentInteractionListener) {
            listener = (OnSendFragmentInteractionListener) context;
        } else {
            throw new RuntimeException(context + " must implement OnSendFragmentInteractionListener");
        }
    }

    @Override
    public void onDetach() {
        super.onDetach();
        listener = null;
    }

    public interface OnSendFragmentInteractionListener {

        void onSendFragmentClose();

        void onSendFragmentStart();

        void onSendPaymentSuccessful(@Nullable String mdid, String transactionHash, @Nullable String fctxId, long transactionValue);
    }
}<|MERGE_RESOLUTION|>--- conflicted
+++ resolved
@@ -27,7 +27,6 @@
 import android.text.InputType;
 import android.text.TextWatcher;
 import android.text.method.DigitsKeyListener;
-import android.util.Log;
 import android.view.LayoutInflater;
 import android.view.Menu;
 import android.view.MenuInflater;
@@ -55,10 +54,6 @@
 import piuk.blockchain.android.ui.customviews.MaterialProgressDialog;
 import piuk.blockchain.android.ui.customviews.ToastCustom;
 import piuk.blockchain.android.ui.home.MainActivity;
-import piuk.blockchain.android.ui.base.BaseAuthActivity;
-import piuk.blockchain.android.ui.customviews.CustomKeypad;
-import piuk.blockchain.android.ui.customviews.CustomKeypadCallback;
-import piuk.blockchain.android.ui.customviews.ToastCustom;
 import piuk.blockchain.android.ui.zxing.CaptureActivity;
 import piuk.blockchain.android.util.AppRate;
 import piuk.blockchain.android.util.AppUtil;
@@ -75,20 +70,14 @@
 
 public class SendFragment extends Fragment implements SendViewModel.DataListener, CustomKeypadCallback {
 
-<<<<<<< HEAD
     public static final String ARGUMENT_SCAN_DATA = "scan_data";
     public static final String ARGUMENT_IS_BTC = "is_btc";
     public static final String ARGUMENT_SELECTED_ACCOUNT_POSITION = "selected_account_position";
     public static final String ARGUMENT_CONTACT_ID = "contact_id";
     public static final String ARGUMENT_CONTACT_MDID = "contact_mdid";
     public static final String ARGUMENT_FCTX_ID = "fctx_id";
-
-=======
-    private static final String ARG_SCAN_DATA = "scan_data";
-    private static final String ARG_IS_BTC = "is_btc";
-    private static final String ARG_SELECTED_ACCOUNT_POSITION = "selected_account_position";
-    private static final String ARG_SCAN_DATA_ADDRESS_INPUT_ROUTE = "address_input_route";
->>>>>>> cb45836b
+    public static final String ARGUMENT_SCAN_DATA_ADDRESS_INPUT_ROUTE = "address_input_route";
+
     private static final int SCAN_URI = 2007;
     private static final int SCAN_PRIVX = 2008;
     private static final int COOL_DOWN_MILLIS = 2 * 1000;
@@ -121,11 +110,11 @@
         // Required empty public constructor
     }
 
-<<<<<<< HEAD
     public static SendFragment newInstance(@Nullable String scanData,
                                            @Nullable String contactId,
                                            @Nullable String mdid,
                                            @Nullable String fctxId,
+                                           String scanRoute,
                                            boolean isBtc,
                                            int selectedAccountPosition) {
         SendFragment fragment = new SendFragment();
@@ -135,6 +124,7 @@
         args.putString(ARGUMENT_CONTACT_MDID, mdid);
         args.putString(ARGUMENT_FCTX_ID, fctxId);
         args.putBoolean(ARGUMENT_IS_BTC, isBtc);
+        args.putString(ARGUMENT_SCAN_DATA_ADDRESS_INPUT_ROUTE, scanRoute);
         args.putInt(ARGUMENT_SELECTED_ACCOUNT_POSITION, selectedAccountPosition);
         fragment.setArguments(args);
         return fragment;
@@ -142,21 +132,14 @@
 
     public static SendFragment newInstance(@Nullable String scanData,
                                            boolean isBtc,
+                                           String scanRoute,
                                            int selectedAccountPosition) {
         SendFragment fragment = new SendFragment();
         Bundle args = new Bundle();
         args.putString(ARGUMENT_SCAN_DATA, scanData);
         args.putBoolean(ARGUMENT_IS_BTC, isBtc);
+        args.putString(ARGUMENT_SCAN_DATA_ADDRESS_INPUT_ROUTE, scanRoute);
         args.putInt(ARGUMENT_SELECTED_ACCOUNT_POSITION, selectedAccountPosition);
-=======
-    public static SendFragment newInstance(String scanData, String scanRoute, boolean isBtc, int selectedAccountPosition) {
-        SendFragment fragment = new SendFragment();
-        Bundle args = new Bundle();
-        args.putString(ARG_SCAN_DATA, scanData);
-        args.putBoolean(ARG_IS_BTC, isBtc);
-        args.putInt(ARG_SELECTED_ACCOUNT_POSITION, selectedAccountPosition);
-        args.putString(ARG_SCAN_DATA_ADDRESS_INPUT_ROUTE, scanRoute);
->>>>>>> cb45836b
         fragment.setArguments(args);
         return fragment;
     }
@@ -181,11 +164,6 @@
 
         setupViews();
 
-<<<<<<< HEAD
-=======
-        if (scanData != null) viewModel.handleIncomingQRScan(scanData, getArguments().getString(ARG_SCAN_DATA_ADDRESS_INPUT_ROUTE, null));
-
->>>>>>> cb45836b
         setHasOptionsMenu(true);
 
         viewModel.onViewReady();
