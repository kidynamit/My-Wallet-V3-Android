--- conflicted
+++ resolved
@@ -22,35 +22,19 @@
 import piuk.blockchain.android.data.answers.Logging
 import piuk.blockchain.android.data.api.EnvironmentSettings
 import piuk.blockchain.android.data.bitcoincash.BchDataManager
-<<<<<<< HEAD
-import piuk.blockchain.androidcore.data.currency.CryptoCurrencies
-import piuk.blockchain.androidcore.data.currency.CurrencyState
+import piuk.blockchain.androidcore.data.currency.CurrencyFormatManager
 import piuk.blockchain.android.data.datamanagers.TransferFundsDataManager
-import piuk.blockchain.androidcore.data.metadata.MetadataManager
-import piuk.blockchain.androidcore.data.payload.PayloadDataManager
-=======
-import piuk.blockchain.android.data.currency.CryptoCurrencies
-import piuk.blockchain.android.data.currency.CurrencyFormatManager
-import piuk.blockchain.android.data.currency.CurrencyState
-import piuk.blockchain.android.data.datamanagers.TransferFundsDataManager
-import piuk.blockchain.android.data.exchangerate.ExchangeRateDataManager
-import piuk.blockchain.android.data.metadata.MetadataManager
-import piuk.blockchain.android.data.payload.PayloadDataManager
-import piuk.blockchain.android.data.rxjava.RxUtil
->>>>>>> 50784d9b
 import piuk.blockchain.android.data.websocket.WebSocketService
 import piuk.blockchain.android.ui.base.BasePresenter
 import piuk.blockchain.android.ui.customviews.ToastCustom
 import piuk.blockchain.android.util.AppUtil
 import piuk.blockchain.android.util.LabelUtil
-<<<<<<< HEAD
-import piuk.blockchain.android.util.MonetaryUtil
 import piuk.blockchain.android.util.extensions.addToCompositeDisposable
+import piuk.blockchain.androidcore.data.currency.CryptoCurrencies
+import piuk.blockchain.androidcore.data.currency.CurrencyState
+import piuk.blockchain.androidcore.data.metadata.MetadataManager
+import piuk.blockchain.androidcore.data.payload.PayloadDataManager
 import piuk.blockchain.androidcore.utils.PrefsUtil
-import piuk.blockchain.android.util.helperfunctions.unsafeLazy
-=======
-import piuk.blockchain.android.util.PrefsUtil
->>>>>>> 50784d9b
 import timber.log.Timber
 import java.math.BigInteger
 import javax.inject.Inject
@@ -71,7 +55,8 @@
 
     internal var doubleEncryptionPassword: String? = null
     internal var cryptoCurrency: CryptoCurrencies by Delegates.observable(
-            CryptoCurrencies.BTC) { _, _, new ->
+            CryptoCurrencies.BTC
+    ) { _, _, new ->
         check(new != CryptoCurrencies.ETHER) { "Ether not a supported cryptocurrency on this page" }
         onViewReady()
     }
@@ -110,8 +95,9 @@
                                 view.onSetTransferLegacyFundsMenuItemVisible(true)
 
                                 if ((prefsUtil.getValue(KEY_WARN_TRANSFER_ALL, true)
-                                            || !isAutoPopup)
-                                    && showWarningDialog) {
+                                                || !isAutoPopup)
+                                        && showWarningDialog
+                                ) {
                                     view.onShowTransferableLegacyFundsWarning(isAutoPopup)
                                 }
                             } else {
@@ -482,7 +468,8 @@
     //region Convenience functions
     private fun getBtcAccounts(): List<Account> = payloadDataManager.accounts
 
-    private fun getBchAccounts(): List<GenericMetadataAccount> = bchDataManager.getAccountMetadataList()
+    private fun getBchAccounts(): List<GenericMetadataAccount> =
+            bchDataManager.getAccountMetadataList()
 
     private fun getLegacyAddresses(): List<LegacyAddress> = payloadDataManager.legacyAddresses
 
