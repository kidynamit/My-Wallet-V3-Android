package piuk.blockchain.android.ui.settings;

import android.support.annotation.NonNull;
import android.support.annotation.StringRes;
import android.support.annotation.VisibleForTesting;

import info.blockchain.wallet.payload.PayloadManager;
import info.blockchain.wallet.settings.SettingsManager;
import javax.inject.Inject;

import io.reactivex.Observable;
import io.reactivex.exceptions.Exceptions;
import piuk.blockchain.android.R;
import piuk.blockchain.android.data.access.AccessState;
import piuk.blockchain.android.data.datamanagers.SettingsDataManager;
import piuk.blockchain.android.injection.Injector;
import piuk.blockchain.android.ui.base.BaseViewModel;
import piuk.blockchain.android.ui.customviews.ToastCustom;
import piuk.blockchain.android.ui.fingerprint.FingerprintHelper;
import piuk.blockchain.android.util.AndroidUtils;
import piuk.blockchain.android.util.MonetaryUtil;
import piuk.blockchain.android.util.PrefsUtil;
import piuk.blockchain.android.util.StringUtils;

@SuppressWarnings("WeakerAccess")
public class SettingsViewModel extends BaseViewModel {

    @Inject protected FingerprintHelper fingerprintHelper;
    @Inject protected SettingsDataManager settingsDataManager;
    @Inject protected PayloadManager payloadManager;
    @Inject protected StringUtils stringUtils;
    @Inject protected PrefsUtil prefsUtil;
    @Inject protected AccessState accessState;
    @VisibleForTesting
    SettingsManager settings;
    private DataListener dataListener;
    private MonetaryUtil monetaryUtil;

    interface DataListener {

        void setUpUi();

        void verifyPinCode();

        void showFingerprintDialog(String pincode);

        void showDisableFingerprintDialog();

        void updateFingerprintPreferenceStatus();

        void showNoFingerprintsAddedDialog();

        void showProgressDialog(@StringRes int message);

        void hideProgressDialog();

        void showToast(@StringRes int message, @ToastCustom.ToastType String toastType);

        void setGuidSummary(String summary);

        void setEmailSummary(String summary);

        void setSmsSummary(String summary);

        void setUnitsSummary(String summary);

        void setFiatSummary(String summary);

        void setEmailNotificationsVisibility(boolean visible);

        void setSmsNotificationsVisibility(boolean visible);

        void setEmailNotificationPref(boolean enabled);

        void setSmsNotificationPref(boolean enabled);

        void setFingerprintVisibility(boolean visible);

        void setTwoFaPreference(boolean enabled);

        void setTwoFaSummary(String summary);

        void setPasswordHintSummary(String summary);

        void setTorBlocked(boolean blocked);

        void setScreenshotsEnabled(boolean enabled);

        void showDialogEmailVerification();

        void showDialogVerifySms();

        void showDialogSmsVerified();

        void goToPinEntryPage();

        void setLauncherShortcutVisibility(boolean visible);

        void showWarningDialog(@StringRes int message);
    }

    SettingsViewModel(DataListener dataListener) {
        Injector.getInstance().getDataManagerComponent().inject(this);
        this.dataListener = dataListener;
        monetaryUtil = new MonetaryUtil(prefsUtil.getValue(PrefsUtil.KEY_BTC_UNITS, MonetaryUtil.UNIT_BTC));
    }

    @Override
    public void onViewReady() {
<<<<<<< HEAD
        // TODO: 22/02/2017
//        dataListener.showProgressDialog(R.string.please_wait);
//        // Fetch updated settings
//        compositeDisposable.add(
//                settingsDataManager.updateSettings(
//                        payloadManager.getPayload().getGuid(),
//                        payloadManager.getPayload().getSharedKey())
//                        .subscribe(
//                                updatedSettings -> {
//                                    settings = updatedSettings;
//                                    handleUpdate();
//                                },
//                                throwable -> {
//                                    if (settings == null) {
//                                        // Show unloaded if necessary, keep old settings if failed update
//                                        settings = new SettingsManager();
//                                    }
//                                    handleUpdate();
//                                    // Warn error when updating
//                                    dataListener.showToast(R.string.settings_error_updating, ToastCustom.TYPE_ERROR);
//                                }));
    }

//    private void handleUpdate() {
//        dataListener.hideProgressDialog();
//        dataListener.setUpUi();
//        updateUi();
//    }

//    private void updateUi() {
//        // GUID
//        dataListener.setGuidSummary(settings.getGuid());
//
//        // Email
//        String emailAndStatus = settings.getEmail();
//        if (emailAndStatus == null || emailAndStatus.isEmpty()) {
//            emailAndStatus = stringUtils.getString(R.string.not_specified);
//        } else if (settings.isEmailVerified()) {
//            emailAndStatus += "  (" + stringUtils.getString(R.string.verified) + ")";
//        } else {
//            emailAndStatus += "  (" + stringUtils.getString(R.string.unverified) + ")";
//        }
//        dataListener.setEmailSummary(emailAndStatus);
//
//        // Phone
//        String smsAndStatus = settings.getSms();
//        if (smsAndStatus == null || smsAndStatus.isEmpty()) {
//            smsAndStatus = stringUtils.getString(R.string.not_specified);
//        } else if (settings.isSmsVerified()) {
//            smsAndStatus += "  (" + stringUtils.getString(R.string.verified) + ")";
//        } else {
//            smsAndStatus += "  (" + stringUtils.getString(R.string.unverified) + ")";
//        }
//        dataListener.setSmsSummary(smsAndStatus);
//
//        // Units
//        dataListener.setUnitsSummary(getDisplayUnits());
//
//        // Fiat
//        dataListener.setFiatSummary(getFiatUnits());
//
//        // Email notifications
//        dataListener.setEmailNotificationsVisibility(settings.isEmailVerified());
//
//        // SMS notifications
//        dataListener.setSmsNotificationsVisibility(settings.isSmsVerified());
//
//        // SMS and Email notification status
//        dataListener.setEmailNotificationPref(false);
//        dataListener.setSmsNotificationPref(false);
//
//        if (settings.isNotificationsOn() && settings.getNotificationTypes().size() > 0) {
//            for (int type : settings.getNotificationTypes()) {
//                if (type == Settings.NOTIFICATION_TYPE_EMAIL) {
//                    dataListener.setEmailNotificationPref(true);
//                }
//
//                if (type == Settings.NOTIFICATION_TYPE_SMS) {
//                    dataListener.setSmsNotificationPref(true);
//                }
//
//                if (type == Settings.NOTIFICATION_TYPE_ALL) {
//                    dataListener.setSmsNotificationPref(true);
//                    dataListener.setEmailNotificationPref(true);
//                    break;
//                }
//            }
//        }
//
//        // Fingerprint
//        dataListener.setFingerprintVisibility(getIfFingerprintHardwareAvailable());
//        dataListener.updateFingerprintPreferenceStatus();
//
//        // 2FA
//        dataListener.setTwoFaPreference(settings.getAuthType() != Settings.AUTH_TYPE_OFF);
//        dataListener.setTwoFaSummary(getTwoFaSummary(settings.getAuthType()));
//
//        // Password hint
//        if (settings.getPasswordHint1() != null && !settings.getPasswordHint1().isEmpty()) {
//            dataListener.setPasswordHintSummary(settings.getPasswordHint1());
//        } else {
//            dataListener.setPasswordHintSummary("");
//        }
//
//        // Tor
//        dataListener.setTorBlocked(settings.isTorBlocked());
//
//        // Launcher shortcuts
//        dataListener.setLauncherShortcutVisibility(AndroidUtils.is25orHigher());
//    }
//
//    private String getTwoFaSummary(int type) {
//        String summary;
//        switch (type) {
//            case Settings.AUTH_TYPE_GOOGLE_AUTHENTICATOR:
//                summary = stringUtils.getString(R.string.google_authenticator);
//                break;
//            case Settings.AUTH_TYPE_SMS:
//                summary = stringUtils.getString(R.string.sms);
//                break;
//            case Settings.AUTH_TYPE_YUBI_KEY:
//                summary = stringUtils.getString(R.string.yubikey);
//                break;
//            default:
//                summary = "";
//                break;
//        }
//        return summary;
//    }
//
//    /**
//     * @return true if the device has usable fingerprint hardware
//     */
//    boolean getIfFingerprintHardwareAvailable() {
//        return fingerprintHelper.isHardwareDetected();
//    }
//
//    /**
//     * @return true if the user has previously enabled fingerprint login
//     */
//    boolean getIfFingerprintUnlockEnabled() {
//        return fingerprintHelper.getIfFingerprintUnlockEnabled();
//    }
//
//    /**
//     * Sets fingerprint unlock enabled and clears the encrypted PIN if {@param enabled} is false
//     *
//     * @param enabled Whether or not the fingerprint unlock feature is set up
//     */
//    void setFingerprintUnlockEnabled(boolean enabled) {
//        fingerprintHelper.setFingerprintUnlockEnabled(enabled);
//        if (!enabled) {
//            fingerprintHelper.clearEncryptedData(PrefsUtil.KEY_ENCRYPTED_PIN_CODE);
//        }
//    }
//
//    /**
//     * Handle fingerprint preference toggle
//     */
//    void onFingerprintClicked() {
//        if (getIfFingerprintUnlockEnabled()) {
//            // Show dialog "are you sure you want to disable fingerprint login?
//            dataListener.showDisableFingerprintDialog();
//        } else if (!fingerprintHelper.areFingerprintsEnrolled()) {
//            // No fingerprints enrolled, prompt user to add some
//            dataListener.showNoFingerprintsAddedDialog();
//        } else {
//            // Verify PIN before continuing
//            dataListener.verifyPinCode();
//        }
//    }
//
//    /**
//     * Displays fingerprint dialog after the PIN has been validated by {@link
//     * piuk.blockchain.android.ui.auth.PinEntryActivity}
//     *
//     * @param pinCode A {@link CharSequenceX} wrapping the validated PIN code
//     */
//    void pinCodeValidatedForFingerprint(CharSequenceX pinCode) {
//        dataListener.showFingerprintDialog(pinCode);
//    }
//
//    private boolean isStringValid(String string) {
//        return string != null && !string.isEmpty() && string.length() < 256;
//    }
//
//    /**
//     * @return position of user's BTC unit preference
//     */
//    int getBtcUnitsPosition() {
//        return prefsUtil.getValue(PrefsUtil.KEY_BTC_UNITS, MonetaryUtil.UNIT_BTC);
//    }
//
//    /**
//     * @return the user's preferred BTC units
//     */
//    @NonNull
//    String getDisplayUnits() {
//        return (String) monetaryUtil.getBTCUnits()[getBtcUnitsPosition()];
//    }
//
//    /**
//     * @return an array of possible BTC units
//     */
//    @NonNull
//    CharSequence[] getBtcUnits() {
//        return monetaryUtil.getBTCUnits();
//    }
//
//    /**
//     * @return the user's preferred Fiat currency unit
//     */
//    @NonNull
//    String getFiatUnits() {
//        return prefsUtil.getValue(PrefsUtil.KEY_SELECTED_FIAT, PrefsUtil.DEFAULT_CURRENCY);
//    }
//
//    /**
//     * @return the temporary password from the Payload Manager
//     */
//    @NonNull
//    CharSequenceX getTempPassword() {
//        return payloadManager.getTempPassword();
//    }
//
//    /**
//     * @return the user's email or an empty string if not set
//     */
//    @NonNull
//    String getEmail() {
//        return settings.getEmail() != null ? settings.getEmail() : "";
//    }
//
//    /**
//     * @return the user's phone number or an empty string if not set
//     */
//    @NonNull
//    String getSms() {
//        return settings.getSms() != null ? settings.getSms() : "";
//    }
//
//    /**
//     * @return the user's password hint or an empty string if not set
//     */
//    @NonNull
//    String getPasswordHint() {
//        return settings.getPasswordHint1() != null ? settings.getPasswordHint1() : "";
//    }
//
//    /**
//     * @return is the user's phone number is verified
//     */
//    boolean isSmsVerified() {
//        return settings.isSmsVerified();
//    }
//
//    /**
//     * @return the current auth type
//     * @see Settings
//     */
//    int getAuthType() {
//        return settings.getAuthType();
//    }
//
//    /**
//     * Write key/value to {@link android.content.SharedPreferences}
//     *
//     * @param key   The key under which to store the data
//     * @param value The value to be stored as a String
//     */
//    void updatePreferences(String key, String value) {
//        prefsUtil.setValue(key, value);
//        updateUi();
//    }
//
//    /**
//     * Write key/value to {@link android.content.SharedPreferences}
//     *
//     * @param key   The key under which to store the data
//     * @param value The value to be stored as an int
//     */
//    void updatePreferences(String key, int value) {
//        prefsUtil.setValue(key, value);
//        updateUi();
//    }
//
//    /**
//     * Updates the user's email, prompts user to check their email for verification after success
//     *
//     * @param email The email address to be saved
//     */
//    void updateEmail(String email) {
//        if (!isStringValid(email)) {
//            dataListener.setEmailSummary(stringUtils.getString(R.string.not_specified));
//        } else {
//            compositeDisposable.add(
//                    settingsDataManager.updateEmail(email)
//                            .subscribe(success -> {
//                                if (success) {
//                                    updateNotification(Settings.NOTIFICATION_TYPE_EMAIL, false);
//                                    dataListener.showDialogEmailVerification();
//                                } else {
//                                    throw Exceptions.propagate(new Throwable("Update email failed"));
//                                }
//                            }, throwable -> dataListener.showToast(R.string.update_failed, ToastCustom.TYPE_ERROR)));
//        }
//    }
//
//    /**
//     * Updates the user's phone number, prompts user to verify their number after success
//     *
//     * @param sms The phone number to be saved
//     */
//    void updateSms(String sms) {
//        if (!isStringValid(sms)) {
//            dataListener.setSmsSummary(stringUtils.getString(R.string.not_specified));
//        } else {
//            compositeDisposable.add(
//                    settingsDataManager.updateSms(sms)
//                            .subscribe(success -> {
//                                if (success) {
//                                    updateNotification(Settings.NOTIFICATION_TYPE_SMS, false);
//                                    dataListener.showDialogVerifySms();
//                                } else {
//                                    throw Exceptions.propagate(new Throwable("Update SMS failed"));
//                                }
//                            }, throwable -> dataListener.showToast(R.string.update_failed, ToastCustom.TYPE_ERROR)));
//        }
//    }
//
//    /**
//     * Verifies a user's number, shows verified dialog after success
//     *
//     * @param code The verification code which has been sent to the user
//     */
//    void verifySms(@NonNull String code) {
//        dataListener.showProgressDialog(R.string.please_wait);
//        compositeDisposable.add(
//                settingsDataManager.verifySms(code)
//                        .doAfterTerminate(() -> dataListener.hideProgressDialog())
//                        .subscribe(success -> {
//                            if (success) {
//                                dataListener.showDialogSmsVerified();
//                                updateUi();
//                            } else {
//                                dataListener.showWarningDialog(R.string.verify_sms_failed);
//                            }
//                        }, throwable -> dataListener.showWarningDialog(R.string.verify_sms_failed)));
//    }
//
//    /**
//     * Updates the user's Tor blocking preference
//     *
//     * @param blocked Whether or not to block Tor requests
//     */
//    void updateTor(boolean blocked) {
//        compositeDisposable.add(
//                settingsDataManager.updateTor(blocked)
//                        .subscribe(success -> {
//                            if (success) {
//                                updateUi();
//                            } else {
//                                throw Exceptions.propagate(new Throwable("Update TOR failed"));
//                            }
//                        }, throwable -> dataListener.showToast(R.string.update_failed, ToastCustom.TYPE_ERROR)));
//    }
//
//    /**
//     * Updates the user's password hint
//     *
//     * @param hint The new password hint
//     */
//    void updatePasswordHint(String hint) {
//        if (!isStringValid(hint)) {
//            dataListener.showToast(R.string.settings_field_cant_be_empty, ToastCustom.TYPE_ERROR);
//        } else {
//            compositeDisposable.add(
//                    settingsDataManager.updatePasswordHint(hint)
//                            .subscribe(success -> {
//                                if (success) {
//                                    updateUi();
//                                } else {
//                                    throw Exceptions.propagate(new Throwable("Update password hint failed"));
//                                }
//                            }, throwable -> dataListener.showToast(R.string.update_failed, ToastCustom.TYPE_ERROR)));
//        }
//    }
//
//    /**
//     * Sets the auth type used for 2FA. Pass in {@link Settings#AUTH_TYPE_OFF} to disable 2FA
//     *
//     * @param type The auth type used for 2FA
//     * @see Settings
//     */
//    void updateTwoFa(int type) {
//        compositeDisposable.add(
//                settingsDataManager.updateTwoFactor(type)
//                        .subscribe(success -> {
//                            if (success) {
//                                updateUi();
//                            } else {
//                                throw Exceptions.propagate(new Throwable("Update 2FA failed"));
//                            }
//                        }, throwable -> dataListener.showToast(R.string.update_failed, ToastCustom.TYPE_ERROR)));
//    }
//
//    /**
//     * Updates the user's notification preferences
//     *
//     * @param type    The notification type to be updated
//     * @param enabled Whether or not to enable the notification type
//     * @see Settings
//     */
//    void updateNotification(int type, boolean enabled) {
//        compositeDisposable.add(
//                settingsDataManager.updateNotifications(type, enabled)
//                        .subscribe(success -> {
//                            if (success) {
//                                updateUi();
//                            } else {
//                                throw Exceptions.propagate(new Throwable("Update notification failed"));
//                            }
//                        }, throwable -> dataListener.showToast(R.string.update_failed, ToastCustom.TYPE_ERROR)));
//    }
//
//    /**
//     * PIN code validated, take user to PIN change page
//     */
//    void pinCodeValidatedForChange() {
//        prefsUtil.removeValue(PrefsUtil.KEY_PIN_FAILS);
//        prefsUtil.removeValue(PrefsUtil.KEY_PIN_IDENTIFIER);
//
//        dataListener.goToPinEntryPage();
//    }
//
//    /**
//     * Updates the user's password
//     *
//     * @param password         The requested new password as a {@link CharSequenceX}
//     * @param fallbackPassword The user's current password as a fallback
//     */
//    void updatePassword(@NonNull CharSequenceX password, @NonNull CharSequenceX fallbackPassword) {
//        dataListener.showProgressDialog(R.string.please_wait);
//        payloadManager.setTempPassword(password);
//
//        compositeDisposable.add(
//                accessState.createPin(password, accessState.getPIN())
//                        .doAfterTerminate(() -> dataListener.hideProgressDialog())
//                        .flatMap(success -> {
//                            if (success) {
//                                return accessState.syncPayloadToServer();
//                            } else {
//                                return Observable.just(false);
//                            }
//                        })
//                        .subscribe(success -> {
//                            if (success) {
//                                dataListener.showToast(R.string.password_changed, ToastCustom.TYPE_OK);
//                            } else {
//                                showUpdatePasswordFailed(fallbackPassword);
//                            }
//                        }, throwable -> showUpdatePasswordFailed(fallbackPassword)));
//    }
//
//    private void showUpdatePasswordFailed(@NonNull CharSequenceX fallbackPassword) {
//        payloadManager.setTempPassword(fallbackPassword);
//
//        dataListener.showToast(R.string.remote_save_ko, ToastCustom.TYPE_ERROR);
//        dataListener.showToast(R.string.password_unchanged, ToastCustom.TYPE_ERROR);
//    }
=======
        dataListener.showProgressDialog(R.string.please_wait);
        // Fetch updated settings
        compositeDisposable.add(
                settingsDataManager.updateSettings(
                        payloadManager.getPayload().getGuid(),
                        payloadManager.getPayload().getSharedKey())
                        .subscribe(
                                updatedSettings -> {
                                    settings = updatedSettings;
                                    handleUpdate();
                                },
                                throwable -> {
                                    if (settings == null) {
                                        // Show unloaded if necessary, keep old settings if failed update
                                        settings = new Settings();
                                    }
                                    handleUpdate();
                                    // Warn error when updating
                                    dataListener.showToast(R.string.settings_error_updating, ToastCustom.TYPE_ERROR);
                                }));
    }

    private void handleUpdate() {
        dataListener.hideProgressDialog();
        dataListener.setUpUi();
        updateUi();
    }

    private void updateUi() {
        // GUID
        dataListener.setGuidSummary(settings.getGuid());

        // Email
        String emailAndStatus = settings.getEmail();
        if (emailAndStatus == null || emailAndStatus.isEmpty()) {
            emailAndStatus = stringUtils.getString(R.string.not_specified);
        } else if (settings.isEmailVerified()) {
            emailAndStatus += "  (" + stringUtils.getString(R.string.verified) + ")";
        } else {
            emailAndStatus += "  (" + stringUtils.getString(R.string.unverified) + ")";
        }
        dataListener.setEmailSummary(emailAndStatus);

        // Phone
        String smsAndStatus = settings.getSms();
        if (smsAndStatus == null || smsAndStatus.isEmpty()) {
            smsAndStatus = stringUtils.getString(R.string.not_specified);
        } else if (settings.isSmsVerified()) {
            smsAndStatus += "  (" + stringUtils.getString(R.string.verified) + ")";
        } else {
            smsAndStatus += "  (" + stringUtils.getString(R.string.unverified) + ")";
        }
        dataListener.setSmsSummary(smsAndStatus);

        // Units
        dataListener.setUnitsSummary(getDisplayUnits());

        // Fiat
        dataListener.setFiatSummary(getFiatUnits());

        // Email notifications
        dataListener.setEmailNotificationsVisibility(settings.isEmailVerified());

        // SMS notifications
        dataListener.setSmsNotificationsVisibility(settings.isSmsVerified());

        // SMS and Email notification status
        dataListener.setEmailNotificationPref(false);
        dataListener.setSmsNotificationPref(false);

        if (settings.isNotificationsOn() && settings.getNotificationTypes().size() > 0) {
            for (int type : settings.getNotificationTypes()) {
                if (type == Settings.NOTIFICATION_TYPE_EMAIL) {
                    dataListener.setEmailNotificationPref(true);
                }

                if (type == Settings.NOTIFICATION_TYPE_SMS) {
                    dataListener.setSmsNotificationPref(true);
                }

                if (type == Settings.NOTIFICATION_TYPE_ALL) {
                    dataListener.setSmsNotificationPref(true);
                    dataListener.setEmailNotificationPref(true);
                    break;
                }
            }
        }

        // Fingerprint
        dataListener.setFingerprintVisibility(getIfFingerprintHardwareAvailable());
        dataListener.updateFingerprintPreferenceStatus();

        // 2FA
        dataListener.setTwoFaPreference(settings.getAuthType() != Settings.AUTH_TYPE_OFF);
        dataListener.setTwoFaSummary(getTwoFaSummary(settings.getAuthType()));

        // Password hint
        if (settings.getPasswordHint1() != null && !settings.getPasswordHint1().isEmpty()) {
            dataListener.setPasswordHintSummary(settings.getPasswordHint1());
        } else {
            dataListener.setPasswordHintSummary("");
        }

        // Tor
        dataListener.setTorBlocked(settings.isTorBlocked());

        // Screenshots
        dataListener.setScreenshotsEnabled(prefsUtil.getValue(PrefsUtil.KEY_SCREENSHOTS_ENABLED, false));

        // Launcher shortcuts
        dataListener.setLauncherShortcutVisibility(AndroidUtils.is25orHigher());
    }

    private String getTwoFaSummary(int type) {
        String summary;
        switch (type) {
            case Settings.AUTH_TYPE_GOOGLE_AUTHENTICATOR:
                summary = stringUtils.getString(R.string.google_authenticator);
                break;
            case Settings.AUTH_TYPE_SMS:
                summary = stringUtils.getString(R.string.sms);
                break;
            case Settings.AUTH_TYPE_YUBI_KEY:
                summary = stringUtils.getString(R.string.yubikey);
                break;
            default:
                summary = "";
                break;
        }
        return summary;
    }

    /**
     * @return true if the device has usable fingerprint hardware
     */
    boolean getIfFingerprintHardwareAvailable() {
        return fingerprintHelper.isHardwareDetected();
    }

    /**
     * @return true if the user has previously enabled fingerprint login
     */
    boolean getIfFingerprintUnlockEnabled() {
        return fingerprintHelper.getIfFingerprintUnlockEnabled();
    }

    /**
     * Sets fingerprint unlock enabled and clears the encrypted PIN if {@param enabled} is false
     *
     * @param enabled Whether or not the fingerprint unlock feature is set up
     */
    void setFingerprintUnlockEnabled(boolean enabled) {
        fingerprintHelper.setFingerprintUnlockEnabled(enabled);
        if (!enabled) {
            fingerprintHelper.clearEncryptedData(PrefsUtil.KEY_ENCRYPTED_PIN_CODE);
        }
    }

    /**
     * Handle fingerprint preference toggle
     */
    void onFingerprintClicked() {
        if (getIfFingerprintUnlockEnabled()) {
            // Show dialog "are you sure you want to disable fingerprint login?
            dataListener.showDisableFingerprintDialog();
        } else if (!fingerprintHelper.areFingerprintsEnrolled()) {
            // No fingerprints enrolled, prompt user to add some
            dataListener.showNoFingerprintsAddedDialog();
        } else {
            // Verify PIN before continuing
            dataListener.verifyPinCode();
        }
    }

    /**
     * Displays fingerprint dialog after the PIN has been validated by {@link
     * piuk.blockchain.android.ui.auth.PinEntryActivity}
     *
     * @param pinCode A {@link CharSequenceX} wrapping the validated PIN code
     */
    void pinCodeValidatedForFingerprint(CharSequenceX pinCode) {
        dataListener.showFingerprintDialog(pinCode);
    }

    private boolean isStringValid(String string) {
        return string != null && !string.isEmpty() && string.length() < 256;
    }

    /**
     * @return position of user's BTC unit preference
     */
    int getBtcUnitsPosition() {
        return prefsUtil.getValue(PrefsUtil.KEY_BTC_UNITS, MonetaryUtil.UNIT_BTC);
    }

    /**
     * @return the user's preferred BTC units
     */
    @NonNull
    String getDisplayUnits() {
        return (String) monetaryUtil.getBTCUnits()[getBtcUnitsPosition()];
    }

    /**
     * @return an array of possible BTC units
     */
    @NonNull
    CharSequence[] getBtcUnits() {
        return monetaryUtil.getBTCUnits();
    }

    /**
     * @return the user's preferred Fiat currency unit
     */
    @NonNull
    String getFiatUnits() {
        return prefsUtil.getValue(PrefsUtil.KEY_SELECTED_FIAT, PrefsUtil.DEFAULT_CURRENCY);
    }

    /**
     * @return the temporary password from the Payload Manager
     */
    @NonNull
    CharSequenceX getTempPassword() {
        return payloadManager.getTempPassword();
    }

    /**
     * @return the user's email or an empty string if not set
     */
    @NonNull
    String getEmail() {
        return settings.getEmail() != null ? settings.getEmail() : "";
    }

    /**
     * @return the user's phone number or an empty string if not set
     */
    @NonNull
    String getSms() {
        return settings.getSms() != null ? settings.getSms() : "";
    }

    /**
     * @return the user's password hint or an empty string if not set
     */
    @NonNull
    String getPasswordHint() {
        return settings.getPasswordHint1() != null ? settings.getPasswordHint1() : "";
    }

    /**
     * @return is the user's phone number is verified
     */
    boolean isSmsVerified() {
        return settings.isSmsVerified();
    }

    /**
     * @return the current auth type
     * @see Settings
     */
    int getAuthType() {
        return settings.getAuthType();
    }

    /**
     * Write key/value to {@link android.content.SharedPreferences}
     *
     * @param key   The key under which to store the data
     * @param value The value to be stored as a String
     */
    void updatePreferences(String key, String value) {
        prefsUtil.setValue(key, value);
        updateUi();
    }

    /**
     * Write key/value to {@link android.content.SharedPreferences}
     *
     * @param key   The key under which to store the data
     * @param value The value to be stored as an int
     */
    void updatePreferences(String key, int value) {
        prefsUtil.setValue(key, value);
        updateUi();
    }

    /**
     * Write key/value to {@link android.content.SharedPreferences}
     *
     * @param key   The key under which to store the data
     * @param value The value to be stored as a boolean
     */
    void updatePreferences(String key, boolean value) {
        prefsUtil.setValue(key, value);
        updateUi();
    }

    /**
     * Updates the user's email, prompts user to check their email for verification after success
     *
     * @param email The email address to be saved
     */
    void updateEmail(String email) {
        if (!isStringValid(email)) {
            dataListener.setEmailSummary(stringUtils.getString(R.string.not_specified));
        } else {
            compositeDisposable.add(
                    settingsDataManager.updateEmail(email)
                            .subscribe(success -> {
                                if (success) {
                                    updateNotification(Settings.NOTIFICATION_TYPE_EMAIL, false);
                                    dataListener.showDialogEmailVerification();
                                } else {
                                    throw Exceptions.propagate(new Throwable("Update email failed"));
                                }
                            }, throwable -> dataListener.showToast(R.string.update_failed, ToastCustom.TYPE_ERROR)));
        }
    }

    /**
     * Updates the user's phone number, prompts user to verify their number after success
     *
     * @param sms The phone number to be saved
     */
    void updateSms(String sms) {
        if (!isStringValid(sms)) {
            dataListener.setSmsSummary(stringUtils.getString(R.string.not_specified));
        } else {
            compositeDisposable.add(
                    settingsDataManager.updateSms(sms)
                            .subscribe(success -> {
                                if (success) {
                                    updateNotification(Settings.NOTIFICATION_TYPE_SMS, false);
                                    dataListener.showDialogVerifySms();
                                } else {
                                    throw Exceptions.propagate(new Throwable("Update SMS failed"));
                                }
                            }, throwable -> dataListener.showToast(R.string.update_failed, ToastCustom.TYPE_ERROR)));
        }
    }

    /**
     * Verifies a user's number, shows verified dialog after success
     *
     * @param code The verification code which has been sent to the user
     */
    void verifySms(@NonNull String code) {
        dataListener.showProgressDialog(R.string.please_wait);
        compositeDisposable.add(
                settingsDataManager.verifySms(code)
                        .doAfterTerminate(() -> dataListener.hideProgressDialog())
                        .subscribe(success -> {
                            if (success) {
                                dataListener.showDialogSmsVerified();
                                updateUi();
                            } else {
                                dataListener.showWarningDialog(R.string.verify_sms_failed);
                            }
                        }, throwable -> dataListener.showWarningDialog(R.string.verify_sms_failed)));
    }

    /**
     * Updates the user's Tor blocking preference
     *
     * @param blocked Whether or not to block Tor requests
     */
    void updateTor(boolean blocked) {
        compositeDisposable.add(
                settingsDataManager.updateTor(blocked)
                        .subscribe(success -> {
                            if (success) {
                                updateUi();
                            } else {
                                throw Exceptions.propagate(new Throwable("Update TOR failed"));
                            }
                        }, throwable -> dataListener.showToast(R.string.update_failed, ToastCustom.TYPE_ERROR)));
    }

    /**
     * Updates the user's password hint
     *
     * @param hint The new password hint
     */
    void updatePasswordHint(String hint) {
        if (!isStringValid(hint)) {
            dataListener.showToast(R.string.settings_field_cant_be_empty, ToastCustom.TYPE_ERROR);
        } else {
            compositeDisposable.add(
                    settingsDataManager.updatePasswordHint(hint)
                            .subscribe(success -> {
                                if (success) {
                                    updateUi();
                                } else {
                                    throw Exceptions.propagate(new Throwable("Update password hint failed"));
                                }
                            }, throwable -> dataListener.showToast(R.string.update_failed, ToastCustom.TYPE_ERROR)));
        }
    }

    /**
     * Sets the auth type used for 2FA. Pass in {@link Settings#AUTH_TYPE_OFF} to disable 2FA
     *
     * @param type The auth type used for 2FA
     * @see Settings
     */
    void updateTwoFa(int type) {
        compositeDisposable.add(
                settingsDataManager.updateTwoFactor(type)
                        .subscribe(success -> {
                            if (success) {
                                updateUi();
                            } else {
                                throw Exceptions.propagate(new Throwable("Update 2FA failed"));
                            }
                        }, throwable -> dataListener.showToast(R.string.update_failed, ToastCustom.TYPE_ERROR)));
    }

    /**
     * Updates the user's notification preferences
     *
     * @param type    The notification type to be updated
     * @param enabled Whether or not to enable the notification type
     * @see Settings
     */
    void updateNotification(int type, boolean enabled) {
        compositeDisposable.add(
                settingsDataManager.updateNotifications(type, enabled)
                        .subscribe(success -> {
                            if (success) {
                                updateUi();
                            } else {
                                throw Exceptions.propagate(new Throwable("Update notification failed"));
                            }
                        }, throwable -> dataListener.showToast(R.string.update_failed, ToastCustom.TYPE_ERROR)));
    }

    /**
     * PIN code validated, take user to PIN change page
     */
    void pinCodeValidatedForChange() {
        prefsUtil.removeValue(PrefsUtil.KEY_PIN_FAILS);
        prefsUtil.removeValue(PrefsUtil.KEY_PIN_IDENTIFIER);

        dataListener.goToPinEntryPage();
    }

    /**
     * Updates the user's password
     *
     * @param password         The requested new password as a {@link CharSequenceX}
     * @param fallbackPassword The user's current password as a fallback
     */
    void updatePassword(@NonNull CharSequenceX password, @NonNull CharSequenceX fallbackPassword) {
        dataListener.showProgressDialog(R.string.please_wait);
        payloadManager.setTempPassword(password);

        compositeDisposable.add(
                accessState.createPin(password, accessState.getPIN())
                        .doAfterTerminate(() -> dataListener.hideProgressDialog())
                        .flatMap(success -> {
                            if (success) {
                                return accessState.syncPayloadToServer();
                            } else {
                                return Observable.just(false);
                            }
                        })
                        .subscribe(success -> {
                            if (success) {
                                dataListener.showToast(R.string.password_changed, ToastCustom.TYPE_OK);
                            } else {
                                showUpdatePasswordFailed(fallbackPassword);
                            }
                        }, throwable -> showUpdatePasswordFailed(fallbackPassword)));
    }

    private void showUpdatePasswordFailed(@NonNull CharSequenceX fallbackPassword) {
        payloadManager.setTempPassword(fallbackPassword);

        dataListener.showToast(R.string.remote_save_ko, ToastCustom.TYPE_ERROR);
        dataListener.showToast(R.string.password_unchanged, ToastCustom.TYPE_ERROR);
    }
>>>>>>> 428273a5
}<|MERGE_RESOLUTION|>--- conflicted
+++ resolved
@@ -107,7 +107,6 @@
 
     @Override
     public void onViewReady() {
-<<<<<<< HEAD
         // TODO: 22/02/2017
 //        dataListener.showProgressDialog(R.string.please_wait);
 //        // Fetch updated settings
@@ -578,489 +577,489 @@
 //        dataListener.showToast(R.string.remote_save_ko, ToastCustom.TYPE_ERROR);
 //        dataListener.showToast(R.string.password_unchanged, ToastCustom.TYPE_ERROR);
 //    }
-=======
-        dataListener.showProgressDialog(R.string.please_wait);
-        // Fetch updated settings
-        compositeDisposable.add(
-                settingsDataManager.updateSettings(
-                        payloadManager.getPayload().getGuid(),
-                        payloadManager.getPayload().getSharedKey())
-                        .subscribe(
-                                updatedSettings -> {
-                                    settings = updatedSettings;
-                                    handleUpdate();
-                                },
-                                throwable -> {
-                                    if (settings == null) {
-                                        // Show unloaded if necessary, keep old settings if failed update
-                                        settings = new Settings();
-                                    }
-                                    handleUpdate();
-                                    // Warn error when updating
-                                    dataListener.showToast(R.string.settings_error_updating, ToastCustom.TYPE_ERROR);
-                                }));
-    }
-
-    private void handleUpdate() {
-        dataListener.hideProgressDialog();
-        dataListener.setUpUi();
-        updateUi();
-    }
-
-    private void updateUi() {
-        // GUID
-        dataListener.setGuidSummary(settings.getGuid());
-
-        // Email
-        String emailAndStatus = settings.getEmail();
-        if (emailAndStatus == null || emailAndStatus.isEmpty()) {
-            emailAndStatus = stringUtils.getString(R.string.not_specified);
-        } else if (settings.isEmailVerified()) {
-            emailAndStatus += "  (" + stringUtils.getString(R.string.verified) + ")";
-        } else {
-            emailAndStatus += "  (" + stringUtils.getString(R.string.unverified) + ")";
-        }
-        dataListener.setEmailSummary(emailAndStatus);
-
-        // Phone
-        String smsAndStatus = settings.getSms();
-        if (smsAndStatus == null || smsAndStatus.isEmpty()) {
-            smsAndStatus = stringUtils.getString(R.string.not_specified);
-        } else if (settings.isSmsVerified()) {
-            smsAndStatus += "  (" + stringUtils.getString(R.string.verified) + ")";
-        } else {
-            smsAndStatus += "  (" + stringUtils.getString(R.string.unverified) + ")";
-        }
-        dataListener.setSmsSummary(smsAndStatus);
-
-        // Units
-        dataListener.setUnitsSummary(getDisplayUnits());
-
-        // Fiat
-        dataListener.setFiatSummary(getFiatUnits());
-
-        // Email notifications
-        dataListener.setEmailNotificationsVisibility(settings.isEmailVerified());
-
-        // SMS notifications
-        dataListener.setSmsNotificationsVisibility(settings.isSmsVerified());
-
-        // SMS and Email notification status
-        dataListener.setEmailNotificationPref(false);
-        dataListener.setSmsNotificationPref(false);
-
-        if (settings.isNotificationsOn() && settings.getNotificationTypes().size() > 0) {
-            for (int type : settings.getNotificationTypes()) {
-                if (type == Settings.NOTIFICATION_TYPE_EMAIL) {
-                    dataListener.setEmailNotificationPref(true);
-                }
-
-                if (type == Settings.NOTIFICATION_TYPE_SMS) {
-                    dataListener.setSmsNotificationPref(true);
-                }
-
-                if (type == Settings.NOTIFICATION_TYPE_ALL) {
-                    dataListener.setSmsNotificationPref(true);
-                    dataListener.setEmailNotificationPref(true);
-                    break;
-                }
-            }
-        }
-
-        // Fingerprint
-        dataListener.setFingerprintVisibility(getIfFingerprintHardwareAvailable());
-        dataListener.updateFingerprintPreferenceStatus();
-
-        // 2FA
-        dataListener.setTwoFaPreference(settings.getAuthType() != Settings.AUTH_TYPE_OFF);
-        dataListener.setTwoFaSummary(getTwoFaSummary(settings.getAuthType()));
-
-        // Password hint
-        if (settings.getPasswordHint1() != null && !settings.getPasswordHint1().isEmpty()) {
-            dataListener.setPasswordHintSummary(settings.getPasswordHint1());
-        } else {
-            dataListener.setPasswordHintSummary("");
-        }
-
-        // Tor
-        dataListener.setTorBlocked(settings.isTorBlocked());
-
-        // Screenshots
-        dataListener.setScreenshotsEnabled(prefsUtil.getValue(PrefsUtil.KEY_SCREENSHOTS_ENABLED, false));
-
-        // Launcher shortcuts
-        dataListener.setLauncherShortcutVisibility(AndroidUtils.is25orHigher());
-    }
-
-    private String getTwoFaSummary(int type) {
-        String summary;
-        switch (type) {
-            case Settings.AUTH_TYPE_GOOGLE_AUTHENTICATOR:
-                summary = stringUtils.getString(R.string.google_authenticator);
-                break;
-            case Settings.AUTH_TYPE_SMS:
-                summary = stringUtils.getString(R.string.sms);
-                break;
-            case Settings.AUTH_TYPE_YUBI_KEY:
-                summary = stringUtils.getString(R.string.yubikey);
-                break;
-            default:
-                summary = "";
-                break;
-        }
-        return summary;
-    }
-
-    /**
-     * @return true if the device has usable fingerprint hardware
-     */
-    boolean getIfFingerprintHardwareAvailable() {
-        return fingerprintHelper.isHardwareDetected();
-    }
-
-    /**
-     * @return true if the user has previously enabled fingerprint login
-     */
-    boolean getIfFingerprintUnlockEnabled() {
-        return fingerprintHelper.getIfFingerprintUnlockEnabled();
-    }
-
-    /**
-     * Sets fingerprint unlock enabled and clears the encrypted PIN if {@param enabled} is false
-     *
-     * @param enabled Whether or not the fingerprint unlock feature is set up
-     */
-    void setFingerprintUnlockEnabled(boolean enabled) {
-        fingerprintHelper.setFingerprintUnlockEnabled(enabled);
-        if (!enabled) {
-            fingerprintHelper.clearEncryptedData(PrefsUtil.KEY_ENCRYPTED_PIN_CODE);
-        }
-    }
-
-    /**
-     * Handle fingerprint preference toggle
-     */
-    void onFingerprintClicked() {
-        if (getIfFingerprintUnlockEnabled()) {
-            // Show dialog "are you sure you want to disable fingerprint login?
-            dataListener.showDisableFingerprintDialog();
-        } else if (!fingerprintHelper.areFingerprintsEnrolled()) {
-            // No fingerprints enrolled, prompt user to add some
-            dataListener.showNoFingerprintsAddedDialog();
-        } else {
-            // Verify PIN before continuing
-            dataListener.verifyPinCode();
-        }
-    }
-
-    /**
-     * Displays fingerprint dialog after the PIN has been validated by {@link
-     * piuk.blockchain.android.ui.auth.PinEntryActivity}
-     *
-     * @param pinCode A {@link CharSequenceX} wrapping the validated PIN code
-     */
-    void pinCodeValidatedForFingerprint(CharSequenceX pinCode) {
-        dataListener.showFingerprintDialog(pinCode);
-    }
-
-    private boolean isStringValid(String string) {
-        return string != null && !string.isEmpty() && string.length() < 256;
-    }
-
-    /**
-     * @return position of user's BTC unit preference
-     */
-    int getBtcUnitsPosition() {
-        return prefsUtil.getValue(PrefsUtil.KEY_BTC_UNITS, MonetaryUtil.UNIT_BTC);
-    }
-
-    /**
-     * @return the user's preferred BTC units
-     */
-    @NonNull
-    String getDisplayUnits() {
-        return (String) monetaryUtil.getBTCUnits()[getBtcUnitsPosition()];
-    }
-
-    /**
-     * @return an array of possible BTC units
-     */
-    @NonNull
-    CharSequence[] getBtcUnits() {
-        return monetaryUtil.getBTCUnits();
-    }
-
-    /**
-     * @return the user's preferred Fiat currency unit
-     */
-    @NonNull
-    String getFiatUnits() {
-        return prefsUtil.getValue(PrefsUtil.KEY_SELECTED_FIAT, PrefsUtil.DEFAULT_CURRENCY);
-    }
-
-    /**
-     * @return the temporary password from the Payload Manager
-     */
-    @NonNull
-    CharSequenceX getTempPassword() {
-        return payloadManager.getTempPassword();
-    }
-
-    /**
-     * @return the user's email or an empty string if not set
-     */
-    @NonNull
-    String getEmail() {
-        return settings.getEmail() != null ? settings.getEmail() : "";
-    }
-
-    /**
-     * @return the user's phone number or an empty string if not set
-     */
-    @NonNull
-    String getSms() {
-        return settings.getSms() != null ? settings.getSms() : "";
-    }
-
-    /**
-     * @return the user's password hint or an empty string if not set
-     */
-    @NonNull
-    String getPasswordHint() {
-        return settings.getPasswordHint1() != null ? settings.getPasswordHint1() : "";
-    }
-
-    /**
-     * @return is the user's phone number is verified
-     */
-    boolean isSmsVerified() {
-        return settings.isSmsVerified();
-    }
-
-    /**
-     * @return the current auth type
-     * @see Settings
-     */
-    int getAuthType() {
-        return settings.getAuthType();
-    }
-
-    /**
-     * Write key/value to {@link android.content.SharedPreferences}
-     *
-     * @param key   The key under which to store the data
-     * @param value The value to be stored as a String
-     */
-    void updatePreferences(String key, String value) {
-        prefsUtil.setValue(key, value);
-        updateUi();
-    }
-
-    /**
-     * Write key/value to {@link android.content.SharedPreferences}
-     *
-     * @param key   The key under which to store the data
-     * @param value The value to be stored as an int
-     */
-    void updatePreferences(String key, int value) {
-        prefsUtil.setValue(key, value);
-        updateUi();
-    }
-
-    /**
-     * Write key/value to {@link android.content.SharedPreferences}
-     *
-     * @param key   The key under which to store the data
-     * @param value The value to be stored as a boolean
-     */
-    void updatePreferences(String key, boolean value) {
-        prefsUtil.setValue(key, value);
-        updateUi();
-    }
-
-    /**
-     * Updates the user's email, prompts user to check their email for verification after success
-     *
-     * @param email The email address to be saved
-     */
-    void updateEmail(String email) {
-        if (!isStringValid(email)) {
-            dataListener.setEmailSummary(stringUtils.getString(R.string.not_specified));
-        } else {
-            compositeDisposable.add(
-                    settingsDataManager.updateEmail(email)
-                            .subscribe(success -> {
-                                if (success) {
-                                    updateNotification(Settings.NOTIFICATION_TYPE_EMAIL, false);
-                                    dataListener.showDialogEmailVerification();
-                                } else {
-                                    throw Exceptions.propagate(new Throwable("Update email failed"));
-                                }
-                            }, throwable -> dataListener.showToast(R.string.update_failed, ToastCustom.TYPE_ERROR)));
-        }
-    }
-
-    /**
-     * Updates the user's phone number, prompts user to verify their number after success
-     *
-     * @param sms The phone number to be saved
-     */
-    void updateSms(String sms) {
-        if (!isStringValid(sms)) {
-            dataListener.setSmsSummary(stringUtils.getString(R.string.not_specified));
-        } else {
-            compositeDisposable.add(
-                    settingsDataManager.updateSms(sms)
-                            .subscribe(success -> {
-                                if (success) {
-                                    updateNotification(Settings.NOTIFICATION_TYPE_SMS, false);
-                                    dataListener.showDialogVerifySms();
-                                } else {
-                                    throw Exceptions.propagate(new Throwable("Update SMS failed"));
-                                }
-                            }, throwable -> dataListener.showToast(R.string.update_failed, ToastCustom.TYPE_ERROR)));
-        }
-    }
-
-    /**
-     * Verifies a user's number, shows verified dialog after success
-     *
-     * @param code The verification code which has been sent to the user
-     */
-    void verifySms(@NonNull String code) {
-        dataListener.showProgressDialog(R.string.please_wait);
-        compositeDisposable.add(
-                settingsDataManager.verifySms(code)
-                        .doAfterTerminate(() -> dataListener.hideProgressDialog())
-                        .subscribe(success -> {
-                            if (success) {
-                                dataListener.showDialogSmsVerified();
-                                updateUi();
-                            } else {
-                                dataListener.showWarningDialog(R.string.verify_sms_failed);
-                            }
-                        }, throwable -> dataListener.showWarningDialog(R.string.verify_sms_failed)));
-    }
-
-    /**
-     * Updates the user's Tor blocking preference
-     *
-     * @param blocked Whether or not to block Tor requests
-     */
-    void updateTor(boolean blocked) {
-        compositeDisposable.add(
-                settingsDataManager.updateTor(blocked)
-                        .subscribe(success -> {
-                            if (success) {
-                                updateUi();
-                            } else {
-                                throw Exceptions.propagate(new Throwable("Update TOR failed"));
-                            }
-                        }, throwable -> dataListener.showToast(R.string.update_failed, ToastCustom.TYPE_ERROR)));
-    }
-
-    /**
-     * Updates the user's password hint
-     *
-     * @param hint The new password hint
-     */
-    void updatePasswordHint(String hint) {
-        if (!isStringValid(hint)) {
-            dataListener.showToast(R.string.settings_field_cant_be_empty, ToastCustom.TYPE_ERROR);
-        } else {
-            compositeDisposable.add(
-                    settingsDataManager.updatePasswordHint(hint)
-                            .subscribe(success -> {
-                                if (success) {
-                                    updateUi();
-                                } else {
-                                    throw Exceptions.propagate(new Throwable("Update password hint failed"));
-                                }
-                            }, throwable -> dataListener.showToast(R.string.update_failed, ToastCustom.TYPE_ERROR)));
-        }
-    }
-
-    /**
-     * Sets the auth type used for 2FA. Pass in {@link Settings#AUTH_TYPE_OFF} to disable 2FA
-     *
-     * @param type The auth type used for 2FA
-     * @see Settings
-     */
-    void updateTwoFa(int type) {
-        compositeDisposable.add(
-                settingsDataManager.updateTwoFactor(type)
-                        .subscribe(success -> {
-                            if (success) {
-                                updateUi();
-                            } else {
-                                throw Exceptions.propagate(new Throwable("Update 2FA failed"));
-                            }
-                        }, throwable -> dataListener.showToast(R.string.update_failed, ToastCustom.TYPE_ERROR)));
-    }
-
-    /**
-     * Updates the user's notification preferences
-     *
-     * @param type    The notification type to be updated
-     * @param enabled Whether or not to enable the notification type
-     * @see Settings
-     */
-    void updateNotification(int type, boolean enabled) {
-        compositeDisposable.add(
-                settingsDataManager.updateNotifications(type, enabled)
-                        .subscribe(success -> {
-                            if (success) {
-                                updateUi();
-                            } else {
-                                throw Exceptions.propagate(new Throwable("Update notification failed"));
-                            }
-                        }, throwable -> dataListener.showToast(R.string.update_failed, ToastCustom.TYPE_ERROR)));
-    }
-
-    /**
-     * PIN code validated, take user to PIN change page
-     */
-    void pinCodeValidatedForChange() {
-        prefsUtil.removeValue(PrefsUtil.KEY_PIN_FAILS);
-        prefsUtil.removeValue(PrefsUtil.KEY_PIN_IDENTIFIER);
-
-        dataListener.goToPinEntryPage();
-    }
-
-    /**
-     * Updates the user's password
-     *
-     * @param password         The requested new password as a {@link CharSequenceX}
-     * @param fallbackPassword The user's current password as a fallback
-     */
-    void updatePassword(@NonNull CharSequenceX password, @NonNull CharSequenceX fallbackPassword) {
-        dataListener.showProgressDialog(R.string.please_wait);
-        payloadManager.setTempPassword(password);
-
-        compositeDisposable.add(
-                accessState.createPin(password, accessState.getPIN())
-                        .doAfterTerminate(() -> dataListener.hideProgressDialog())
-                        .flatMap(success -> {
-                            if (success) {
-                                return accessState.syncPayloadToServer();
-                            } else {
-                                return Observable.just(false);
-                            }
-                        })
-                        .subscribe(success -> {
-                            if (success) {
-                                dataListener.showToast(R.string.password_changed, ToastCustom.TYPE_OK);
-                            } else {
-                                showUpdatePasswordFailed(fallbackPassword);
-                            }
-                        }, throwable -> showUpdatePasswordFailed(fallbackPassword)));
-    }
-
-    private void showUpdatePasswordFailed(@NonNull CharSequenceX fallbackPassword) {
-        payloadManager.setTempPassword(fallbackPassword);
-
-        dataListener.showToast(R.string.remote_save_ko, ToastCustom.TYPE_ERROR);
-        dataListener.showToast(R.string.password_unchanged, ToastCustom.TYPE_ERROR);
-    }
->>>>>>> 428273a5
+//=======
+//        dataListener.showProgressDialog(R.string.please_wait);
+//        // Fetch updated settings
+//        compositeDisposable.add(
+//                settingsDataManager.updateSettings(
+//                        payloadManager.getPayload().getGuid(),
+//                        payloadManager.getPayload().getSharedKey())
+//                        .subscribe(
+//                                updatedSettings -> {
+//                                    settings = updatedSettings;
+//                                    handleUpdate();
+//                                },
+//                                throwable -> {
+//                                    if (settings == null) {
+//                                        // Show unloaded if necessary, keep old settings if failed update
+//                                        settings = new Settings();
+//                                    }
+//                                    handleUpdate();
+//                                    // Warn error when updating
+//                                    dataListener.showToast(R.string.settings_error_updating, ToastCustom.TYPE_ERROR);
+//                                }));
+//    }
+//
+//    private void handleUpdate() {
+//        dataListener.hideProgressDialog();
+//        dataListener.setUpUi();
+//        updateUi();
+//    }
+//
+//    private void updateUi() {
+//        // GUID
+//        dataListener.setGuidSummary(settings.getGuid());
+//
+//        // Email
+//        String emailAndStatus = settings.getEmail();
+//        if (emailAndStatus == null || emailAndStatus.isEmpty()) {
+//            emailAndStatus = stringUtils.getString(R.string.not_specified);
+//        } else if (settings.isEmailVerified()) {
+//            emailAndStatus += "  (" + stringUtils.getString(R.string.verified) + ")";
+//        } else {
+//            emailAndStatus += "  (" + stringUtils.getString(R.string.unverified) + ")";
+//        }
+//        dataListener.setEmailSummary(emailAndStatus);
+//
+//        // Phone
+//        String smsAndStatus = settings.getSms();
+//        if (smsAndStatus == null || smsAndStatus.isEmpty()) {
+//            smsAndStatus = stringUtils.getString(R.string.not_specified);
+//        } else if (settings.isSmsVerified()) {
+//            smsAndStatus += "  (" + stringUtils.getString(R.string.verified) + ")";
+//        } else {
+//            smsAndStatus += "  (" + stringUtils.getString(R.string.unverified) + ")";
+//        }
+//        dataListener.setSmsSummary(smsAndStatus);
+//
+//        // Units
+//        dataListener.setUnitsSummary(getDisplayUnits());
+//
+//        // Fiat
+//        dataListener.setFiatSummary(getFiatUnits());
+//
+//        // Email notifications
+//        dataListener.setEmailNotificationsVisibility(settings.isEmailVerified());
+//
+//        // SMS notifications
+//        dataListener.setSmsNotificationsVisibility(settings.isSmsVerified());
+//
+//        // SMS and Email notification status
+//        dataListener.setEmailNotificationPref(false);
+//        dataListener.setSmsNotificationPref(false);
+//
+//        if (settings.isNotificationsOn() && settings.getNotificationTypes().size() > 0) {
+//            for (int type : settings.getNotificationTypes()) {
+//                if (type == Settings.NOTIFICATION_TYPE_EMAIL) {
+//                    dataListener.setEmailNotificationPref(true);
+//                }
+//
+//                if (type == Settings.NOTIFICATION_TYPE_SMS) {
+//                    dataListener.setSmsNotificationPref(true);
+//                }
+//
+//                if (type == Settings.NOTIFICATION_TYPE_ALL) {
+//                    dataListener.setSmsNotificationPref(true);
+//                    dataListener.setEmailNotificationPref(true);
+//                    break;
+//                }
+//            }
+//        }
+//
+//        // Fingerprint
+//        dataListener.setFingerprintVisibility(getIfFingerprintHardwareAvailable());
+//        dataListener.updateFingerprintPreferenceStatus();
+//
+//        // 2FA
+//        dataListener.setTwoFaPreference(settings.getAuthType() != Settings.AUTH_TYPE_OFF);
+//        dataListener.setTwoFaSummary(getTwoFaSummary(settings.getAuthType()));
+//
+//        // Password hint
+//        if (settings.getPasswordHint1() != null && !settings.getPasswordHint1().isEmpty()) {
+//            dataListener.setPasswordHintSummary(settings.getPasswordHint1());
+//        } else {
+//            dataListener.setPasswordHintSummary("");
+//        }
+//
+//        // Tor
+//        dataListener.setTorBlocked(settings.isTorBlocked());
+//
+//        // Screenshots
+//        dataListener.setScreenshotsEnabled(prefsUtil.getValue(PrefsUtil.KEY_SCREENSHOTS_ENABLED, false));
+//
+//        // Launcher shortcuts
+//        dataListener.setLauncherShortcutVisibility(AndroidUtils.is25orHigher());
+//    }
+//
+//    private String getTwoFaSummary(int type) {
+//        String summary;
+//        switch (type) {
+//            case Settings.AUTH_TYPE_GOOGLE_AUTHENTICATOR:
+//                summary = stringUtils.getString(R.string.google_authenticator);
+//                break;
+//            case Settings.AUTH_TYPE_SMS:
+//                summary = stringUtils.getString(R.string.sms);
+//                break;
+//            case Settings.AUTH_TYPE_YUBI_KEY:
+//                summary = stringUtils.getString(R.string.yubikey);
+//                break;
+//            default:
+//                summary = "";
+//                break;
+//        }
+//        return summary;
+//    }
+//
+//    /**
+//     * @return true if the device has usable fingerprint hardware
+//     */
+//    boolean getIfFingerprintHardwareAvailable() {
+//        return fingerprintHelper.isHardwareDetected();
+//    }
+//
+//    /**
+//     * @return true if the user has previously enabled fingerprint login
+//     */
+//    boolean getIfFingerprintUnlockEnabled() {
+//        return fingerprintHelper.getIfFingerprintUnlockEnabled();
+//    }
+//
+//    /**
+//     * Sets fingerprint unlock enabled and clears the encrypted PIN if {@param enabled} is false
+//     *
+//     * @param enabled Whether or not the fingerprint unlock feature is set up
+//     */
+//    void setFingerprintUnlockEnabled(boolean enabled) {
+//        fingerprintHelper.setFingerprintUnlockEnabled(enabled);
+//        if (!enabled) {
+//            fingerprintHelper.clearEncryptedData(PrefsUtil.KEY_ENCRYPTED_PIN_CODE);
+//        }
+//    }
+//
+//    /**
+//     * Handle fingerprint preference toggle
+//     */
+//    void onFingerprintClicked() {
+//        if (getIfFingerprintUnlockEnabled()) {
+//            // Show dialog "are you sure you want to disable fingerprint login?
+//            dataListener.showDisableFingerprintDialog();
+//        } else if (!fingerprintHelper.areFingerprintsEnrolled()) {
+//            // No fingerprints enrolled, prompt user to add some
+//            dataListener.showNoFingerprintsAddedDialog();
+//        } else {
+//            // Verify PIN before continuing
+//            dataListener.verifyPinCode();
+//        }
+//    }
+//
+//    /**
+//     * Displays fingerprint dialog after the PIN has been validated by {@link
+//     * piuk.blockchain.android.ui.auth.PinEntryActivity}
+//     *
+//     * @param pinCode A {@link CharSequenceX} wrapping the validated PIN code
+//     */
+//    void pinCodeValidatedForFingerprint(CharSequenceX pinCode) {
+//        dataListener.showFingerprintDialog(pinCode);
+//    }
+//
+//    private boolean isStringValid(String string) {
+//        return string != null && !string.isEmpty() && string.length() < 256;
+//    }
+//
+//    /**
+//     * @return position of user's BTC unit preference
+//     */
+//    int getBtcUnitsPosition() {
+//        return prefsUtil.getValue(PrefsUtil.KEY_BTC_UNITS, MonetaryUtil.UNIT_BTC);
+//    }
+//
+//    /**
+//     * @return the user's preferred BTC units
+//     */
+//    @NonNull
+//    String getDisplayUnits() {
+//        return (String) monetaryUtil.getBTCUnits()[getBtcUnitsPosition()];
+//    }
+//
+//    /**
+//     * @return an array of possible BTC units
+//     */
+//    @NonNull
+//    CharSequence[] getBtcUnits() {
+//        return monetaryUtil.getBTCUnits();
+//    }
+//
+//    /**
+//     * @return the user's preferred Fiat currency unit
+//     */
+//    @NonNull
+//    String getFiatUnits() {
+//        return prefsUtil.getValue(PrefsUtil.KEY_SELECTED_FIAT, PrefsUtil.DEFAULT_CURRENCY);
+//    }
+//
+//    /**
+//     * @return the temporary password from the Payload Manager
+//     */
+//    @NonNull
+//    CharSequenceX getTempPassword() {
+//        return payloadManager.getTempPassword();
+//    }
+//
+//    /**
+//     * @return the user's email or an empty string if not set
+//     */
+//    @NonNull
+//    String getEmail() {
+//        return settings.getEmail() != null ? settings.getEmail() : "";
+//    }
+//
+//    /**
+//     * @return the user's phone number or an empty string if not set
+//     */
+//    @NonNull
+//    String getSms() {
+//        return settings.getSms() != null ? settings.getSms() : "";
+//    }
+//
+//    /**
+//     * @return the user's password hint or an empty string if not set
+//     */
+//    @NonNull
+//    String getPasswordHint() {
+//        return settings.getPasswordHint1() != null ? settings.getPasswordHint1() : "";
+//    }
+//
+//    /**
+//     * @return is the user's phone number is verified
+//     */
+//    boolean isSmsVerified() {
+//        return settings.isSmsVerified();
+//    }
+//
+//    /**
+//     * @return the current auth type
+//     * @see Settings
+//     */
+//    int getAuthType() {
+//        return settings.getAuthType();
+//    }
+//
+//    /**
+//     * Write key/value to {@link android.content.SharedPreferences}
+//     *
+//     * @param key   The key under which to store the data
+//     * @param value The value to be stored as a String
+//     */
+//    void updatePreferences(String key, String value) {
+//        prefsUtil.setValue(key, value);
+//        updateUi();
+//    }
+//
+//    /**
+//     * Write key/value to {@link android.content.SharedPreferences}
+//     *
+//     * @param key   The key under which to store the data
+//     * @param value The value to be stored as an int
+//     */
+//    void updatePreferences(String key, int value) {
+//        prefsUtil.setValue(key, value);
+//        updateUi();
+//    }
+//
+//    /**
+//     * Write key/value to {@link android.content.SharedPreferences}
+//     *
+//     * @param key   The key under which to store the data
+//     * @param value The value to be stored as a boolean
+//     */
+//    void updatePreferences(String key, boolean value) {
+//        prefsUtil.setValue(key, value);
+//        updateUi();
+//    }
+//
+//    /**
+//     * Updates the user's email, prompts user to check their email for verification after success
+//     *
+//     * @param email The email address to be saved
+//     */
+//    void updateEmail(String email) {
+//        if (!isStringValid(email)) {
+//            dataListener.setEmailSummary(stringUtils.getString(R.string.not_specified));
+//        } else {
+//            compositeDisposable.add(
+//                    settingsDataManager.updateEmail(email)
+//                            .subscribe(success -> {
+//                                if (success) {
+//                                    updateNotification(Settings.NOTIFICATION_TYPE_EMAIL, false);
+//                                    dataListener.showDialogEmailVerification();
+//                                } else {
+//                                    throw Exceptions.propagate(new Throwable("Update email failed"));
+//                                }
+//                            }, throwable -> dataListener.showToast(R.string.update_failed, ToastCustom.TYPE_ERROR)));
+//        }
+//    }
+//
+//    /**
+//     * Updates the user's phone number, prompts user to verify their number after success
+//     *
+//     * @param sms The phone number to be saved
+//     */
+//    void updateSms(String sms) {
+//        if (!isStringValid(sms)) {
+//            dataListener.setSmsSummary(stringUtils.getString(R.string.not_specified));
+//        } else {
+//            compositeDisposable.add(
+//                    settingsDataManager.updateSms(sms)
+//                            .subscribe(success -> {
+//                                if (success) {
+//                                    updateNotification(Settings.NOTIFICATION_TYPE_SMS, false);
+//                                    dataListener.showDialogVerifySms();
+//                                } else {
+//                                    throw Exceptions.propagate(new Throwable("Update SMS failed"));
+//                                }
+//                            }, throwable -> dataListener.showToast(R.string.update_failed, ToastCustom.TYPE_ERROR)));
+//        }
+//    }
+//
+//    /**
+//     * Verifies a user's number, shows verified dialog after success
+//     *
+//     * @param code The verification code which has been sent to the user
+//     */
+//    void verifySms(@NonNull String code) {
+//        dataListener.showProgressDialog(R.string.please_wait);
+//        compositeDisposable.add(
+//                settingsDataManager.verifySms(code)
+//                        .doAfterTerminate(() -> dataListener.hideProgressDialog())
+//                        .subscribe(success -> {
+//                            if (success) {
+//                                dataListener.showDialogSmsVerified();
+//                                updateUi();
+//                            } else {
+//                                dataListener.showWarningDialog(R.string.verify_sms_failed);
+//                            }
+//                        }, throwable -> dataListener.showWarningDialog(R.string.verify_sms_failed)));
+//    }
+//
+//    /**
+//     * Updates the user's Tor blocking preference
+//     *
+//     * @param blocked Whether or not to block Tor requests
+//     */
+//    void updateTor(boolean blocked) {
+//        compositeDisposable.add(
+//                settingsDataManager.updateTor(blocked)
+//                        .subscribe(success -> {
+//                            if (success) {
+//                                updateUi();
+//                            } else {
+//                                throw Exceptions.propagate(new Throwable("Update TOR failed"));
+//                            }
+//                        }, throwable -> dataListener.showToast(R.string.update_failed, ToastCustom.TYPE_ERROR)));
+//    }
+//
+//    /**
+//     * Updates the user's password hint
+//     *
+//     * @param hint The new password hint
+//     */
+//    void updatePasswordHint(String hint) {
+//        if (!isStringValid(hint)) {
+//            dataListener.showToast(R.string.settings_field_cant_be_empty, ToastCustom.TYPE_ERROR);
+//        } else {
+//            compositeDisposable.add(
+//                    settingsDataManager.updatePasswordHint(hint)
+//                            .subscribe(success -> {
+//                                if (success) {
+//                                    updateUi();
+//                                } else {
+//                                    throw Exceptions.propagate(new Throwable("Update password hint failed"));
+//                                }
+//                            }, throwable -> dataListener.showToast(R.string.update_failed, ToastCustom.TYPE_ERROR)));
+//        }
+//    }
+//
+//    /**
+//     * Sets the auth type used for 2FA. Pass in {@link Settings#AUTH_TYPE_OFF} to disable 2FA
+//     *
+//     * @param type The auth type used for 2FA
+//     * @see Settings
+//     */
+//    void updateTwoFa(int type) {
+//        compositeDisposable.add(
+//                settingsDataManager.updateTwoFactor(type)
+//                        .subscribe(success -> {
+//                            if (success) {
+//                                updateUi();
+//                            } else {
+//                                throw Exceptions.propagate(new Throwable("Update 2FA failed"));
+//                            }
+//                        }, throwable -> dataListener.showToast(R.string.update_failed, ToastCustom.TYPE_ERROR)));
+//    }
+//
+//    /**
+//     * Updates the user's notification preferences
+//     *
+//     * @param type    The notification type to be updated
+//     * @param enabled Whether or not to enable the notification type
+//     * @see Settings
+//     */
+//    void updateNotification(int type, boolean enabled) {
+//        compositeDisposable.add(
+//                settingsDataManager.updateNotifications(type, enabled)
+//                        .subscribe(success -> {
+//                            if (success) {
+//                                updateUi();
+//                            } else {
+//                                throw Exceptions.propagate(new Throwable("Update notification failed"));
+//                            }
+//                        }, throwable -> dataListener.showToast(R.string.update_failed, ToastCustom.TYPE_ERROR)));
+//    }
+//
+//    /**
+//     * PIN code validated, take user to PIN change page
+//     */
+//    void pinCodeValidatedForChange() {
+//        prefsUtil.removeValue(PrefsUtil.KEY_PIN_FAILS);
+//        prefsUtil.removeValue(PrefsUtil.KEY_PIN_IDENTIFIER);
+//
+//        dataListener.goToPinEntryPage();
+//    }
+//
+//    /**
+//     * Updates the user's password
+//     *
+//     * @param password         The requested new password as a {@link CharSequenceX}
+//     * @param fallbackPassword The user's current password as a fallback
+//     */
+//    void updatePassword(@NonNull CharSequenceX password, @NonNull CharSequenceX fallbackPassword) {
+//        dataListener.showProgressDialog(R.string.please_wait);
+//        payloadManager.setTempPassword(password);
+//
+//        compositeDisposable.add(
+//                accessState.createPin(password, accessState.getPIN())
+//                        .doAfterTerminate(() -> dataListener.hideProgressDialog())
+//                        .flatMap(success -> {
+//                            if (success) {
+//                                return accessState.syncPayloadToServer();
+//                            } else {
+//                                return Observable.just(false);
+//                            }
+//                        })
+//                        .subscribe(success -> {
+//                            if (success) {
+//                                dataListener.showToast(R.string.password_changed, ToastCustom.TYPE_OK);
+//                            } else {
+//                                showUpdatePasswordFailed(fallbackPassword);
+//                            }
+//                        }, throwable -> showUpdatePasswordFailed(fallbackPassword)));
+//    }
+//
+//    private void showUpdatePasswordFailed(@NonNull CharSequenceX fallbackPassword) {
+//        payloadManager.setTempPassword(fallbackPassword);
+//
+//        dataListener.showToast(R.string.remote_save_ko, ToastCustom.TYPE_ERROR);
+//        dataListener.showToast(R.string.password_unchanged, ToastCustom.TYPE_ERROR);
+//    }
+//>>>>>>> 428273a595b0c99469865596015bbf9cd99d03cb
 }