package piuk.blockchain.android.ui.buysell.launcher

import piuk.blockchain.androidcoreui.ui.base.View

interface BuySellLauncherView: View {

<<<<<<< HEAD
    fun onStartCoinifySignUp()

    fun onStartCoinifyOverview()

    fun finishPage()
=======
    fun onStartCoinify()
>>>>>>> 53720ab4
}<|MERGE_RESOLUTION|>--- conflicted
+++ resolved
@@ -4,13 +4,5 @@
 
 interface BuySellLauncherView: View {
 
-<<<<<<< HEAD
-    fun onStartCoinifySignUp()
-
-    fun onStartCoinifyOverview()
-
-    fun finishPage()
-=======
     fun onStartCoinify()
->>>>>>> 53720ab4
 }