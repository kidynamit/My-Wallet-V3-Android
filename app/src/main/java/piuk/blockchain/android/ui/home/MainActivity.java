--- conflicted
+++ resolved
@@ -451,13 +451,9 @@
         // Set selected appropriately.
         if (getCurrentFragment() instanceof DashboardFragment) {
             binding.bottomNavigation.setCurrentItem(1);
-<<<<<<< HEAD
-        } else if (getCurrentFragment() instanceof SendFragment) {
-=======
         } else if (getCurrentFragment() instanceof BalanceFragment) {
             binding.bottomNavigation.setCurrentItem(2);
-        } else if (getCurrentFragment() instanceof SendFragmentNew) {
->>>>>>> 1839f44b
+        } else if (getCurrentFragment() instanceof SendFragment) {
             binding.bottomNavigation.setCurrentItem(0);
         } else if (getCurrentFragment() instanceof ReceiveFragment) {
             binding.bottomNavigation.setCurrentItem(3);
