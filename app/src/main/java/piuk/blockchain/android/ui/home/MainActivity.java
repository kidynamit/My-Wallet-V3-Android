--- conflicted
+++ resolved
@@ -103,22 +103,16 @@
     private OnBalanceFragmentAddedCallback balanceFragmentAddedCallback;
     private AppUtil appUtil;
     private long backPressed;
-<<<<<<< HEAD
-    private Typeface typeface;
-=======
     private Toolbar toolbar;
     private boolean paymentToContactMade = false;
->>>>>>> 08a03303
+    private Typeface typeface;
 
     @SuppressLint("NewApi")
     @Override
     protected void onCreate(Bundle savedInstanceState) {
         super.onCreate(savedInstanceState);
-<<<<<<< HEAD
         appUtil = new AppUtil(this);
 
-=======
->>>>>>> 08a03303
         binding = DataBindingUtil.setContentView(this, R.layout.activity_main);
 
         appUtil = new AppUtil(this);
@@ -198,11 +192,8 @@
             return true;
         });
 
-<<<<<<< HEAD
+        handleIncomingIntent();
         applyFontToNavDrawer();
-=======
-        handleIncomingIntent();
->>>>>>> 08a03303
     }
 
     @SuppressLint("NewApi")
@@ -210,12 +201,7 @@
     protected void onResume() {
         super.onResume();
         appUtil.deleteQR();
-<<<<<<< HEAD
-        mainViewModel.storeSwipeReceiveAddresses();
-        mainViewModel.exchangeRateThread();
-=======
         viewModel.storeSwipeReceiveAddresses();
->>>>>>> 08a03303
         resetNavigationDrawer();
 
         if (AndroidUtils.is25orHigher() && viewModel.areLauncherShortcutsEnabled()) {
@@ -269,7 +255,7 @@
         if (messageCount > 0) {
             AHNotification notification = new AHNotification.Builder()
                     .setText(String.valueOf(messageCount))
-                    .setBackgroundColor(ContextCompat.getColor(this, R.color.alert_red))
+                    .setBackgroundColor(ContextCompat.getColor(this, R.color.product_red_medium))
                     .setTextColor(ContextCompat.getColor(this, R.color.white))
                     .build();
             binding.bottomNavigation.setNotification(notification, 1);
@@ -403,39 +389,24 @@
             backUpMenuItem.setVisible(true);
         }
 
-<<<<<<< HEAD
-        binding.nvView.setItemIconTintList(null);
+        binding.navigationView.setItemIconTintList(null);
         Drawable drawable = DrawableCompat.wrap(ContextCompat.getDrawable(this, R.drawable.vector_lock));
-        drawable.mutate();
-        if (mainViewModel.getPayloadManager().getPayload() != null &&
-                mainViewModel.getPayloadManager().getPayload().getHdWallet() != null &&
-                !mainViewModel.getPayloadManager().getPayload().getHdWallet().isMnemonicVerified()) {
-            // Not backed up
-            DrawableCompat.setTint(drawable, ContextCompat.getColor(this, R.color.product_red_medium));
-            DrawableCompat.setTintMode(drawable, PorterDuff.Mode.SRC_ATOP);
-=======
-        MenuItem backUpView = binding.navigationView.getMenu().findItem(R.id.nav_backup);
-        Drawable drawable = backUpView.getIcon();
         drawable.mutate();
         if (viewModel.getPayloadManager().getPayload() != null &&
                 viewModel.getPayloadManager().getPayload().getHdWallet() != null &&
                 !viewModel.getPayloadManager().getPayload().getHdWallet().isMnemonicVerified()) {
-            //Not backed up
-            drawable.setColorFilter(ContextCompat.getColor(this, R.color.blockchain_send_red), PorterDuff.Mode.SRC_ATOP);
->>>>>>> 08a03303
+            // Not backed up
+            DrawableCompat.setTint(drawable, ContextCompat.getColor(this, R.color.product_red_medium));
+            DrawableCompat.setTintMode(drawable, PorterDuff.Mode.SRC_ATOP);
         } else {
             // Backed up
             DrawableCompat.setTint(drawable, ContextCompat.getColor(this, R.color.product_green_medium));
             DrawableCompat.setTintMode(drawable, PorterDuff.Mode.SRC_ATOP);
         }
 
-<<<<<<< HEAD
-        binding.nvView.getMenu().findItem(R.id.nav_backup).setIcon(drawable);
-
-        binding.nvView.setNavigationItemSelectedListener(
-=======
+        binding.navigationView.getMenu().findItem(R.id.nav_backup).setIcon(drawable);
+
         binding.navigationView.setNavigationItemSelectedListener(
->>>>>>> 08a03303
                 menuItem -> {
                     selectDrawerItem(menuItem);
                     return true;
@@ -453,7 +424,7 @@
 
     @Override
     public void updateCurrentPrice(String price) {
-        View headerView = binding.nvView.getHeaderView(0);
+        View headerView = binding.navigationView.getHeaderView(0);
         TextView currentPrice = (TextView) headerView.findViewById(R.id.textview_current_price);
         currentPrice.setText(price);
     }
@@ -693,7 +664,7 @@
     }
 
     private void applyFontToNavDrawer() {
-        Menu menu = binding.nvView.getMenu();
+        Menu menu = binding.navigationView.getMenu();
         for (int i = 0; i < menu.size(); i++) {
             MenuItem menuItem = menu.getItem(i);
             applyFontToMenuItem(menuItem);
