package piuk.blockchain.android.ui.home;

import android.Manifest;
import android.annotation.SuppressLint;
import android.content.Context;
import android.content.Intent;
import android.content.pm.PackageManager;
import android.content.pm.ShortcutManager;
import android.databinding.DataBindingUtil;
import android.graphics.Typeface;
import android.location.LocationManager;
import android.net.Uri;
import android.os.Bundle;
import android.os.Handler;
import android.support.annotation.NonNull;
import android.support.annotation.Nullable;
import android.support.annotation.StringRes;
import android.support.v4.app.Fragment;
import android.support.v4.app.FragmentManager;
import android.support.v4.app.FragmentTransaction;
import android.support.v4.content.ContextCompat;
import android.support.v4.view.GravityCompat;
import android.support.v4.widget.DrawerLayout;
import android.support.v7.app.AlertDialog;
import android.support.v7.widget.Toolbar;
import android.view.Menu;
import android.view.MenuItem;
import android.view.View;
import android.widget.TextView;

import com.aurelhubert.ahbottomnavigation.AHBottomNavigation;
import com.aurelhubert.ahbottomnavigation.AHBottomNavigationItem;
import com.aurelhubert.ahbottomnavigation.notification.AHNotification;

import info.blockchain.wallet.payload.PayloadManager;

import uk.co.chrisjenx.calligraphy.CalligraphyUtils;
import uk.co.chrisjenx.calligraphy.TypefaceUtils;

import java.util.Arrays;

import piuk.blockchain.android.BuildConfig;
import piuk.blockchain.android.R;
import piuk.blockchain.android.data.access.AccessState;
import piuk.blockchain.android.data.contacts.PaymentRequestType;
import piuk.blockchain.android.databinding.ActivityMainBinding;
import piuk.blockchain.android.ui.account.AccountActivity;
import piuk.blockchain.android.ui.auth.LandingActivity;
import piuk.blockchain.android.ui.auth.PinEntryActivity;
import piuk.blockchain.android.ui.backup.BackupWalletActivity;
import piuk.blockchain.android.ui.balance.BalanceFragment;
import piuk.blockchain.android.ui.base.BaseAuthActivity;
import piuk.blockchain.android.ui.contacts.list.ContactsListActivity;
import piuk.blockchain.android.ui.contacts.payments.ContactPaymentRequestNotesFragment;
import piuk.blockchain.android.ui.customviews.MaterialProgressDialog;
import piuk.blockchain.android.ui.customviews.ToastCustom;
import piuk.blockchain.android.ui.launcher.LauncherActivity;
import piuk.blockchain.android.ui.receive.ReceiveFragment;
import piuk.blockchain.android.ui.send.SendFragment;
import piuk.blockchain.android.ui.settings.SettingsActivity;
import piuk.blockchain.android.ui.shortcuts.LauncherShortcutHelper;
import piuk.blockchain.android.ui.upgrade.UpgradeWalletActivity;
import piuk.blockchain.android.ui.zxing.CaptureActivity;
import piuk.blockchain.android.util.AndroidUtils;
import piuk.blockchain.android.util.AppUtil;
import piuk.blockchain.android.util.EventLogHandler;
import piuk.blockchain.android.util.PermissionUtil;
import piuk.blockchain.android.util.PrefsUtil;
import piuk.blockchain.android.util.ViewUtils;
import piuk.blockchain.android.util.annotations.Thunk;

import static piuk.blockchain.android.ui.contacts.list.ContactsListActivity.EXTRA_METADATA_URI;
import static piuk.blockchain.android.ui.settings.SettingsFragment.EXTRA_SHOW_ADD_EMAIL_DIALOG;
import static piuk.blockchain.android.util.EventLogHandler.URL_EVENT_TX_INPUT_FROM_CONTACTS;

public class MainActivity extends BaseAuthActivity implements BalanceFragment.OnFragmentInteractionListener,
        MainViewModel.DataListener,
        SendFragment.OnSendFragmentInteractionListener,
        ReceiveFragment.OnReceiveFragmentInteractionListener,
        ContactPaymentRequestNotesFragment.FragmentInteractionListener {

    private static final String SUPPORT_URI = "https://support.blockchain.com/";
    private static final int REQUEST_BACKUP = 2225;
    private static final int MERCHANT_ACTIVITY = 1;
    private static final int COOL_DOWN_MILLIS = 2 * 1000;

    public static final String EXTRA_URI = "transaction_uri";
    public static final String EXTRA_RECIPIENT_ID = "recipient_id";
    public static final String EXTRA_MDID = "mdid";
    public static final String EXTRA_FCTX_ID = "fctx_id";
    public static final String EXTRA_DEFAULT_INDEX = "default_index";
    public static final int SCAN_URI = 2007;

    @Thunk boolean drawerIsOpen = false;

    private MainViewModel viewModel;
    private ActivityMainBinding binding;
    private MaterialProgressDialog fetchTransactionsProgress;
    private AlertDialog rootedDialog;
    private MaterialProgressDialog materialProgressDialog;
    private OnBalanceFragmentAddedCallback balanceFragmentAddedCallback;
    private AppUtil appUtil;
    private long backPressed;
    private Toolbar toolbar;
    private boolean paymentToContactMade = false;
    private Typeface typeface;

    @SuppressLint("NewApi")
    @Override
    protected void onCreate(Bundle savedInstanceState) {
        super.onCreate(savedInstanceState);
        appUtil = new AppUtil(this);

        binding = DataBindingUtil.setContentView(this, R.layout.activity_main);

        appUtil = new AppUtil(this);
        viewModel = new MainViewModel(this);
        viewModel.onViewReady();

        binding.drawerLayout.addDrawerListener(new DrawerLayout.DrawerListener() {
            @Override
            public void onDrawerSlide(View drawerView, float slideOffset) {
                // No-op
            }

            @Override
            public void onDrawerOpened(View drawerView) {
                drawerIsOpen = true;
            }

            @Override
            public void onDrawerClosed(View drawerView) {
                drawerIsOpen = false;
            }

            @Override
            public void onDrawerStateChanged(int newState) {
                // No-op
            }
        });

        // Set up toolbar
        toolbar = (Toolbar) findViewById(R.id.toolbar_general);
        toolbar.setNavigationIcon(ContextCompat.getDrawable(this, R.drawable.vector_menu));
        toolbar.setTitle("");
        setSupportActionBar(toolbar);
        ViewUtils.setElevation(toolbar, 0F);

        // Create items
        AHBottomNavigationItem item1 = new AHBottomNavigationItem(R.string.send_bitcoin, R.drawable.vector_send, R.color.white);
        AHBottomNavigationItem item2 = new AHBottomNavigationItem(R.string.transactions, R.drawable.vector_transactions, R.color.white);
        AHBottomNavigationItem item3 = new AHBottomNavigationItem(R.string.receive_bitcoin, R.drawable.vector_receive, R.color.white);

        // Add items
        binding.bottomNavigation.addItems(Arrays.asList(item1, item2, item3));

        // Styling
        binding.bottomNavigation.setAccentColor(ContextCompat.getColor(this, R.color.primary_blue_accent));
        binding.bottomNavigation.setInactiveColor(ContextCompat.getColor(this, R.color.primary_gray_dark));
        binding.bottomNavigation.setForceTint(true);
        binding.bottomNavigation.setUseElevation(true);
        Typeface typeface = TypefaceUtils.load(getAssets(), "fonts/Montserrat-Regular.ttf");
        binding.bottomNavigation.setTitleTypeface(typeface);

        // Select transactions by default
        binding.bottomNavigation.setCurrentItem(1);
        binding.bottomNavigation.setOnTabSelectedListener((position, wasSelected) -> {
            if (!wasSelected) {
                switch (position) {
                    case 0:
                        if (!(getCurrentFragment() instanceof SendFragment)) {
                            // This is a bit of a hack to allow the selection of the correct button
                            // On the bottom nav bar, but without starting the fragment again
                            startSendFragment(null, null);
                        }
                        break;
                    case 1:
                        onStartBalanceFragment(paymentToContactMade);
                        break;
                    case 2:
                        startReceiveFragment();
                        break;
                }
            } else {
                if (position == 1 && getCurrentFragment() instanceof BalanceFragment) {
                    ((BalanceFragment) getCurrentFragment()).onScrollToTop();
                }
            }

            return true;
        });

        handleIncomingIntent();
        applyFontToNavDrawer();
        if (!BuildConfig.CONTACTS_ENABLED) {
            hideContacts();
        }
    }

    @SuppressLint("NewApi")
    @Override
    protected void onResume() {
        super.onResume();
        appUtil.deleteQR();
        viewModel.storeSwipeReceiveAddresses();
        resetNavigationDrawer();

        if (AndroidUtils.is25orHigher() && viewModel.areLauncherShortcutsEnabled()) {
            LauncherShortcutHelper launcherShortcutHelper = new LauncherShortcutHelper(
                    this,
                    PayloadManager.getInstance(),
                    getSystemService(ShortcutManager.class));

            launcherShortcutHelper.generateReceiveShortcuts();
        }
    }

    @Override
    protected void onDestroy() {
        super.onDestroy();
        viewModel.destroy();
    }

    @Override
    public boolean onCreateOptionsMenu(Menu menu) {
        getMenuInflater().inflate(R.menu.menu_main_activity, menu);
        return super.onCreateOptionsMenu(menu);
    }

    @Override
    public boolean onOptionsItemSelected(MenuItem item) {
        switch (item.getItemId()) {
            case android.R.id.home:
                binding.drawerLayout.openDrawer(GravityCompat.START);
                return true;
            case R.id.action_qr_main:
                if (ContextCompat.checkSelfPermission(this, Manifest.permission.CAMERA) != PackageManager.PERMISSION_GRANTED) {
                    PermissionUtil.requestCameraPermissionFromActivity(binding.getRoot(), this);
                } else {
                    startScanActivity();
                }
                return true;
            default:
                return super.onOptionsItemSelected(item);
        }
    }

    public static void start(Context context, Bundle bundle) {
        Intent starter = new Intent(context, MainActivity.class);
        starter.putExtras(bundle);
        starter.addFlags(Intent.FLAG_ACTIVITY_CLEAR_TOP | Intent.FLAG_ACTIVITY_NEW_TASK);
        context.startActivity(starter);
    }

    public void setMessagesCount(int messageCount) {
        if (messageCount > 0) {
            AHNotification notification = new AHNotification.Builder()
                    .setText(String.valueOf(messageCount))
                    .setBackgroundColor(ContextCompat.getColor(this, R.color.product_red_medium))
                    .setTextColor(ContextCompat.getColor(this, R.color.white))
                    .build();
            binding.bottomNavigation.setNotification(notification, 1);
        } else {
            binding.bottomNavigation.setNotification(new AHNotification(), 1);
        }
    }

    @Thunk
    Fragment getCurrentFragment() {
        return getSupportFragmentManager().findFragmentById(R.id.content_frame);
    }

    public boolean getDrawerOpen() {
        return drawerIsOpen;
    }

    @Override
    public void onActivityResult(int requestCode, int resultCode, Intent data) {
        if (resultCode == RESULT_OK && requestCode == SCAN_URI
                && data != null && data.getStringExtra(CaptureActivity.SCAN_RESULT) != null) {
            String strResult = data.getStringExtra(CaptureActivity.SCAN_RESULT);
            doScanInput(strResult, EventLogHandler.URL_EVENT_TX_INPUT_FROM_QR);

        } else if (resultCode == RESULT_OK && requestCode == REQUEST_BACKUP) {
            resetNavigationDrawer();
        } else {
            super.onActivityResult(requestCode, resultCode, data);
        }
    }

    @Override
    public void onBackPressed() {
        if (drawerIsOpen) {
            binding.drawerLayout.closeDrawers();
        } else if (getCurrentFragment() instanceof BalanceFragment) {
            handleBackPressed();
        } else if (getCurrentFragment() instanceof SendFragment) {
            ((SendFragment) getCurrentFragment()).onBackPressed();
        } else if (getCurrentFragment() instanceof ReceiveFragment) {
            ((ReceiveFragment) getCurrentFragment()).onBackPressed();
        } else if (getCurrentFragment() instanceof ContactPaymentRequestNotesFragment) {
            // Remove Notes fragment from stack
            FragmentManager fragmentManager = getSupportFragmentManager();
            fragmentManager.beginTransaction().remove(getCurrentFragment()).commit();
        } else {
            // Switch to balance fragment
            BalanceFragment fragment = new BalanceFragment();
            FragmentManager fragmentManager = getSupportFragmentManager();
            fragmentManager.beginTransaction().replace(R.id.content_frame, fragment).commit();
        }
    }

    public void handleBackPressed() {
        if (backPressed + COOL_DOWN_MILLIS > System.currentTimeMillis()) {
            AccessState.getInstance().logout(this);
            return;
        } else {
            onExitConfirmToast();
        }

        backPressed = System.currentTimeMillis();
    }

    public void onExitConfirmToast() {
        ToastCustom.makeText(getActivity(), getString(R.string.exit_confirm), ToastCustom.LENGTH_SHORT, ToastCustom.TYPE_GENERAL);
    }

    private void startScanActivity() {
        if (!appUtil.isCameraOpen()) {
            Intent intent = new Intent(MainActivity.this, CaptureActivity.class);
            startActivityForResult(intent, SCAN_URI);
        } else {
            ToastCustom.makeText(MainActivity.this, getString(R.string.camera_unavailable), ToastCustom.LENGTH_SHORT, ToastCustom.TYPE_ERROR);
        }
    }

    private void doScanInput(String strResult, String scanRoute) {
        startSendFragment(strResult, scanRoute);
    }

    public void selectDrawerItem(MenuItem menuItem) {
        switch (menuItem.getItemId()) {
            case R.id.nav_backup:
                startActivityForResult(new Intent(MainActivity.this, BackupWalletActivity.class), REQUEST_BACKUP);
                break;
            case R.id.nav_addresses:
                startActivity(new Intent(MainActivity.this, AccountActivity.class));
                break;
            case R.id.nav_contacts:
                ContactsListActivity.start(this, null);
                break;
            case R.id.nav_upgrade:
                startActivity(new Intent(MainActivity.this, UpgradeWalletActivity.class));
                break;
            case R.id.nav_map:
                startMerchantActivity();
                break;
            case R.id.nav_settings:
                startActivity(new Intent(MainActivity.this, SettingsActivity.class));
                break;
            case R.id.nav_support:
                startActivity(new Intent(Intent.ACTION_VIEW, Uri.parse(SUPPORT_URI)));
                break;
            case R.id.nav_logout:
                new AlertDialog.Builder(this, R.style.AlertDialogStyle)
                        .setTitle(R.string.unpair_wallet)
                        .setMessage(R.string.ask_you_sure_unpair)
                        .setPositiveButton(R.string.unpair, (dialog, which) -> viewModel.unpair())
                        .setNegativeButton(android.R.string.cancel, null)
                        .show();
                break;
        }
        binding.drawerLayout.closeDrawers();
    }

    @Override
    public void resetNavigationDrawer() {
        // Called onResume from BalanceFragment
        toolbar.setTitle("");
        MenuItem backUpMenuItem = binding.navigationView.getMenu().findItem(R.id.nav_backup);
        MenuItem upgradeMenuItem = binding.navigationView.getMenu().findItem(R.id.nav_upgrade);

        if (viewModel.getPayloadManager().isNotUpgraded()) {
            //Legacy
            upgradeMenuItem.setVisible(true);
            backUpMenuItem.setVisible(false);
        } else {
            //HD
            upgradeMenuItem.setVisible(false);
            backUpMenuItem.setVisible(true);
        }

<<<<<<< HEAD
        binding.navigationView.setItemIconTintList(null);
        Drawable drawable = DrawableCompat.wrap(ContextCompat.getDrawable(this, R.drawable.vector_lock));
        drawable.mutate();
        if (viewModel.getPayloadManager().getPayload() != null &&
                viewModel.getPayloadManager().getPayload().getHdWallet() != null &&
                !viewModel.getPayloadManager().getPayload().getHdWallet().isMnemonicVerified()) {
            // Not backed up
            DrawableCompat.setTint(drawable, ContextCompat.getColor(this, R.color.product_red_medium));
            DrawableCompat.setTintMode(drawable, PorterDuff.Mode.SRC_ATOP);
        } else {
            // Backed up
            DrawableCompat.setTint(drawable, ContextCompat.getColor(this, R.color.product_green_medium));
            DrawableCompat.setTintMode(drawable, PorterDuff.Mode.SRC_ATOP);
        }

        binding.navigationView.getMenu().findItem(R.id.nav_backup).setIcon(drawable);

        binding.navigationView.setNavigationItemSelectedListener(
=======
        binding.nvView.setNavigationItemSelectedListener(
>>>>>>> e512e137
                menuItem -> {
                    selectDrawerItem(menuItem);
                    return true;
                });

        // Set selected appropriately.
        if (getCurrentFragment() instanceof BalanceFragment) {
            binding.bottomNavigation.setCurrentItem(1);
        } else if (getCurrentFragment() instanceof SendFragment) {
            binding.bottomNavigation.setCurrentItem(0);
        } else if (getCurrentFragment() instanceof ReceiveFragment) {
            binding.bottomNavigation.setCurrentItem(2);
        }
    }

    @Override
    public void updateCurrentPrice(String price) {
        View headerView = binding.navigationView.getHeaderView(0);
        TextView currentPrice = (TextView) headerView.findViewById(R.id.textview_current_price);
        currentPrice.setText(price);
    }

    private void startMerchantActivity() {
        if (ContextCompat.checkSelfPermission(this, Manifest.permission.ACCESS_COARSE_LOCATION) != PackageManager.PERMISSION_GRANTED &&
                ContextCompat.checkSelfPermission(this, Manifest.permission.ACCESS_FINE_LOCATION) != PackageManager.PERMISSION_GRANTED) {
            PermissionUtil.requestLocationPermissionFromActivity(binding.getRoot(), this);
        } else {
            LocationManager lm = (LocationManager) getSystemService(LOCATION_SERVICE);
            boolean enabled = lm.isProviderEnabled(LocationManager.GPS_PROVIDER);

            if (!enabled) {
                EnableGeo.displayGPSPrompt(this);
            } else {
                Intent intent = new Intent(MainActivity.this, piuk.blockchain.android.ui.directory.MapActivity.class);
                startActivityForResult(intent, MERCHANT_ACTIVITY);
            }
        }
    }

    @Override
    protected void onStop() {
        super.onStop();
        if (rootedDialog != null && rootedDialog.isShowing()) {
            rootedDialog.dismiss();
        }
    }

    private void startSingleActivity(Class clazz) {
        Intent intent = new Intent(MainActivity.this, clazz);
        intent.addFlags(Intent.FLAG_ACTIVITY_CLEAR_TASK | Intent.FLAG_ACTIVITY_NEW_TASK);
        startActivity(intent);
    }

    @SuppressWarnings("StatementWithEmptyBody")
    @Override
    public void onRequestPermissionsResult(int requestCode, @NonNull String[] permissions, @NonNull int[] grantResults) {
        if (requestCode == PermissionUtil.PERMISSION_REQUEST_CAMERA) {
            if (grantResults.length == 1 && grantResults[0] == PackageManager.PERMISSION_GRANTED) {
                startScanActivity();
            } else {
                // Permission request was denied.
            }
        }
        if (requestCode == PermissionUtil.PERMISSION_REQUEST_LOCATION) {
            if (grantResults.length == 2 && grantResults[0] == PackageManager.PERMISSION_GRANTED && grantResults[1] == PackageManager.PERMISSION_GRANTED) {
                startMerchantActivity();
            } else {
                // Permission request was denied.
            }
        } else {
            super.onRequestPermissionsResult(requestCode, permissions, grantResults);
        }
    }

    @Override
    public void onRooted() {
        Handler handler = new Handler();
        handler.postDelayed(() -> {
            if (!isFinishing()) {
                rootedDialog = new AlertDialog.Builder(getActivity(), R.style.AlertDialogStyle)
                        .setMessage(getString(R.string.device_rooted))
                        .setCancelable(false)
                        .setPositiveButton(R.string.dialog_continue, null)
                        .create();

                rootedDialog.show();
            }
        }, 500);
    }

    private Context getActivity() {
        return this;
    }

    @Override
    public void showEmailVerificationDialog(String email) {
        String message = String.format(getString(R.string.security_centre_email_message), email);
        SecurityPromptDialog securityPromptDialog = SecurityPromptDialog.newInstance(
                R.string.security_centre_email_title,
                message,
                R.drawable.vector_email,
                R.string.security_centre_email_check,
                true,
                false);
        securityPromptDialog.showDialog(getSupportFragmentManager());
        securityPromptDialog.setNegativeButtonListener(v -> securityPromptDialog.dismiss());
        securityPromptDialog.setPositiveButtonListener(v -> {
            securityPromptDialog.dismiss();
            Intent intent = new Intent(Intent.ACTION_MAIN);
            intent.addCategory(Intent.CATEGORY_APP_EMAIL);
            startActivity(Intent.createChooser(intent, getString(R.string.security_centre_email_check)));
        });
    }

    @Override
    public void showAddEmailDialog() {
        String message = getString(R.string.security_centre_add_email_message);
        SecurityPromptDialog securityPromptDialog = SecurityPromptDialog.newInstance(
                R.string.security_centre_add_email_title,
                message,
                R.drawable.vector_email,
                R.string.security_centre_add_email_positive_button,
                true,
                false);
        securityPromptDialog.showDialog(getSupportFragmentManager());
        securityPromptDialog.setPositiveButtonListener(v -> {
            securityPromptDialog.dismiss();
            Intent intent = new Intent(this, SettingsActivity.class);
            intent.putExtra(EXTRA_SHOW_ADD_EMAIL_DIALOG, true);
            startActivity(intent);
        });
        securityPromptDialog.setNegativeButtonListener(view -> securityPromptDialog.dismiss());
    }

    @Override
    public void showSurveyPrompt() {
        if (!isFinishing()) {
            new AlertDialog.Builder(this, R.style.AlertDialogStyle)
                    .setTitle(R.string.app_name)
                    .setMessage(R.string.survey_message)
                    .setPositiveButton(R.string.survey_positive_button, (dialog, which) -> {
                        String url = "https://blockchain.co1.qualtrics.com/SE/?SID=SV_bQ8rW6DErUEzMeV";
                        Intent intent = new Intent(Intent.ACTION_VIEW);
                        intent.setData(Uri.parse(url));
                        startActivity(intent);
                    })
                    .setNegativeButton(R.string.polite_no, null)
                    .create()
                    .show();
        }
    }

    @Override
    public void showContactsRegistrationFailure() {
        if (!isFinishing()) {
            new AlertDialog.Builder(this, R.style.AlertDialogStyle)
                    .setTitle(R.string.app_name)
                    .setMessage(R.string.contacts_register_nodes_failure)
                    .setPositiveButton(R.string.retry, (dialog, which) -> viewModel.checkForMessages())
                    .create()
                    .show();
        }
    }

    @Override
    public void onConnectivityFail() {
        final AlertDialog.Builder builder = new AlertDialog.Builder(this, R.style.AlertDialogStyle);
        final String message = getString(R.string.check_connectivity_exit);
        builder.setMessage(message)
                .setCancelable(false)
                .setPositiveButton(R.string.dialog_continue,
                        (d, id) -> {
                            d.dismiss();
                            Class c = null;
                            if (new PrefsUtil(MainActivity.this).getValue(PrefsUtil.KEY_GUID, "").length() < 1) {
                                c = LandingActivity.class;
                            } else {
                                c = PinEntryActivity.class;
                            }
                            startSingleActivity(c);
                        });

        if (!isFinishing()) {
            builder.create().show();
        }
    }

    @Override
    public void onPaymentInitiated(String uri, String recipientId, String mdid, String fctxId, int defaultIndex) {
        startSendFragmentFromIntent(uri, recipientId, mdid, fctxId, defaultIndex);
    }

    @Override
    public void kickToLauncherPage() {
        startSingleActivity(LauncherActivity.class);
    }

    @Override
    public void onFetchTransactionsStart() {
        fetchTransactionsProgress = new MaterialProgressDialog(this);
        fetchTransactionsProgress.setCancelable(false);
        fetchTransactionsProgress.setMessage(getString(R.string.please_wait));
        fetchTransactionsProgress.show();
    }

    @Override
    public void onFetchTransactionCompleted() {
        if (fetchTransactionsProgress != null && fetchTransactionsProgress.isShowing()) {
            fetchTransactionsProgress.dismiss();
        }
    }

    @Override
    public void onStartContactsActivity(@Nullable String data) {
        if (data != null) {
            Bundle bundle = new Bundle();
            bundle.putString(EXTRA_METADATA_URI, data);
            ContactsListActivity.start(this, bundle);
        } else {
            ContactsListActivity.start(this, null);
        }
    }

    @Override
    public void showProgressDialog(@StringRes int message) {
        materialProgressDialog = new MaterialProgressDialog(this);
        materialProgressDialog.setCancelable(false);
        materialProgressDialog.setMessage(message);
        materialProgressDialog.show();
    }

    @Override
    public void hideProgressDialog() {
        if (materialProgressDialog != null) {
            materialProgressDialog.dismiss();
            materialProgressDialog = null;
        }
    }

    @Override
    public boolean getIfContactsEnabled() {
        return BuildConfig.CONTACTS_ENABLED;
    }

    @Override
    public void onScanInput(String strUri) {
        doScanInput(strUri, EventLogHandler.URL_EVENT_TX_INPUT_FROM_URI);
    }

    @Override
    public void onStartBalanceFragment(boolean paymentToContactMade) {
        BalanceFragment fragment = BalanceFragment.newInstance(paymentToContactMade);
        replaceFragmentWithAnimation(fragment);
        if (balanceFragmentAddedCallback != null) balanceFragmentAddedCallback.onFragmentAdded();
        viewModel.checkIfShouldShowSurvey();
    }

    public AHBottomNavigation getBottomNavigationView() {
        return binding.bottomNavigation;
    }

    private void applyFontToNavDrawer() {
        Menu menu = binding.navigationView.getMenu();
        for (int i = 0; i < menu.size(); i++) {
            MenuItem menuItem = menu.getItem(i);
            applyFontToMenuItem(menuItem);
        }
    }

    private void hideContacts() {
        Menu menu = binding.navigationView.getMenu();
        menu.findItem(R.id.nav_contacts).setVisible(false);
    }

    private void applyFontToMenuItem(MenuItem menuItem) {
        if (typeface == null) {
            typeface = TypefaceUtils.load(getAssets(), "fonts/Montserrat-Regular.ttf");
        }
        menuItem.setTitle(CalligraphyUtils.applyTypefaceSpan(
                menuItem.getTitle(),
                typeface));
    }

    @Override
    public void clearAllDynamicShortcuts() {
        if (AndroidUtils.is25orHigher()) {
            getSystemService(ShortcutManager.class).removeAllDynamicShortcuts();
        }
    }

    @Override
    public void showBroadcastFailedDialog(String mdid, String txHash, String facilitatedTxId, long transactionValue) {
        new AlertDialog.Builder(this, R.style.AlertDialogStyle)
                .setTitle(R.string.app_name)
                .setMessage(R.string.contacts_payment_sent_failed_message)
                .setPositiveButton(R.string.retry, (dialog, which) ->
                        viewModel.broadcastPaymentSuccess(mdid, txHash, facilitatedTxId, transactionValue))
                .setCancelable(false)
                .create()
                .show();
    }

    @Override
    public void showPaymentMismatchDialog(@StringRes int message) {
        new AlertDialog.Builder(this, R.style.AlertDialogStyle)
                .setTitle(R.string.app_name)
                .setMessage(message)
                .setPositiveButton(android.R.string.ok, null)
                .create()
                .show();
    }

    @Override
    public void showBroadcastSuccessDialog() {
        if (getCurrentFragment() instanceof BalanceFragment) {
            ((BalanceFragment) getCurrentFragment()).refreshFacilitatedTransactions();
        }

        new AlertDialog.Builder(this, R.style.AlertDialogStyle)
                .setTitle(R.string.app_name)
                .setMessage(R.string.contacts_payment_sent_success)
                .setPositiveButton(android.R.string.ok, null)
                .create()
                .show();
    }

    @Override
    public void onSendFragmentClose(boolean paymentToContactMade) {
        // Flag to prevent reloading of transactions whilst broadcasting payment to prevent race condition
        this.paymentToContactMade = paymentToContactMade;
        binding.bottomNavigation.setCurrentItem(1);
    }

    // Ensure bottom nav button selected after scanning for result
    @Override
    public void onSendFragmentStart() {
        binding.bottomNavigation.setCurrentItem(0);
    }

    @Override
    public void onReceiveFragmentClose() {
        binding.bottomNavigation.setCurrentItem(1);
    }

    @Override
    public void onSendPaymentSuccessful(@Nullable String mdid, String transactionHash, @Nullable String fctxId, long transactionValue) {
        viewModel.broadcastPaymentSuccess(mdid, transactionHash, fctxId, transactionValue);
    }

    @Override
    public void onTransactionNotesRequested(String contactId, @Nullable Integer accountPosition, PaymentRequestType paymentRequestType, long satoshis) {
        addFragment(ContactPaymentRequestNotesFragment.newInstance(paymentRequestType, accountPosition, contactId, satoshis));
    }

    @Override
    public void onPageFinished() {
        onStartBalanceFragment(false);
    }

    private void startSendFragment(@Nullable String scanData, String scanRoute) {
        SendFragment sendFragment = SendFragment.newInstance(scanData, scanRoute, getSelectedAccountFromFragments());
        replaceFragmentWithAnimation(sendFragment);
    }

    private void startReceiveFragment() {
        ReceiveFragment receiveFragment = ReceiveFragment.newInstance(getSelectedAccountFromFragments());
        replaceFragmentWithAnimation(receiveFragment);
    }

    private int getSelectedAccountFromFragments() {
        int selectedAccountPosition;
        if (getCurrentFragment() instanceof BalanceFragment) {
            selectedAccountPosition = ((BalanceFragment) getCurrentFragment()).getSelectedAccountPosition();
        } else if (getCurrentFragment() instanceof ReceiveFragment) {
            selectedAccountPosition = ((ReceiveFragment) getCurrentFragment()).getSelectedAccountPosition();
        } else {
            selectedAccountPosition = -1;
        }
        return selectedAccountPosition;
    }

    private void replaceFragmentWithAnimation(Fragment fragment) {
        FragmentManager fragmentManager = getSupportFragmentManager();
        FragmentTransaction transaction = fragmentManager.beginTransaction();
        transaction.setCustomAnimations(R.anim.fade_in, R.anim.fade_out);
        transaction.replace(R.id.content_frame, fragment).commitAllowingStateLoss();
    }

    private void addFragment(Fragment fragment) {
        FragmentManager fragmentManager = getSupportFragmentManager();
        FragmentTransaction transaction = fragmentManager.beginTransaction();
        transaction.add(R.id.content_frame, fragment).commitAllowingStateLoss();
    }

    private void handleIncomingIntent() {
        if (getIntent().hasExtra(EXTRA_URI)) {
            String uri = getIntent().getStringExtra(EXTRA_URI);
            String recipientId = getIntent().getStringExtra(EXTRA_RECIPIENT_ID);
            String mdid = getIntent().getStringExtra(EXTRA_MDID);
            String fctxId = getIntent().getStringExtra(EXTRA_FCTX_ID);
            int accountPosition = getIntent().getIntExtra(EXTRA_DEFAULT_INDEX, -1);

            if (getCurrentFragment() != null && getCurrentFragment() instanceof BalanceFragment) {
                startSendFragmentFromIntent(uri, recipientId, mdid, fctxId, accountPosition);
            } else {
                // Wait for fragment transaction to finish and then pop in
                balanceFragmentAddedCallback = () -> {
                    startSendFragmentFromIntent(uri, recipientId, mdid, fctxId, accountPosition);
                    // Null-out callback as not to cause issues later
                    balanceFragmentAddedCallback = null;
                };
            }
        }
    }

    private void startSendFragmentFromIntent(String uri, String recipientId, String mdid, String fctxId, int accountPosition) {
        SendFragment sendFragment = SendFragment.newInstance(uri, recipientId, mdid, fctxId, URL_EVENT_TX_INPUT_FROM_CONTACTS, accountPosition);
        replaceFragmentWithAnimation(sendFragment);
        binding.bottomNavigation.restoreBottomNavigation();
    }

    private interface OnBalanceFragmentAddedCallback {

        void onFragmentAdded();

    }

}<|MERGE_RESOLUTION|>--- conflicted
+++ resolved
@@ -390,28 +390,7 @@
             backUpMenuItem.setVisible(true);
         }
 
-<<<<<<< HEAD
-        binding.navigationView.setItemIconTintList(null);
-        Drawable drawable = DrawableCompat.wrap(ContextCompat.getDrawable(this, R.drawable.vector_lock));
-        drawable.mutate();
-        if (viewModel.getPayloadManager().getPayload() != null &&
-                viewModel.getPayloadManager().getPayload().getHdWallet() != null &&
-                !viewModel.getPayloadManager().getPayload().getHdWallet().isMnemonicVerified()) {
-            // Not backed up
-            DrawableCompat.setTint(drawable, ContextCompat.getColor(this, R.color.product_red_medium));
-            DrawableCompat.setTintMode(drawable, PorterDuff.Mode.SRC_ATOP);
-        } else {
-            // Backed up
-            DrawableCompat.setTint(drawable, ContextCompat.getColor(this, R.color.product_green_medium));
-            DrawableCompat.setTintMode(drawable, PorterDuff.Mode.SRC_ATOP);
-        }
-
-        binding.navigationView.getMenu().findItem(R.id.nav_backup).setIcon(drawable);
-
         binding.navigationView.setNavigationItemSelectedListener(
-=======
-        binding.nvView.setNavigationItemSelectedListener(
->>>>>>> e512e137
                 menuItem -> {
                     selectDrawerItem(menuItem);
                     return true;
