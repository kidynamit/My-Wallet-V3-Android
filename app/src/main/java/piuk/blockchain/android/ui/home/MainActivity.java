package piuk.blockchain.android.ui.home;

import android.Manifest;
import android.annotation.SuppressLint;
import android.content.BroadcastReceiver;
import android.content.Context;
import android.content.Intent;
import android.content.IntentFilter;
import android.content.pm.PackageManager;
import android.content.pm.ShortcutManager;
import android.databinding.DataBindingUtil;
import android.graphics.Typeface;
import android.location.LocationManager;
import android.net.Uri;
import android.os.Bundle;
import android.os.Handler;
import android.provider.Settings;
import android.support.annotation.NonNull;
import android.support.annotation.Nullable;
import android.support.annotation.StringRes;
import android.support.v4.app.Fragment;
import android.support.v4.app.FragmentManager;
import android.support.v4.app.FragmentTransaction;
import android.support.v4.content.ContextCompat;
import android.support.v4.content.LocalBroadcastManager;
import android.support.v4.view.GravityCompat;
import android.support.v4.widget.DrawerLayout;
import android.support.v7.app.AlertDialog;
import android.support.v7.widget.Toolbar;
import android.util.Log;
import android.view.Menu;
import android.view.MenuItem;
import android.view.View;
import android.webkit.WebView;
import android.widget.TextView;

import com.aurelhubert.ahbottomnavigation.AHBottomNavigation;
import com.aurelhubert.ahbottomnavigation.AHBottomNavigationItem;
import com.aurelhubert.ahbottomnavigation.notification.AHNotification;

import uk.co.chrisjenx.calligraphy.CalligraphyUtils;
import uk.co.chrisjenx.calligraphy.TypefaceUtils;

import java.util.Arrays;
import java.util.Locale;

import io.reactivex.Observable;
import piuk.blockchain.android.BuildConfig;
import piuk.blockchain.android.R;
import piuk.blockchain.android.data.access.AccessState;
import piuk.blockchain.android.data.contacts.PaymentRequestType;
import piuk.blockchain.android.data.exchange.WebViewLoginDetails;
import piuk.blockchain.android.data.rxjava.RxUtil;
import piuk.blockchain.android.data.services.EventService;
import piuk.blockchain.android.databinding.ActivityMainBinding;
import piuk.blockchain.android.ui.account.AccountActivity;
import piuk.blockchain.android.ui.auth.LandingActivity;
import piuk.blockchain.android.ui.auth.PinEntryActivity;
import piuk.blockchain.android.ui.backup.BackupWalletActivity;
import piuk.blockchain.android.ui.balance.BalanceFragment;
import piuk.blockchain.android.ui.base.BaseAuthActivity;
import piuk.blockchain.android.ui.buy.BuyActivity;
import piuk.blockchain.android.ui.buy.FrontendJavascript;
import piuk.blockchain.android.ui.buy.FrontendJavascriptManager;
import piuk.blockchain.android.ui.contacts.list.ContactsListActivity;
import piuk.blockchain.android.ui.contacts.payments.ContactPaymentDialog;
import piuk.blockchain.android.ui.contacts.payments.ContactPaymentRequestNotesFragment;
import piuk.blockchain.android.ui.customviews.MaterialProgressDialog;
import piuk.blockchain.android.ui.customviews.ToastCustom;
import piuk.blockchain.android.ui.launcher.LauncherActivity;
import piuk.blockchain.android.ui.receive.ReceiveFragment;
import piuk.blockchain.android.ui.confirm.ConfirmPaymentDialog;
import piuk.blockchain.android.ui.send.SendFragment;
import piuk.blockchain.android.ui.settings.SettingsActivity;
import piuk.blockchain.android.ui.transactions.TransactionDetailActivity;
import piuk.blockchain.android.ui.upgrade.UpgradeWalletActivity;
import piuk.blockchain.android.ui.zxing.CaptureActivity;
import piuk.blockchain.android.util.AndroidUtils;
import piuk.blockchain.android.util.AppUtil;
import piuk.blockchain.android.util.PermissionUtil;
import piuk.blockchain.android.util.PrefsUtil;
import piuk.blockchain.android.util.ViewUtils;
import piuk.blockchain.android.util.annotations.Thunk;

import static piuk.blockchain.android.ui.contacts.list.ContactsListActivity.EXTRA_METADATA_URI;
import static piuk.blockchain.android.ui.settings.SettingsFragment.EXTRA_SHOW_ADD_EMAIL_DIALOG;

public class MainActivity extends BaseAuthActivity implements BalanceFragment.OnFragmentInteractionListener,
        MainViewModel.DataListener,
        SendFragment.OnSendFragmentInteractionListener,
        ReceiveFragment.OnReceiveFragmentInteractionListener,
        ContactPaymentRequestNotesFragment.FragmentInteractionListener,
        ContactPaymentDialog.OnContactPaymentDialogInteractionListener,
<<<<<<< HEAD
        FrontendJavascript<String> {
=======
        ConfirmPaymentDialog.OnConfirmDialogInteractionListener{
>>>>>>> 242547b2

    public static final String TAG = MainActivity.class.getSimpleName();
    public static final String ACTION_SEND = "info.blockchain.wallet.ui.BalanceFragment.SEND";
    public static final String ACTION_RECEIVE = "info.blockchain.wallet.ui.BalanceFragment.RECEIVE";
    public static final String ACTION_BUY = "info.blockchain.wallet.ui.BalanceFragment.BUY";

    private static final String SUPPORT_URI = "https://support.blockchain.com/";
    private static final int REQUEST_BACKUP = 2225;
    private static final int MERCHANT_ACTIVITY = 1;
    private static final int COOL_DOWN_MILLIS = 2 * 1000;

    public static final String EXTRA_URI = "transaction_uri";
    public static final String EXTRA_RECIPIENT_ID = "recipient_id";
    public static final String EXTRA_MDID = "mdid";
    public static final String EXTRA_FCTX_ID = "fctx_id";

    public static final String WEB_VIEW_STATE_KEY = "web_view_state";
    public static final int SCAN_URI = 2007;
    public static final int ACCOUNT_EDIT = 2008;

    @Thunk boolean drawerIsOpen = false;

    private MainViewModel viewModel;
    @Thunk ActivityMainBinding binding;
    private MaterialProgressDialog fetchTransactionsProgress;
    private AlertDialog rootedDialog;
    private MaterialProgressDialog materialProgressDialog;
    private AppUtil appUtil;
    private long backPressed;
    private Toolbar toolbar;
    private boolean paymentToContactMade = false;
    private Typeface typeface;
    private WebView buyWebView;
    private BalanceFragment balanceFragment;
    private FrontendJavascriptManager frontendJavascriptManager;
    private WebViewLoginDetails webViewLoginDetails;
    private boolean initialized;

    private BroadcastReceiver receiver = new BroadcastReceiver() {
        @Override
        public void onReceive(final Context context, final Intent intent) {
            if (intent.getAction().equals(ACTION_SEND) && getActivity() != null) {
                requestScan();
            } else if (intent.getAction().equals(ACTION_RECEIVE) && getActivity() != null) {
                binding.bottomNavigation.setCurrentItem(2);
            } else if (intent.getAction().equals(ACTION_BUY) && getActivity() != null) {
                startActivity(putWebViewState(new Intent(MainActivity.this, BuyActivity.class)));
            }
        }
    };

    @SuppressLint("NewApi")
    @Override
    protected void onCreate(Bundle savedInstanceState) {
        super.onCreate(savedInstanceState);
        binding = DataBindingUtil.setContentView(this, R.layout.activity_main);

        IntentFilter filterSend = new IntentFilter(ACTION_SEND);
        IntentFilter filterReceive = new IntentFilter(ACTION_RECEIVE);
        IntentFilter filterBuy = new IntentFilter(ACTION_BUY);

        LocalBroadcastManager.getInstance(this).registerReceiver(receiver, filterSend);
        LocalBroadcastManager.getInstance(this).registerReceiver(receiver, filterReceive);
        LocalBroadcastManager.getInstance(this).registerReceiver(receiver, filterBuy);

        appUtil = new AppUtil(this);
        viewModel = new MainViewModel(this);
        balanceFragment = BalanceFragment.newInstance(false);

        binding.drawerLayout.addDrawerListener(new DrawerLayout.DrawerListener() {
            @Override
            public void onDrawerSlide(View drawerView, float slideOffset) {
                // No-op
            }

            @Override
            public void onDrawerOpened(View drawerView) {
                drawerIsOpen = true;
            }

            @Override
            public void onDrawerClosed(View drawerView) {
                drawerIsOpen = false;
            }

            @Override
            public void onDrawerStateChanged(int newState) {
                // No-op
            }
        });

        // Set up toolbar
        toolbar = (Toolbar) findViewById(R.id.toolbar_general);
        toolbar.setNavigationIcon(ContextCompat.getDrawable(this, R.drawable.vector_menu));
        toolbar.setTitle("");
        setSupportActionBar(toolbar);
        ViewUtils.setElevation(toolbar, 0F);

        // Notify ViewModel that page is setup
        viewModel.onViewReady();

        // Create items
        AHBottomNavigationItem item1 = new AHBottomNavigationItem(R.string.send_bitcoin, R.drawable.vector_send, R.color.white);
        AHBottomNavigationItem item2 = new AHBottomNavigationItem(R.string.overview, R.drawable.vector_transactions, R.color.white);
        AHBottomNavigationItem item3 = new AHBottomNavigationItem(R.string.receive_bitcoin, R.drawable.vector_receive, R.color.white);

        // Add items
        binding.bottomNavigation.addItems(Arrays.asList(item1, item2, item3));

        // Styling
        binding.bottomNavigation.setAccentColor(ContextCompat.getColor(this, R.color.primary_blue_accent));
        binding.bottomNavigation.setInactiveColor(ContextCompat.getColor(this, R.color.primary_gray_dark));
        binding.bottomNavigation.setForceTint(true);
        binding.bottomNavigation.setUseElevation(true);
        Typeface typeface = TypefaceUtils.load(getAssets(), "fonts/Montserrat-Regular.ttf");
        binding.bottomNavigation.setTitleTypeface(typeface);

        // Select transactions by default
        binding.bottomNavigation.setCurrentItem(1);
        binding.bottomNavigation.setOnTabSelectedListener((position, wasSelected) -> {
            if (!wasSelected) {
                switch (position) {
                    case 0:
                        if (!(getCurrentFragment() instanceof SendFragment)) {
                            // This is a bit of a hack to allow the selection of the correct button
                            // On the bottom nav bar, but without starting the fragment again
                            startSendFragment(null, null);
                        }
                        break;
                    case 1:
                        onStartBalanceFragment(paymentToContactMade);
                        break;
                    case 2:
                        startReceiveFragment();
                        break;
                }
            } else {
                if (position == 1 && getCurrentFragment() instanceof BalanceFragment) {
                    ((BalanceFragment) getCurrentFragment()).onScrollToTop();
                }
            }

            return true;
        });

        handleIncomingIntent();
        applyFontToNavDrawer();
        if (!BuildConfig.CONTACTS_ENABLED) {
            hideContacts();
        }
    }

    @SuppressLint("NewApi")
    @Override
    protected void onResume() {
        super.onResume();
        appUtil.deleteQR();
        viewModel.updateTicker();
        resetNavigationDrawer();
    }

    @Override
    protected void onDestroy() {
        viewModel.destroy();
        LocalBroadcastManager.getInstance(this).unregisterReceiver(receiver);
        super.onDestroy();
    }

    @Override
    public boolean onCreateOptionsMenu(Menu menu) {
        getMenuInflater().inflate(R.menu.menu_main_activity, menu);
        return super.onCreateOptionsMenu(menu);
    }

    @Override
    public boolean onOptionsItemSelected(MenuItem item) {
        switch (item.getItemId()) {
            case android.R.id.home:
                binding.drawerLayout.openDrawer(GravityCompat.START);
                return true;
            case R.id.action_qr_main:
                requestScan();
                return true;
            default:
                return super.onOptionsItemSelected(item);
        }
    }

    public static void start(Context context, Bundle bundle) {
        Intent starter = new Intent(context, MainActivity.class);
        starter.putExtras(bundle);
        starter.addFlags(Intent.FLAG_ACTIVITY_CLEAR_TOP | Intent.FLAG_ACTIVITY_NEW_TASK);
        context.startActivity(starter);
    }

    public void setMessagesCount(int messageCount) {
        if (messageCount > 0) {
            AHNotification notification = new AHNotification.Builder()
                    .setText(String.valueOf(messageCount))
                    .setBackgroundColor(ContextCompat.getColor(this, R.color.product_red_medium))
                    .setTextColor(ContextCompat.getColor(this, R.color.white))
                    .build();
            binding.bottomNavigation.setNotification(notification, 1);
        } else {
            binding.bottomNavigation.setNotification(new AHNotification(), 1);
        }
    }

    @Thunk
    Fragment getCurrentFragment() {
        return getSupportFragmentManager().findFragmentById(R.id.content_frame);
    }

    public boolean getDrawerOpen() {
        return drawerIsOpen;
    }

    @Override
    public void onActivityResult(int requestCode, int resultCode, Intent data) {
        if (resultCode == RESULT_OK && requestCode == SCAN_URI
                && data != null && data.getStringExtra(CaptureActivity.SCAN_RESULT) != null) {
            String strResult = data.getStringExtra(CaptureActivity.SCAN_RESULT);
            doScanInput(strResult, EventService.EVENT_TX_INPUT_FROM_QR);

        } else if (resultCode == RESULT_OK && requestCode == REQUEST_BACKUP) {
            resetNavigationDrawer();
        } else if (resultCode == RESULT_OK && requestCode == ACCOUNT_EDIT) {
            if (getCurrentFragment() instanceof BalanceFragment) {
                ((BalanceFragment) getCurrentFragment()).updateAccountList();
                ((BalanceFragment) getCurrentFragment()).updateBalanceAndTransactionList(true);
            }
        } else {
            super.onActivityResult(requestCode, resultCode, data);
        }
    }

    @Override
    public void onBackPressed() {
        if (drawerIsOpen) {
            binding.drawerLayout.closeDrawers();
        } else if (getCurrentFragment() instanceof BalanceFragment) {
            handleBackPressed();
        } else if (getCurrentFragment() instanceof SendFragment) {
            ((SendFragment) getCurrentFragment()).onBackPressed();
        } else if (getCurrentFragment() instanceof ReceiveFragment) {
            ((ReceiveFragment) getCurrentFragment()).onBackPressed();
        } else if (getCurrentFragment() instanceof ContactPaymentRequestNotesFragment) {
            // Remove Notes fragment from stack
            FragmentManager fragmentManager = getSupportFragmentManager();
            fragmentManager.beginTransaction().remove(getCurrentFragment()).commit();
        } else {
            // Switch to balance fragment
            BalanceFragment fragment = new BalanceFragment();
            FragmentManager fragmentManager = getSupportFragmentManager();
            fragmentManager.beginTransaction().replace(R.id.content_frame, fragment).commit();
        }
    }

    public void handleBackPressed() {
        if (backPressed + COOL_DOWN_MILLIS > System.currentTimeMillis()) {
            AccessState.getInstance().logout(this);
            return;
        } else {
            onExitConfirmToast();
        }

        backPressed = System.currentTimeMillis();
    }

    public void onExitConfirmToast() {
        ToastCustom.makeText(getActivity(), getString(R.string.exit_confirm), ToastCustom.LENGTH_SHORT, ToastCustom.TYPE_GENERAL);
    }

    @Thunk
    void startScanActivity() {
        if (!appUtil.isCameraOpen()) {
            Intent intent = new Intent(MainActivity.this, CaptureActivity.class);
            startActivityForResult(intent, SCAN_URI);
        } else {
            ToastCustom.makeText(MainActivity.this, getString(R.string.camera_unavailable), ToastCustom.LENGTH_SHORT, ToastCustom.TYPE_ERROR);
        }
    }

    private void doScanInput(String strResult, String scanRoute) {
        startSendFragment(strResult, scanRoute);
    }

    @Thunk
    Intent putWebViewState(Intent intent) {
        Bundle state = new Bundle();
        buyWebView.saveState(state);
        return intent.putExtra(WEB_VIEW_STATE_KEY, state);
    }

    public void selectDrawerItem(MenuItem menuItem) {
        switch (menuItem.getItemId()) {
            case R.id.nav_backup:
                startActivityForResult(new Intent(MainActivity.this, BackupWalletActivity.class), REQUEST_BACKUP);
                break;
            case R.id.nav_addresses:
                startActivityForResult(new Intent(MainActivity.this, AccountActivity.class), ACCOUNT_EDIT);
                break;
            case R.id.nav_buy:
                startActivity(putWebViewState(new Intent(MainActivity.this, BuyActivity.class)));
                break;
            case R.id.nav_contacts:
                ContactsListActivity.start(this, null);
                break;
            case R.id.nav_upgrade:
                startActivity(new Intent(MainActivity.this, UpgradeWalletActivity.class));
                break;
            case R.id.nav_map:
                startMerchantActivity();
                break;
            case R.id.nav_settings:
                startActivity(new Intent(MainActivity.this, SettingsActivity.class));
                break;
            case R.id.nav_support:
                startActivity(new Intent(Intent.ACTION_VIEW, Uri.parse(SUPPORT_URI)));
                break;
            case R.id.nav_logout:
                new AlertDialog.Builder(this, R.style.AlertDialogStyle)
                        .setTitle(R.string.unpair_wallet)
                        .setMessage(R.string.ask_you_sure_unpair)
                        .setPositiveButton(R.string.unpair, (dialog, which) -> viewModel.unPair())
                        .setNegativeButton(android.R.string.cancel, null)
                        .show();
                break;
        }
        binding.drawerLayout.closeDrawers();
    }

    @Override
    public void resetNavigationDrawer() {
        // Called onResume from BalanceFragment
        toolbar.setTitle("");
        MenuItem backUpMenuItem = binding.navigationView.getMenu().findItem(R.id.nav_backup);
        MenuItem upgradeMenuItem = binding.navigationView.getMenu().findItem(R.id.nav_upgrade);

        if (viewModel.getPayloadManager().isNotUpgraded()) {
            //Legacy
            upgradeMenuItem.setVisible(true);
            backUpMenuItem.setVisible(false);
        } else {
            //HD
            upgradeMenuItem.setVisible(false);
            backUpMenuItem.setVisible(true);
        }

        binding.navigationView.setNavigationItemSelectedListener(
                menuItem -> {
                    selectDrawerItem(menuItem);
                    return true;
                });

        // Set selected appropriately.
        if (getCurrentFragment() instanceof BalanceFragment) {
            binding.bottomNavigation.setCurrentItem(1);
        } else if (getCurrentFragment() instanceof SendFragment) {
            binding.bottomNavigation.setCurrentItem(0);
        } else if (getCurrentFragment() instanceof ReceiveFragment) {
            binding.bottomNavigation.setCurrentItem(2);
        }
    }

    @Override
    public void updateCurrentPrice(String price) {
        View headerView = binding.navigationView.getHeaderView(0);
        TextView currentPrice = (TextView) headerView.findViewById(R.id.textview_current_price);

        runOnUiThread(() -> currentPrice.setText(price));
    }

    private void startMerchantActivity() {
        if (ContextCompat.checkSelfPermission(this, Manifest.permission.ACCESS_COARSE_LOCATION) != PackageManager.PERMISSION_GRANTED &&
                ContextCompat.checkSelfPermission(this, Manifest.permission.ACCESS_FINE_LOCATION) != PackageManager.PERMISSION_GRANTED) {
            PermissionUtil.requestLocationPermissionFromActivity(binding.getRoot(), this);
        } else {
            LocationManager lm = (LocationManager) getSystemService(LOCATION_SERVICE);
            boolean enabled = lm.isProviderEnabled(LocationManager.GPS_PROVIDER);

            if (!enabled) {
                String action = Settings.ACTION_LOCATION_SOURCE_SETTINGS;
                new AlertDialog.Builder(getActivity(), R.style.AlertDialogStyle)
                        .setMessage(getActivity().getString(R.string.enable_geo))
                        .setPositiveButton(android.R.string.ok, (d, id) ->
                                getActivity().startActivity(new Intent(action)))
                        .setNegativeButton(android.R.string.cancel, null)
                        .create()
                        .show();
            } else {
                Intent intent = new Intent(MainActivity.this, piuk.blockchain.android.ui.directory.MapActivity.class);
                startActivityForResult(intent, MERCHANT_ACTIVITY);
            }
        }
    }

    @Thunk
    void requestScan() {
        if (ContextCompat.checkSelfPermission(MainActivity.this, Manifest.permission.CAMERA) != PackageManager.PERMISSION_GRANTED) {
            PermissionUtil.requestCameraPermissionFromActivity(binding.getRoot(), MainActivity.this);
        } else {
            startScanActivity();
        }
    }

    @Override
    protected void onStop() {
        super.onStop();
        if (rootedDialog != null && rootedDialog.isShowing()) {
            rootedDialog.dismiss();
        }
    }

    private void startSingleActivity(Class clazz) {
        Intent intent = new Intent(MainActivity.this, clazz);
        intent.addFlags(Intent.FLAG_ACTIVITY_CLEAR_TASK | Intent.FLAG_ACTIVITY_NEW_TASK);
        startActivity(intent);
    }

    @SuppressWarnings("StatementWithEmptyBody")
    @Override
    public void onRequestPermissionsResult(int requestCode, @NonNull String[] permissions, @NonNull int[] grantResults) {
        if (requestCode == PermissionUtil.PERMISSION_REQUEST_CAMERA) {
            if (grantResults.length == 1 && grantResults[0] == PackageManager.PERMISSION_GRANTED) {
                startScanActivity();
            } else {
                // Permission request was denied.
            }
        }
        if (requestCode == PermissionUtil.PERMISSION_REQUEST_LOCATION) {
            if (grantResults.length == 2 && grantResults[0] == PackageManager.PERMISSION_GRANTED && grantResults[1] == PackageManager.PERMISSION_GRANTED) {
                startMerchantActivity();
            } else {
                // Permission request was denied.
            }
        } else {
            super.onRequestPermissionsResult(requestCode, permissions, grantResults);
        }
    }

    @Override
    public void onRooted() {
        Handler handler = new Handler();
        handler.postDelayed(() -> {
            if (!isFinishing()) {
                rootedDialog = new AlertDialog.Builder(getActivity(), R.style.AlertDialogStyle)
                        .setMessage(getString(R.string.device_rooted))
                        .setCancelable(false)
                        .setPositiveButton(R.string.dialog_continue, null)
                        .create();

                rootedDialog.show();
            }
        }, 500);
    }

    @Thunk
    Context getActivity() {
        return this;
    }

    @Override
    public void showAddEmailDialog() {
        String message = getString(R.string.security_centre_add_email_message);
        SecurityPromptDialog securityPromptDialog = SecurityPromptDialog.newInstance(
                R.string.security_centre_add_email_title,
                message,
                R.drawable.vector_email,
                R.string.security_centre_add_email_positive_button,
                true,
                false);
        securityPromptDialog.showDialog(getSupportFragmentManager());
        securityPromptDialog.setPositiveButtonListener(v -> {
            securityPromptDialog.dismiss();
            Intent intent = new Intent(this, SettingsActivity.class);
            intent.putExtra(EXTRA_SHOW_ADD_EMAIL_DIALOG, true);
            startActivity(intent);
        });

        securityPromptDialog.setNegativeButtonListener(view -> securityPromptDialog.dismiss());
    }

    @Override
    public void showSurveyPrompt() {
        binding.getRoot().postDelayed(() -> {
            if (!isFinishing()) {
                new AlertDialog.Builder(this, R.style.AlertDialogStyle)
                        .setTitle(R.string.app_name)
                        .setMessage(R.string.survey_message)
                        .setPositiveButton(R.string.survey_positive_button, (dialog, which) -> {
                            String url = "https://blockchain.co1.qualtrics.com/SE/?SID=SV_bQ8rW6DErUEzMeV";
                            Intent intent = new Intent(Intent.ACTION_VIEW);
                            intent.setData(Uri.parse(url));
                            startActivity(intent);
                        })
                        .setNegativeButton(R.string.polite_no, null)
                        .create()
                        .show();
            }
        }, 1000);
    }

    @Override
    public void showContactsRegistrationFailure() {
        if (!isFinishing()) {
            new AlertDialog.Builder(this, R.style.AlertDialogStyle)
                    .setTitle(R.string.app_name)
                    .setMessage(R.string.contacts_register_nodes_failure)
                    .setPositiveButton(R.string.retry, (dialog, which) -> viewModel.checkForMessages())
                    .create()
                    .show();
        }
    }

    @Override
    public void onConnectivityFail() {
        final AlertDialog.Builder builder = new AlertDialog.Builder(this, R.style.AlertDialogStyle);
        final String message = getString(R.string.check_connectivity_exit);
        builder.setMessage(message)
                .setCancelable(false)
                .setPositiveButton(R.string.dialog_continue, (d, id) -> {
                    Class activityClass;
                    if (new PrefsUtil(MainActivity.this).getValue(PrefsUtil.KEY_GUID, "").isEmpty()) {
                        activityClass = LandingActivity.class;
                    } else {
                        activityClass = PinEntryActivity.class;
                    }
                    startSingleActivity(activityClass);
                });

        if (!isFinishing()) {
            builder.create().show();
        }
    }

    @Override
    public void onPaymentInitiated(String uri, String recipientId, String mdid, String fctxId) {
        startContactSendDialog(uri, recipientId, mdid, fctxId);
    }

    @Override
    public void onContactPaymentDialogClosed(boolean paymentToContactMade) {
        this.paymentToContactMade = paymentToContactMade;
    }

    @Override
    public void kickToLauncherPage() {
        startSingleActivity(LauncherActivity.class);
    }

    @Override
    public void onFetchTransactionsStart() {
        fetchTransactionsProgress = new MaterialProgressDialog(this);
        fetchTransactionsProgress.setCancelable(false);
        fetchTransactionsProgress.setMessage(getString(R.string.please_wait));
        fetchTransactionsProgress.show();
    }

    @Override
    public void onFetchTransactionCompleted() {
        if (fetchTransactionsProgress != null && fetchTransactionsProgress.isShowing()) {
            fetchTransactionsProgress.dismiss();
        }
    }

    @Override
    public void onStartContactsActivity(@Nullable String data) {
        if (data != null) {
            Bundle bundle = new Bundle();
            bundle.putString(EXTRA_METADATA_URI, data);
            ContactsListActivity.start(this, bundle);
        } else {
            ContactsListActivity.start(this, null);
        }
    }

    @Override
    public void showProgressDialog(@StringRes int message) {
        materialProgressDialog = new MaterialProgressDialog(this);
        materialProgressDialog.setCancelable(false);
        materialProgressDialog.setMessage(message);
        materialProgressDialog.show();
    }

    @Override
    public void hideProgressDialog() {
        if (materialProgressDialog != null) {
            materialProgressDialog.dismiss();
            materialProgressDialog = null;
        }
    }

    @Override
    public boolean getIfContactsEnabled() {
        return BuildConfig.CONTACTS_ENABLED;
    }

    @Override
    public void onScanInput(String strUri) {
        doScanInput(strUri, EventService.EVENT_TX_INPUT_FROM_URI);
    }

    @Override
    public void onStartBalanceFragment(boolean paymentToContactMade) {
        if (paymentToContactMade) {
            balanceFragment = BalanceFragment.newInstance(true);
        }
        replaceFragmentWithAnimation(balanceFragment);
        toolbar.setTitle("");
        balanceFragment.checkCachedTransactions();
        viewModel.checkIfShouldShowSurvey();
    }

    public AHBottomNavigation getBottomNavigationView() {
        return binding.bottomNavigation;
    }

    private void applyFontToNavDrawer() {
        Menu menu = binding.navigationView.getMenu();
        for (int i = 0; i < menu.size(); i++) {
            MenuItem menuItem = menu.getItem(i);
            applyFontToMenuItem(menuItem);
        }
    }

    private void hideContacts() {
        Menu menu = binding.navigationView.getMenu();
        menu.findItem(R.id.nav_contacts).setVisible(false);
    }

    @Override
    public void setBuySellEnabled(boolean enabled) {
        if (enabled) {
            setupBuyWebView();
        }
        setBuyBitcoinVisible(enabled);
    }

    @Override
    public void onTradeCompleted(String txHash) {
        String tradeDetailsMessage = getString(R.string.trade_complete_details);
        String alertMessage = String.format(Locale.getDefault(), tradeDetailsMessage);

        new AlertDialog.Builder(this, R.style.AlertDialogStyle)
                .setTitle(getString(R.string.trade_complete))
                .setMessage(alertMessage)
                .setCancelable(false)
                .setPositiveButton(R.string.ok_cap, null)
                .setNegativeButton(R.string.view_details, (dialog, whichButton) -> {
                    Bundle bundle = new Bundle();
                    bundle.putString(BalanceFragment.KEY_TRANSACTION_HASH, txHash);
                    TransactionDetailActivity.start(this, bundle);
                }).show();
    }

    private void setBuyBitcoinVisible(boolean visible) {
        Menu menu = binding.navigationView.getMenu();
        menu.findItem(R.id.nav_buy).setVisible(visible);
    }

    private void setupBuyWebView() {
        // Setup buy WebView
        // TODO: 17/03/2017 Check if there's a better way to improve loading time of this webview
        buyWebView = new WebView(this);
        if (AndroidUtils.is21orHigher()) {
            buyWebView.setWebContentsDebuggingEnabled(BuildConfig.DEBUG);
        }
        buyWebView.getSettings().setJavaScriptEnabled(true);
        buyWebView.loadUrl("http://localhost:8080/wallet/#/intermediate");

        frontendJavascriptManager = new FrontendJavascriptManager(this, buyWebView);
        buyWebView.addJavascriptInterface(frontendJavascriptManager, FrontendJavascriptManager.JS_INTERFACE_NAME);
    }

    private void checkTradesIfReady() {
        if (initialized && webViewLoginDetails != null) {
            frontendJavascriptManager.checkForCompletedTrades(webViewLoginDetails);
        }
    }

    public void setWebViewLoginDetails(WebViewLoginDetails webViewLoginDetails) {
        Log.d(TAG, "setWebViewLoginDetails: called");
        this.webViewLoginDetails = webViewLoginDetails;
        checkTradesIfReady();
    }

    @Override
    public void onFrontendInitialized() {
        Log.d(TAG, "onFrontendInitialized: called");
        initialized = true;
        checkTradesIfReady();
    }

    @Override
    public void onBuyCompleted() {
    }

    @Override
    public void onCompletedTrade(String txHash) {
        Observable.just(txHash)
                .compose(RxUtil.applySchedulersToObservable())
                .subscribe(this::onTradeCompleted);
    }

    @Override
    public void onReceiveValue(String value) {
    }

    @Override
    public void onShowTx(String txHash) {
    }

    private void applyFontToMenuItem(MenuItem menuItem) {
        if (typeface == null) {
            typeface = TypefaceUtils.load(getAssets(), "fonts/Montserrat-Regular.ttf");
        }
        menuItem.setTitle(CalligraphyUtils.applyTypefaceSpan(
                menuItem.getTitle(),
                typeface));
    }

    @Override
    public void clearAllDynamicShortcuts() {
        if (AndroidUtils.is25orHigher()) {
            getSystemService(ShortcutManager.class).removeAllDynamicShortcuts();
        }
    }

    @Override
    public void showBroadcastFailedDialog(String mdid, String txHash, String facilitatedTxId, long transactionValue) {
        new AlertDialog.Builder(this, R.style.AlertDialogStyle)
                .setTitle(R.string.app_name)
                .setMessage(R.string.contacts_payment_sent_failed_message)
                .setPositiveButton(R.string.retry, (dialog, which) ->
                        viewModel.broadcastPaymentSuccess(mdid, txHash, facilitatedTxId, transactionValue))
                .setCancelable(false)
                .create()
                .show();
    }

    @Override
    public void showBroadcastSuccessDialog() {
        if (getCurrentFragment() instanceof BalanceFragment) {
            ((BalanceFragment) getCurrentFragment()).refreshFacilitatedTransactions();
        }

        new AlertDialog.Builder(this, R.style.AlertDialogStyle)
                .setTitle(R.string.app_name)
                .setMessage(R.string.contacts_payment_sent_success)
                .setPositiveButton(android.R.string.ok, null)
                .create()
                .show();
    }

    @Override
    public void onSendFragmentClose() {
        binding.bottomNavigation.setCurrentItem(1);
    }

    @Override
    public void onReceiveFragmentClose() {
        binding.bottomNavigation.setCurrentItem(1);
    }

    @Override
    public void onSendPaymentSuccessful(@Nullable String mdid, String transactionHash, @Nullable String fctxId, long transactionValue) {
        viewModel.broadcastPaymentSuccess(mdid, transactionHash, fctxId, transactionValue);
    }

    @Override
    public void onTransactionNotesRequested(String contactId, @Nullable Integer accountPosition, PaymentRequestType paymentRequestType, long satoshis) {
        addFragment(ContactPaymentRequestNotesFragment.newInstance(paymentRequestType, accountPosition, contactId, satoshis));
    }

    @Override
    public void onChangeFeeClicked() {
        SendFragment fragment = (SendFragment) getSupportFragmentManager()
                .findFragmentByTag(SendFragment.class.getSimpleName());
        fragment.onChangeFeeClicked();
    }

    @Override
    public void onSendClicked() {
        SendFragment fragment = (SendFragment) getSupportFragmentManager()
                .findFragmentByTag(SendFragment.class.getSimpleName());
        fragment.onSendClicked();
    }

    @Override
    public void onPageFinished() {
        onStartBalanceFragment(false);
    }

    private void startSendFragment(@Nullable String scanData, String scanRoute) {
        SendFragment sendFragment = SendFragment.newInstance(scanData, scanRoute, getSelectedAccountFromFragments());
        addFragmentToBackStack(sendFragment);
    }

    private void startReceiveFragment() {
        ReceiveFragment receiveFragment = ReceiveFragment.newInstance(getSelectedAccountFromFragments());
        addFragmentToBackStack(receiveFragment);
    }

    private int getSelectedAccountFromFragments() {
        int selectedAccountPosition;
        if (getCurrentFragment() instanceof BalanceFragment) {
            selectedAccountPosition = ((BalanceFragment) getCurrentFragment()).getSelectedAccountPosition();
        } else if (getCurrentFragment() instanceof ReceiveFragment) {
            selectedAccountPosition = ((ReceiveFragment) getCurrentFragment()).getSelectedAccountPosition();
        } else {
            selectedAccountPosition = -1;
        }
        return selectedAccountPosition;
    }

    private void replaceFragmentWithAnimation(Fragment fragment) {
        FragmentManager fragmentManager = getSupportFragmentManager();
        FragmentTransaction transaction = fragmentManager.beginTransaction();
        transaction.setCustomAnimations(R.anim.fade_in, R.anim.fade_out)
                .replace(R.id.content_frame, fragment, fragment.getClass().getSimpleName())
                .commitAllowingStateLoss();
    }

    private void addFragmentToBackStack(Fragment fragment) {
        FragmentManager fragmentManager = getSupportFragmentManager();
        fragmentManager.beginTransaction()
                .addToBackStack(fragment.getClass().getName())
                .add(R.id.content_frame, fragment, fragment.getClass().getSimpleName())
                .commitAllowingStateLoss();
    }

    private void addFragment(Fragment fragment) {
        FragmentManager fragmentManager = getSupportFragmentManager();
        fragmentManager.beginTransaction()
                .add(R.id.content_frame, fragment, fragment.getClass().getSimpleName())
                .commitAllowingStateLoss();
    }

    private void handleIncomingIntent() {
        if (getIntent().hasExtra(EXTRA_URI)) {
            String uri = getIntent().getStringExtra(EXTRA_URI);
            String recipientId = getIntent().getStringExtra(EXTRA_RECIPIENT_ID);
            String mdid = getIntent().getStringExtra(EXTRA_MDID);
            String fctxId = getIntent().getStringExtra(EXTRA_FCTX_ID);

            startContactSendDialog(uri, recipientId, mdid, fctxId);
        }
    }

    private void startContactSendDialog(String uri, String recipientId, String mdid, String fctxId) {
        ContactPaymentDialog paymentDialog =
                ContactPaymentDialog.newInstance(uri, recipientId, mdid, fctxId);
        paymentDialog.show(getSupportFragmentManager(), ContactPaymentDialog.class.getSimpleName());
    }

}<|MERGE_RESOLUTION|>--- conflicted
+++ resolved
@@ -91,11 +91,8 @@
         ReceiveFragment.OnReceiveFragmentInteractionListener,
         ContactPaymentRequestNotesFragment.FragmentInteractionListener,
         ContactPaymentDialog.OnContactPaymentDialogInteractionListener,
-<<<<<<< HEAD
-        FrontendJavascript<String> {
-=======
-        ConfirmPaymentDialog.OnConfirmDialogInteractionListener{
->>>>>>> 242547b2
+        FrontendJavascript<String>,
+        ConfirmPaymentDialog.OnConfirmDialogInteractionListener {
 
     public static final String TAG = MainActivity.class.getSimpleName();
     public static final String ACTION_SEND = "info.blockchain.wallet.ui.BalanceFragment.SEND";
