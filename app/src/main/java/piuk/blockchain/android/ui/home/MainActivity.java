package piuk.blockchain.android.ui.home;

import android.Manifest;
import android.annotation.SuppressLint;
import android.content.Context;
import android.content.Intent;
import android.content.pm.PackageManager;
import android.content.pm.ShortcutManager;
import android.databinding.DataBindingUtil;
import android.graphics.PorterDuff;
import android.graphics.drawable.Drawable;
import android.location.LocationManager;
import android.net.Uri;
import android.os.Bundle;
import android.os.Handler;
import android.support.annotation.NonNull;
import android.support.annotation.Nullable;
import android.support.v4.app.Fragment;
import android.support.v4.app.FragmentManager;
import android.support.v4.app.FragmentTransaction;
import android.support.v4.content.ContextCompat;
import android.support.v4.view.GravityCompat;
import android.support.v4.widget.DrawerLayout;
import android.support.v7.app.AlertDialog;
import android.support.v7.widget.Toolbar;
import android.util.Log;
import android.view.Menu;
import android.view.MenuItem;
import android.view.View;

import com.aurelhubert.ahbottomnavigation.AHBottomNavigation;
import com.aurelhubert.ahbottomnavigation.AHBottomNavigationItem;

import info.blockchain.wallet.payload.PayloadManager;

import java.util.Arrays;

import piuk.blockchain.android.R;
import piuk.blockchain.android.data.access.AccessState;
import piuk.blockchain.android.databinding.ActivityMainBinding;
import piuk.blockchain.android.ui.account.AccountActivity;
import piuk.blockchain.android.ui.auth.LandingActivity;
import piuk.blockchain.android.ui.auth.PinEntryActivity;
import piuk.blockchain.android.ui.backup.BackupWalletActivity;
import piuk.blockchain.android.ui.balance.BalanceFragment;
import piuk.blockchain.android.ui.base.BaseAuthActivity;
import piuk.blockchain.android.ui.contacts.list.ContactsListActivity;
import piuk.blockchain.android.ui.customviews.MaterialProgressDialog;
import piuk.blockchain.android.ui.customviews.ToastCustom;
import piuk.blockchain.android.ui.launcher.LauncherActivity;
import piuk.blockchain.android.ui.receive.ReceiveFragment;
import piuk.blockchain.android.ui.send.SendFragment;
import piuk.blockchain.android.ui.settings.SettingsActivity;
import piuk.blockchain.android.ui.shortcuts.LauncherShortcutHelper;
import piuk.blockchain.android.ui.upgrade.UpgradeWalletActivity;
import piuk.blockchain.android.ui.zxing.CaptureActivity;
import piuk.blockchain.android.util.AndroidUtils;
import piuk.blockchain.android.util.AppUtil;
import piuk.blockchain.android.util.EventLogHandler;
import piuk.blockchain.android.util.PermissionUtil;
import piuk.blockchain.android.util.PrefsUtil;
import piuk.blockchain.android.util.ViewUtils;
import piuk.blockchain.android.util.annotations.Thunk;

import static piuk.blockchain.android.ui.contacts.list.ContactsListActivity.EXTRA_METADATA_URI;
import static piuk.blockchain.android.ui.settings.SettingsFragment.EXTRA_SHOW_ADD_EMAIL_DIALOG;

public class MainActivity extends BaseAuthActivity implements BalanceFragment.Communicator,
        MainViewModel.DataListener,
        SendFragment.OnSendFragmentInteractionListener,
        ReceiveFragment.OnReceiveFragmentInteractionListener {

    private static final String TAG = MainActivity.class.getSimpleName();

    private static final String SUPPORT_URI = "http://support.blockchain.com/";
    private static final int REQUEST_BACKUP = 2225;
    private static final int MERCHANT_ACTIVITY = 1;
    public static final int SCAN_URI = 2007;
    private static final int COOL_DOWN_MILLIS = 2 * 1000;

    @Thunk boolean drawerIsOpen = false;

    private MainViewModel mainViewModel;
    private ActivityMainBinding binding;
    private MaterialProgressDialog fetchTransactionsProgress;
    private AlertDialog mRootedDialog;
    private MaterialProgressDialog materialProgressDialog;
    private AppUtil appUtil;
    private long backPressed;
<<<<<<< HEAD
    private boolean returningResult = false;
    private Toolbar toolbar;
=======
>>>>>>> cb45836b

    @SuppressLint("NewApi")
    @Override
    protected void onCreate(Bundle savedInstanceState) {
        super.onCreate(savedInstanceState);

        appUtil = new AppUtil(this);

        binding = DataBindingUtil.setContentView(this, R.layout.activity_main);
        mainViewModel = new MainViewModel(this, this);

        mainViewModel.onViewReady();

        binding.drawerLayout.addDrawerListener(new DrawerLayout.DrawerListener() {
            @Override
            public void onDrawerSlide(View drawerView, float slideOffset) {
                // No-op
            }

            @Override
            public void onDrawerOpened(View drawerView) {
                drawerIsOpen = true;
            }

            @Override
            public void onDrawerClosed(View drawerView) {
                drawerIsOpen = false;
            }

            @Override
            public void onDrawerStateChanged(int newState) {
                // No-op
            }
        });

        // Set up toolbar
        toolbar = (Toolbar) findViewById(R.id.toolbar_general);
        toolbar.setNavigationIcon(ContextCompat.getDrawable(this, R.drawable.vector_menu));
        toolbar.setTitle("");
        setSupportActionBar(toolbar);
        ViewUtils.setElevation(toolbar, 0F);

        // Create items
        AHBottomNavigationItem item1 = new AHBottomNavigationItem(R.string.send_bitcoin, R.drawable.vector_send, R.color.blockchain_pearl_white);
        AHBottomNavigationItem item2 = new AHBottomNavigationItem(R.string.transactions, R.drawable.vector_transactions, R.color.blockchain_pearl_white);
        AHBottomNavigationItem item3 = new AHBottomNavigationItem(R.string.receive_bitcoin, R.drawable.vector_receive, R.color.blockchain_pearl_white);

        // Add items
        binding.bottomNavigation.addItems(Arrays.asList(item1, item2, item3));

        // Styling
        binding.bottomNavigation.setAccentColor(ContextCompat.getColor(this, R.color.blockchain_blue));
        binding.bottomNavigation.setInactiveColor(ContextCompat.getColor(this, R.color.blockchain_grey));
        binding.bottomNavigation.setForceTint(true);
        binding.bottomNavigation.setUseElevation(true);

        // Select transactions by default
        binding.bottomNavigation.setCurrentItem(1);
        binding.bottomNavigation.setOnTabSelectedListener((position, wasSelected) -> {
            if (!wasSelected) {
                switch (position) {
                    case 0:
                        if (!(getCurrentFragment() instanceof SendFragment)) {
                            // This is a bit of a hack to allow the selection of the correct button
                            // On the bottom nav bar, but without starting the fragment again
                            startSendFragment(null, null);
                        }
                        break;
                    case 1:
                        onStartBalanceFragment();
                        break;
                    case 2:
                        startReceiveFragment();
                        break;
                }
            } else {
                if (position == 1 && getCurrentFragment() instanceof BalanceFragment) {
                    ((BalanceFragment) getCurrentFragment()).onScrollToTop();
                }
            }

            return true;
        });
    }

    @SuppressLint("NewApi")
    @Override
    protected void onResume() {
        super.onResume();
        appUtil.deleteQR();
        mainViewModel.storeSwipeReceiveAddresses();
        resetNavigationDrawer();

        if (AndroidUtils.is25orHigher() && mainViewModel.areLauncherShortcutsEnabled()) {
            LauncherShortcutHelper launcherShortcutHelper = new LauncherShortcutHelper(
                    this,
                    PayloadManager.getInstance(),
                    getSystemService(ShortcutManager.class));

            launcherShortcutHelper.generateReceiveShortcuts();
        }

        binding.bottomNavigation.restoreBottomNavigation(false);
    }

    @Override
    protected void onDestroy() {
        super.onDestroy();
        mainViewModel.destroy();
    }

    @Override
    protected void onNewIntent(Intent intent) {
        setIntent(intent);
    }

    @Override
    public boolean onCreateOptionsMenu(Menu menu) {
        getMenuInflater().inflate(R.menu.main_activity_actions, menu);
        return super.onCreateOptionsMenu(menu);
    }

    @Override
    public boolean onOptionsItemSelected(MenuItem item) {
        switch (item.getItemId()) {
            case android.R.id.home:
                binding.drawerLayout.openDrawer(GravityCompat.START);
                return true;
            case R.id.action_qr_main:
                if (ContextCompat.checkSelfPermission(this, Manifest.permission.CAMERA) != PackageManager.PERMISSION_GRANTED) {
                    PermissionUtil.requestCameraPermissionFromActivity(binding.getRoot(), this);
                } else {
                    startScanActivity();
                }
                return true;
            default:
                return super.onOptionsItemSelected(item);
        }
    }

    @Override
    public void setMessagesVisibility(@ViewUtils.Visibility int visibility) {
        binding.navigationView.getMenu()
                .findItem(R.id.nav_contacts)
                .getActionView()
                .findViewById(R.id.menu_icon_count)
                .setVisibility(visibility);

        if (visibility == View.VISIBLE) {
            toolbar.setNavigationIcon(ContextCompat.getDrawable(getActivity(), R.drawable.vector_menu_indicator));
        } else {
            toolbar.setNavigationIcon(ContextCompat.getDrawable(getActivity(), R.drawable.vector_menu));
        }
    }

    @Thunk
    Fragment getCurrentFragment() {
        return getSupportFragmentManager().findFragmentById(R.id.content_frame);
    }

    public boolean getDrawerOpen() {
        return drawerIsOpen;
    }

    @Override
    public void onActivityResult(int requestCode, int resultCode, Intent data) {
        if (resultCode == RESULT_OK && requestCode == SCAN_URI
                && data != null && data.getStringExtra(CaptureActivity.SCAN_RESULT) != null) {
            String strResult = data.getStringExtra(CaptureActivity.SCAN_RESULT);
            doScanInput(strResult, EventLogHandler.URL_EVENT_TX_INPUT_FROM_QR);

        } else if (resultCode == RESULT_OK && requestCode == REQUEST_BACKUP) {
            resetNavigationDrawer();
        } else {
            super.onActivityResult(requestCode, resultCode, data);
        }
    }

    @Override
    public void onBackPressed() {
        if (drawerIsOpen) {
            binding.drawerLayout.closeDrawers();
        } else if (getCurrentFragment() instanceof BalanceFragment) {
            handleBackPressed();
        } else if (getCurrentFragment() instanceof SendFragment) {
            ((SendFragment) getCurrentFragment()).onBackPressed();
        } else if (getCurrentFragment() instanceof ReceiveFragment) {
            ((ReceiveFragment) getCurrentFragment()).onBackPressed();
        } else {
            // Switch to balance fragment
            BalanceFragment fragment = new BalanceFragment();
            FragmentManager fragmentManager = getSupportFragmentManager();
            fragmentManager.beginTransaction().replace(R.id.content_frame, fragment).commit();
        }
    }

    public void handleBackPressed() {
        if (backPressed + COOL_DOWN_MILLIS > System.currentTimeMillis()) {
            AccessState.getInstance().logout(this);
            return;
        } else {
            onExitConfirmToast();
        }

        backPressed = System.currentTimeMillis();
    }

    public void onExitConfirmToast() {
        ToastCustom.makeText(getActivity(), getString(R.string.exit_confirm), ToastCustom.LENGTH_SHORT, ToastCustom.TYPE_GENERAL);
    }

    private void startScanActivity() {
        if (!appUtil.isCameraOpen()) {
            Intent intent = new Intent(MainActivity.this, CaptureActivity.class);
            startActivityForResult(intent, SCAN_URI);
        } else {
            ToastCustom.makeText(MainActivity.this, getString(R.string.camera_unavailable), ToastCustom.LENGTH_SHORT, ToastCustom.TYPE_ERROR);
        }
    }

    private void doScanInput(String strResult, String scanRoute) {
        startSendFragment(strResult, scanRoute);
    }

    public void selectDrawerItem(MenuItem menuItem) {

        switch (menuItem.getItemId()) {
            case R.id.nav_backup:
                startActivityForResult(new Intent(MainActivity.this, BackupWalletActivity.class), REQUEST_BACKUP);
                break;
            case R.id.nav_addresses:
                startActivity(new Intent(MainActivity.this, AccountActivity.class));
                break;
            case R.id.nav_contacts:
                ContactsListActivity.start(this, null);
                break;
            case R.id.nav_upgrade:
                startActivity(new Intent(MainActivity.this, UpgradeWalletActivity.class));
                break;
            case R.id.nav_map:
                startMerchantActivity();
                break;
            case R.id.nav_settings:
                startActivity(new Intent(MainActivity.this, SettingsActivity.class));
                break;
            case R.id.nav_support:
                startActivity(new Intent(Intent.ACTION_VIEW, Uri.parse(SUPPORT_URI)));
                break;
            case R.id.nav_logout:
                new AlertDialog.Builder(this, R.style.AlertDialogStyle)
                        .setTitle(R.string.unpair_wallet)
                        .setMessage(R.string.ask_you_sure_unpair)
                        .setPositiveButton(R.string.unpair, (dialog, which) -> mainViewModel.unpair())
                        .setNegativeButton(android.R.string.cancel, null)
                        .show();
                break;
        }
        binding.drawerLayout.closeDrawers();
    }

    @Override
    public void resetNavigationDrawer() {
        // Called onResume from BalanceFragment
        toolbar.setTitle("");
        MenuItem backUpMenuItem = binding.navigationView.getMenu().findItem(R.id.nav_backup);
        MenuItem upgradeMenuItem = binding.navigationView.getMenu().findItem(R.id.nav_upgrade);

        if (mainViewModel.getPayloadManager().isNotUpgraded()) {
            //Legacy
            upgradeMenuItem.setVisible(true);
            backUpMenuItem.setVisible(false);
        } else {
            //HD
            upgradeMenuItem.setVisible(false);
            backUpMenuItem.setVisible(true);
        }

        MenuItem backUpView = binding.navigationView.getMenu().findItem(R.id.nav_backup);
        Drawable drawable = backUpView.getIcon();
        drawable.mutate();
        if (mainViewModel.getPayloadManager().getPayload() != null &&
                mainViewModel.getPayloadManager().getPayload().getHdWallet() != null &&
                !mainViewModel.getPayloadManager().getPayload().getHdWallet().isMnemonicVerified()) {
            //Not backed up
            drawable.setColorFilter(ContextCompat.getColor(this, R.color.blockchain_send_red), PorterDuff.Mode.SRC_ATOP);
        } else {
            //Backed up
            drawable.setColorFilter(ContextCompat.getColor(this, R.color.alert_green), PorterDuff.Mode.SRC_ATOP);
        }

        binding.navigationView.setNavigationItemSelectedListener(
                menuItem -> {
                    selectDrawerItem(menuItem);
                    return true;
                });

        // Set selected appropriately.
        if (getCurrentFragment() instanceof BalanceFragment) {
            binding.bottomNavigation.setCurrentItem(1);
        } else if (getCurrentFragment() instanceof SendFragment) {
            binding.bottomNavigation.setCurrentItem(0);
        } else if (getCurrentFragment() instanceof ReceiveFragment) {
            binding.bottomNavigation.setCurrentItem(2);
        }
    }

    private void startMerchantActivity() {
        if (ContextCompat.checkSelfPermission(this, Manifest.permission.ACCESS_COARSE_LOCATION) != PackageManager.PERMISSION_GRANTED &&
                ContextCompat.checkSelfPermission(this, Manifest.permission.ACCESS_FINE_LOCATION) != PackageManager.PERMISSION_GRANTED) {
            PermissionUtil.requestLocationPermissionFromActivity(binding.getRoot(), this);
        } else {
            LocationManager lm = (LocationManager) getSystemService(LOCATION_SERVICE);
            boolean enabled = lm.isProviderEnabled(LocationManager.GPS_PROVIDER);

            if (!enabled) {
                EnableGeo.displayGPSPrompt(this);
            } else {
                Intent intent = new Intent(MainActivity.this, piuk.blockchain.android.ui.directory.MapActivity.class);
                startActivityForResult(intent, MERCHANT_ACTIVITY);
            }
        }
    }

    @Override
    protected void onStop() {
        super.onStop();
        if (mRootedDialog != null && mRootedDialog.isShowing()) {
            mRootedDialog.dismiss();
        }
    }

    private void startSingleActivity(Class clazz) {
        Intent intent = new Intent(MainActivity.this, clazz);
        intent.addFlags(Intent.FLAG_ACTIVITY_CLEAR_TASK | Intent.FLAG_ACTIVITY_NEW_TASK);
        startActivity(intent);
    }

    @Override
    public void onRequestPermissionsResult(int requestCode, @NonNull String[] permissions, @NonNull int[] grantResults) {
        if (requestCode == PermissionUtil.PERMISSION_REQUEST_CAMERA) {
            if (grantResults.length == 1 && grantResults[0] == PackageManager.PERMISSION_GRANTED) {
                startScanActivity();
            } else {
                // Permission request was denied.
            }
        }
        if (requestCode == PermissionUtil.PERMISSION_REQUEST_LOCATION) {
            if (grantResults.length == 2 && grantResults[0] == PackageManager.PERMISSION_GRANTED && grantResults[1] == PackageManager.PERMISSION_GRANTED) {
                startMerchantActivity();
            } else {
                // Permission request was denied.
            }
        } else {
            super.onRequestPermissionsResult(requestCode, permissions, grantResults);
        }
    }

    @Override
    public void onRooted() {
        Handler handler = new Handler();
        handler.postDelayed(() -> {
            if (!isFinishing()) {
                mRootedDialog = new AlertDialog.Builder(getActivity(), R.style.AlertDialogStyle)
                        .setMessage(getString(R.string.device_rooted))
                        .setCancelable(false)
                        .setPositiveButton(R.string.dialog_continue, null)
                        .create();

                mRootedDialog.show();
            }
        }, 500);
    }

    private Context getActivity() {
        return this;
    }

    @Override
    public void showEmailVerificationDialog(String email) {
        String message = String.format(getString(R.string.security_centre_email_message), email);
        SecurityPromptDialog securityPromptDialog = SecurityPromptDialog.newInstance(
                R.string.security_centre_email_title,
                message,
                R.drawable.vector_email,
                android.R.string.ok);
        securityPromptDialog.showDialog(getSupportFragmentManager());
        securityPromptDialog.setPositiveButtonListener(v -> securityPromptDialog.dismiss());
    }

    @Override
    public void showAddEmailDialog() {
        String message = getString(R.string.security_centre_add_email_message);
        SecurityPromptDialog securityPromptDialog = SecurityPromptDialog.newInstance(
                R.string.security_centre_add_email_title,
                message,
                R.drawable.vector_email,
                R.string.security_centre_add_email_positive_button,
                true,
                false);
        securityPromptDialog.showDialog(getSupportFragmentManager());
        securityPromptDialog.setPositiveButtonListener(v -> {
            securityPromptDialog.dismiss();
            Intent intent = new Intent(this, SettingsActivity.class);
            intent.putExtra(EXTRA_SHOW_ADD_EMAIL_DIALOG, true);
            startActivity(intent);
        });
        securityPromptDialog.setNegativeButtonListener(view -> securityPromptDialog.dismiss());
    }

    @Override
    public void showSurveyPrompt() {
        if (!isFinishing()) {
            new AlertDialog.Builder(this, R.style.AlertDialogStyle)
                    .setTitle(R.string.app_name)
                    .setMessage(R.string.survey_message)
                    .setPositiveButton(R.string.survey_positive_button, (dialog, which) -> {
                        String url = "https://blockchain.co1.qualtrics.com/SE/?SID=SV_bQ8rW6DErUEzMeV";
                        Intent intent = new Intent(Intent.ACTION_VIEW);
                        intent.setData(Uri.parse(url));
                        startActivity(intent);
                    })
                    .setNegativeButton(R.string.polite_no, null)
                    .create()
                    .show();
        }
    }

    @Override
    public void showContactsRegistrationFailure() {
        if (!isFinishing()) {
            new AlertDialog.Builder(this, R.style.AlertDialogStyle)
                    .setTitle(R.string.app_name)
                    .setMessage(R.string.contacts_register_nodes_failure)
                    .setPositiveButton(R.string.retry, (dialog, which) -> mainViewModel.checkForMessages())
                    .create()
                    .show();
        }
    }

    @Override
    public void onConnectivityFail() {
        final AlertDialog.Builder builder = new AlertDialog.Builder(this, R.style.AlertDialogStyle);
        final String message = getString(R.string.check_connectivity_exit);
        builder.setMessage(message)
                .setCancelable(false)
                .setPositiveButton(R.string.dialog_continue,
                        (d, id) -> {
                            d.dismiss();
                            Class c = null;
                            if (new PrefsUtil(MainActivity.this).getValue(PrefsUtil.KEY_GUID, "").length() < 1) {
                                c = LandingActivity.class;
                            } else {
                                c = PinEntryActivity.class;
                            }
                            startSingleActivity(c);
                        });

        if (!isFinishing()) {
            builder.create().show();
        }
    }

    @Override
    public void kickToLauncherPage() {
        startSingleActivity(LauncherActivity.class);
    }

    @Override
    public void onFetchTransactionsStart() {
        fetchTransactionsProgress = new MaterialProgressDialog(this);
        fetchTransactionsProgress.setCancelable(false);
        fetchTransactionsProgress.setMessage(getString(R.string.please_wait));
        fetchTransactionsProgress.show();
    }

    @Override
    public void onFetchTransactionCompleted() {
        if (fetchTransactionsProgress != null && fetchTransactionsProgress.isShowing()) {
            fetchTransactionsProgress.dismiss();
        }
    }

    @Override
    public void onStartContactsActivity(@Nullable String data) {
        if (data != null) {
            Bundle bundle = new Bundle();
            bundle.putString(EXTRA_METADATA_URI, data);
            ContactsListActivity.start(this, bundle);
        } else {
            ContactsListActivity.start(this, null);
        }
    }

    @Override
    public void showProgressDialog() {
        materialProgressDialog = new MaterialProgressDialog(this);
        materialProgressDialog.setCancelable(false);
        materialProgressDialog.setMessage(R.string.please_wait);
        materialProgressDialog.show();
    }

    @Override
    public void hideProgressDialog() {
        if (materialProgressDialog != null) {
            materialProgressDialog.dismiss();
            materialProgressDialog = null;
        }
    }

    @Override
    public void onScanInput(String strUri) {
        doScanInput(strUri, EventLogHandler.URL_EVENT_TX_INPUT_FROM_URI);
    }

    @Override
    public void onStartBalanceFragment() {
        BalanceFragment fragment = new BalanceFragment();
        startFragmentWithAnimation(fragment);
        mainViewModel.checkIfShouldShowSurvey();
    }

<<<<<<< HEAD
    public void startSendFragment(@Nullable String scanData) {
=======
    public void startSendFragment(String scanData, String scanRoute) {
>>>>>>> cb45836b
        boolean isBTC;
        int selectedAccountPosition;
        try {
            isBTC = ((BalanceFragment) getCurrentFragment()).getIsBTC();
            selectedAccountPosition = ((BalanceFragment) getCurrentFragment()).getSelectedAccountPosition();
        } catch (Exception e) {
            Log.e(TAG, "startSendFragment: ", e);
            isBTC = true;
            selectedAccountPosition = -1;
        }

        SendFragment sendFragment = SendFragment.newInstance(scanData, scanRoute, isBTC, selectedAccountPosition);
        startFragmentWithAnimation(sendFragment);
    }

    public void startReceiveFragment() {
        boolean isBTC;
        int selectedAccountPosition;
        try {
            isBTC = ((BalanceFragment) getCurrentFragment()).getIsBTC();
            selectedAccountPosition = ((BalanceFragment) getCurrentFragment()).getSelectedAccountPosition();
        } catch (ClassCastException e) {
            Log.e(TAG, "startReceiveFragment: ", e);
            isBTC = true;
            selectedAccountPosition = -1;
        }

        ReceiveFragment receiveFragment = ReceiveFragment.newInstance(isBTC, selectedAccountPosition);
        startFragmentWithAnimation(receiveFragment);
    }

    private void startFragmentWithAnimation(Fragment fragment) {
        FragmentManager fragmentManager = getSupportFragmentManager();
        FragmentTransaction transaction = fragmentManager.beginTransaction();
        transaction.setCustomAnimations(R.anim.fade_in, R.anim.fade_out);
        transaction.replace(R.id.content_frame, fragment).commitAllowingStateLoss();
    }

    public AHBottomNavigation getBottomNavigationView() {
        return binding.bottomNavigation;
    }

    @Override
    public void clearAllDynamicShortcuts() {
        if (AndroidUtils.is25orHigher()) {
            getSystemService(ShortcutManager.class).removeAllDynamicShortcuts();
        }
    }

    @Override
    public void onSendFragmentClose() {
        binding.bottomNavigation.setCurrentItem(1);
    }

    // Ensure bottom nav button selected after scanning for result
    @Override
    public void onSendFragmentStart() {
        binding.bottomNavigation.setCurrentItem(0);
    }

    @Override
    public void onReceiveFragmentClose() {
        binding.bottomNavigation.setCurrentItem(1);
    }

    @Override
    public void onSendPaymentSuccessful(@Nullable String mdid, String transactionHash, @Nullable String fctxId, long transactionValue) {
        // No-op, this callback is used elsewhere
    }
}<|MERGE_RESOLUTION|>--- conflicted
+++ resolved
@@ -87,11 +87,7 @@
     private MaterialProgressDialog materialProgressDialog;
     private AppUtil appUtil;
     private long backPressed;
-<<<<<<< HEAD
-    private boolean returningResult = false;
     private Toolbar toolbar;
-=======
->>>>>>> cb45836b
 
     @SuppressLint("NewApi")
     @Override
@@ -613,11 +609,7 @@
         mainViewModel.checkIfShouldShowSurvey();
     }
 
-<<<<<<< HEAD
-    public void startSendFragment(@Nullable String scanData) {
-=======
-    public void startSendFragment(String scanData, String scanRoute) {
->>>>>>> cb45836b
+    public void startSendFragment(@Nullable String scanData, String scanRoute) {
         boolean isBTC;
         int selectedAccountPosition;
         try {
@@ -629,7 +621,7 @@
             selectedAccountPosition = -1;
         }
 
-        SendFragment sendFragment = SendFragment.newInstance(scanData, scanRoute, isBTC, selectedAccountPosition);
+        SendFragment sendFragment = SendFragment.newInstance(scanData, isBTC, scanRoute, selectedAccountPosition);
         startFragmentWithAnimation(sendFragment);
     }
 
