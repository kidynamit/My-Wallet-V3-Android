package piuk.blockchain.android.ui.home;

import android.Manifest;
import android.annotation.SuppressLint;
import android.content.BroadcastReceiver;
import android.content.Context;
import android.content.Intent;
import android.content.IntentFilter;
import android.content.pm.PackageManager;
import android.content.pm.ShortcutManager;
import android.databinding.DataBindingUtil;
import android.graphics.Typeface;
import android.location.LocationManager;
import android.net.Uri;
import android.os.Bundle;
import android.os.Handler;
import android.provider.Settings;
import android.support.annotation.NonNull;
import android.support.annotation.Nullable;
import android.support.annotation.StringRes;
import android.support.v4.app.Fragment;
import android.support.v4.app.FragmentManager;
import android.support.v4.app.FragmentTransaction;
import android.support.v4.content.ContextCompat;
import android.support.v4.content.LocalBroadcastManager;
import android.support.v4.view.GravityCompat;
import android.support.v4.widget.DrawerLayout;
import android.support.v7.app.AlertDialog;
import android.support.v7.widget.Toolbar;
import android.view.Menu;
import android.view.MenuItem;
import android.view.View;
import android.webkit.WebView;
import android.widget.TextView;

import com.aurelhubert.ahbottomnavigation.AHBottomNavigation;
import com.aurelhubert.ahbottomnavigation.AHBottomNavigationItem;
import com.aurelhubert.ahbottomnavigation.notification.AHNotification;

import uk.co.chrisjenx.calligraphy.CalligraphyUtils;
import uk.co.chrisjenx.calligraphy.TypefaceUtils;

import java.util.Arrays;

import piuk.blockchain.android.BuildConfig;
import piuk.blockchain.android.R;
import piuk.blockchain.android.data.access.AccessState;
import piuk.blockchain.android.data.contacts.PaymentRequestType;
import piuk.blockchain.android.data.services.EventService;
import piuk.blockchain.android.databinding.ActivityMainBinding;
import piuk.blockchain.android.ui.account.AccountActivity;
import piuk.blockchain.android.ui.auth.LandingActivity;
import piuk.blockchain.android.ui.auth.PinEntryActivity;
import piuk.blockchain.android.ui.backup.BackupWalletActivity;
import piuk.blockchain.android.ui.balance.BalanceFragment;
import piuk.blockchain.android.ui.base.BaseAuthActivity;
import piuk.blockchain.android.ui.buy.BuyActivity;
import piuk.blockchain.android.ui.contacts.list.ContactsListActivity;
import piuk.blockchain.android.ui.contacts.payments.ContactPaymentDialog;
import piuk.blockchain.android.ui.contacts.payments.ContactPaymentRequestNotesFragment;
import piuk.blockchain.android.ui.customviews.MaterialProgressDialog;
import piuk.blockchain.android.ui.customviews.ToastCustom;
import piuk.blockchain.android.ui.launcher.LauncherActivity;
import piuk.blockchain.android.ui.receive.ReceiveFragment;
import piuk.blockchain.android.ui.send.SendFragment;
import piuk.blockchain.android.ui.settings.SettingsActivity;
import piuk.blockchain.android.ui.upgrade.UpgradeWalletActivity;
import piuk.blockchain.android.ui.zxing.CaptureActivity;
import piuk.blockchain.android.util.AndroidUtils;
import piuk.blockchain.android.util.AppUtil;
import piuk.blockchain.android.util.PermissionUtil;
import piuk.blockchain.android.util.PrefsUtil;
import piuk.blockchain.android.util.ViewUtils;
import piuk.blockchain.android.util.annotations.Thunk;

import static piuk.blockchain.android.ui.contacts.list.ContactsListActivity.EXTRA_METADATA_URI;
import static piuk.blockchain.android.ui.settings.SettingsFragment.EXTRA_SHOW_ADD_EMAIL_DIALOG;

public class MainActivity extends BaseAuthActivity implements BalanceFragment.OnFragmentInteractionListener,
        MainViewModel.DataListener,
        SendFragment.OnSendFragmentInteractionListener,
        ReceiveFragment.OnReceiveFragmentInteractionListener,
        ContactPaymentRequestNotesFragment.FragmentInteractionListener,
        ContactPaymentDialog.OnContactPaymentDialogInteractionListener {

    public static final String ACTION_SEND = "info.blockchain.wallet.ui.BalanceFragment.SEND";
    public static final String ACTION_RECEIVE = "info.blockchain.wallet.ui.BalanceFragment.RECEIVE";
    public static final String ACTION_BUY = "info.blockchain.wallet.ui.BalanceFragment.BUY";

    private static final String SUPPORT_URI = "https://support.blockchain.com/";
    private static final int REQUEST_BACKUP = 2225;
    private static final int MERCHANT_ACTIVITY = 1;
    private static final int COOL_DOWN_MILLIS = 2 * 1000;

    public static final String EXTRA_URI = "transaction_uri";
    public static final String EXTRA_RECIPIENT_ID = "recipient_id";
    public static final String EXTRA_MDID = "mdid";
    public static final String EXTRA_FCTX_ID = "fctx_id";

    public static final String WEB_VIEW_STATE_KEY = "web_view_state";
    public static final int SCAN_URI = 2007;

    @Thunk boolean drawerIsOpen = false;

    private MainViewModel viewModel;
    @Thunk ActivityMainBinding binding;
    private MaterialProgressDialog fetchTransactionsProgress;
    private AlertDialog rootedDialog;
    private MaterialProgressDialog materialProgressDialog;
    private AppUtil appUtil;
    private long backPressed;
    private Toolbar toolbar;
    private boolean paymentToContactMade = false;
    private Typeface typeface;
    private WebView buyWebView;

    private BroadcastReceiver receiver = new BroadcastReceiver() {
        @Override
        public void onReceive(final Context context, final Intent intent) {
            if (intent.getAction().equals(ACTION_SEND) && getActivity() != null) {
                startScanActivity();
            } else if (intent.getAction().equals(ACTION_RECEIVE) && getActivity() != null) {
                binding.bottomNavigation.setCurrentItem(2);
<<<<<<< HEAD
            } else if (intent.getAction().equals(ACTION_BUY) && getActivity() != null) {
                ToastCustom.makeText(getActivity(), "Buy Bitcoin coming soon!", ToastCustom.LENGTH_SHORT, ToastCustom.TYPE_GENERAL);
//                startBuyActivity();
=======
            }

            if (intent.getAction().equals(ACTION_BUY) && getActivity() != null) {
                startActivity(putWebViewState(new Intent(MainActivity.this, BuyActivity.class)));
>>>>>>> 181666cc
            }
        }
    };

    @SuppressLint("NewApi")
    @Override
    protected void onCreate(Bundle savedInstanceState) {
        super.onCreate(savedInstanceState);
        binding = DataBindingUtil.setContentView(this, R.layout.activity_main);

        IntentFilter filterSend = new IntentFilter(ACTION_SEND);
        IntentFilter filterReceive = new IntentFilter(ACTION_RECEIVE);
        IntentFilter filterBuy = new IntentFilter(ACTION_BUY);

        LocalBroadcastManager.getInstance(this).registerReceiver(receiver, filterSend);
        LocalBroadcastManager.getInstance(this).registerReceiver(receiver, filterReceive);
        LocalBroadcastManager.getInstance(this).registerReceiver(receiver, filterBuy);

        appUtil = new AppUtil(this);
        viewModel = new MainViewModel(this);
        viewModel.onViewReady();

        binding.drawerLayout.addDrawerListener(new DrawerLayout.DrawerListener() {
            @Override
            public void onDrawerSlide(View drawerView, float slideOffset) {
                // No-op
            }

            @Override
            public void onDrawerOpened(View drawerView) {
                drawerIsOpen = true;
            }

            @Override
            public void onDrawerClosed(View drawerView) {
                drawerIsOpen = false;
            }

            @Override
            public void onDrawerStateChanged(int newState) {
                // No-op
            }
        });

        // Set up toolbar
        toolbar = (Toolbar) findViewById(R.id.toolbar_general);
        toolbar.setNavigationIcon(ContextCompat.getDrawable(this, R.drawable.vector_menu));
        toolbar.setTitle("");
        setSupportActionBar(toolbar);
        ViewUtils.setElevation(toolbar, 0F);

        // Create items
        AHBottomNavigationItem item1 = new AHBottomNavigationItem(R.string.send_bitcoin, R.drawable.vector_send, R.color.white);
        AHBottomNavigationItem item2 = new AHBottomNavigationItem(R.string.overview, R.drawable.vector_transactions, R.color.white);
        AHBottomNavigationItem item3 = new AHBottomNavigationItem(R.string.receive_bitcoin, R.drawable.vector_receive, R.color.white);

        // Add items
        binding.bottomNavigation.addItems(Arrays.asList(item1, item2, item3));

        // Styling
        binding.bottomNavigation.setAccentColor(ContextCompat.getColor(this, R.color.primary_blue_accent));
        binding.bottomNavigation.setInactiveColor(ContextCompat.getColor(this, R.color.primary_gray_dark));
        binding.bottomNavigation.setForceTint(true);
        binding.bottomNavigation.setUseElevation(true);
        Typeface typeface = TypefaceUtils.load(getAssets(), "fonts/Montserrat-Regular.ttf");
        binding.bottomNavigation.setTitleTypeface(typeface);

        // Select transactions by default
        binding.bottomNavigation.setCurrentItem(1);
        binding.bottomNavigation.setOnTabSelectedListener((position, wasSelected) -> {
            if (!wasSelected) {
                switch (position) {
                    case 0:
                        if (!(getCurrentFragment() instanceof SendFragment)) {
                            // This is a bit of a hack to allow the selection of the correct button
                            // On the bottom nav bar, but without starting the fragment again
                            startSendFragment(null, null);
                        }
                        break;
                    case 1:
                        onStartBalanceFragment(paymentToContactMade);
                        break;
                    case 2:
                        startReceiveFragment();
                        break;
                }
            } else {
                if (position == 1 && getCurrentFragment() instanceof BalanceFragment) {
                    ((BalanceFragment) getCurrentFragment()).onScrollToTop();
                }
            }

            return true;
        });

        handleIncomingIntent();
        applyFontToNavDrawer();
        if (!BuildConfig.CONTACTS_ENABLED) {
            hideContacts();
        }
        if (!BuildConfig.BUY_BITCOIN_ENABLED) {
            //Hide Buy Bitcoin
            setBuyBitcoinVisible(false);
        } else {
            setupBuyWebView();
        }
    }

    @SuppressLint("NewApi")
    @Override
    protected void onResume() {
        super.onResume();
        appUtil.deleteQR();
        viewModel.updateTicker();
        resetNavigationDrawer();
    }

    @Override
    protected void onDestroy() {
        viewModel.destroy();
        LocalBroadcastManager.getInstance(this).unregisterReceiver(receiver);
        super.onDestroy();
    }

    @Override
    public boolean onCreateOptionsMenu(Menu menu) {
        getMenuInflater().inflate(R.menu.menu_main_activity, menu);
        return super.onCreateOptionsMenu(menu);
    }

    @Override
    public boolean onOptionsItemSelected(MenuItem item) {
        switch (item.getItemId()) {
            case android.R.id.home:
                binding.drawerLayout.openDrawer(GravityCompat.START);
                return true;
            case R.id.action_qr_main:
                if (ContextCompat.checkSelfPermission(this, Manifest.permission.CAMERA) != PackageManager.PERMISSION_GRANTED) {
                    PermissionUtil.requestCameraPermissionFromActivity(binding.getRoot(), this);
                } else {
                    startScanActivity();
                }
                return true;
            default:
                return super.onOptionsItemSelected(item);
        }
    }

    public static void start(Context context, Bundle bundle) {
        Intent starter = new Intent(context, MainActivity.class);
        starter.putExtras(bundle);
        starter.addFlags(Intent.FLAG_ACTIVITY_CLEAR_TOP | Intent.FLAG_ACTIVITY_NEW_TASK);
        context.startActivity(starter);
    }

    public void setMessagesCount(int messageCount) {
        if (messageCount > 0) {
            AHNotification notification = new AHNotification.Builder()
                    .setText(String.valueOf(messageCount))
                    .setBackgroundColor(ContextCompat.getColor(this, R.color.product_red_medium))
                    .setTextColor(ContextCompat.getColor(this, R.color.white))
                    .build();
            binding.bottomNavigation.setNotification(notification, 1);
        } else {
            binding.bottomNavigation.setNotification(new AHNotification(), 1);
        }
    }

    @Thunk
    Fragment getCurrentFragment() {
        return getSupportFragmentManager().findFragmentById(R.id.content_frame);
    }

    public boolean getDrawerOpen() {
        return drawerIsOpen;
    }

    @Override
    public void onActivityResult(int requestCode, int resultCode, Intent data) {
        if (resultCode == RESULT_OK && requestCode == SCAN_URI
                && data != null && data.getStringExtra(CaptureActivity.SCAN_RESULT) != null) {
            String strResult = data.getStringExtra(CaptureActivity.SCAN_RESULT);
            doScanInput(strResult, EventService.EVENT_TX_INPUT_FROM_QR);

        } else if (resultCode == RESULT_OK && requestCode == REQUEST_BACKUP) {
            resetNavigationDrawer();
        } else {
            super.onActivityResult(requestCode, resultCode, data);
        }
    }

    @Override
    public void onBackPressed() {
        if (drawerIsOpen) {
            binding.drawerLayout.closeDrawers();
        } else if (getCurrentFragment() instanceof BalanceFragment) {
            handleBackPressed();
        } else if (getCurrentFragment() instanceof SendFragment) {
            ((SendFragment) getCurrentFragment()).onBackPressed();
        } else if (getCurrentFragment() instanceof ReceiveFragment) {
            ((ReceiveFragment) getCurrentFragment()).onBackPressed();
        } else if (getCurrentFragment() instanceof ContactPaymentRequestNotesFragment) {
            // Remove Notes fragment from stack
            FragmentManager fragmentManager = getSupportFragmentManager();
            fragmentManager.beginTransaction().remove(getCurrentFragment()).commit();
        } else {
            // Switch to balance fragment
            BalanceFragment fragment = new BalanceFragment();
            FragmentManager fragmentManager = getSupportFragmentManager();
            fragmentManager.beginTransaction().replace(R.id.content_frame, fragment).commit();
        }
    }

    public void handleBackPressed() {
        if (backPressed + COOL_DOWN_MILLIS > System.currentTimeMillis()) {
            AccessState.getInstance().logout(this);
            return;
        } else {
            onExitConfirmToast();
        }

        backPressed = System.currentTimeMillis();
    }

    public void onExitConfirmToast() {
        ToastCustom.makeText(getActivity(), getString(R.string.exit_confirm), ToastCustom.LENGTH_SHORT, ToastCustom.TYPE_GENERAL);
    }

    @Thunk
    void startScanActivity() {
        if (!appUtil.isCameraOpen()) {
            Intent intent = new Intent(MainActivity.this, CaptureActivity.class);
            startActivityForResult(intent, SCAN_URI);
        } else {
            ToastCustom.makeText(MainActivity.this, getString(R.string.camera_unavailable), ToastCustom.LENGTH_SHORT, ToastCustom.TYPE_ERROR);
        }
    }

    private void doScanInput(String strResult, String scanRoute) {
        startSendFragment(strResult, scanRoute);
    }

    private Intent putWebViewState(Intent intent) {
        Bundle state = new Bundle();
        buyWebView.saveState(state);
        return intent.putExtra(WEB_VIEW_STATE_KEY, state);
    }

    public void selectDrawerItem(MenuItem menuItem) {
        switch (menuItem.getItemId()) {
            case R.id.nav_backup:
                startActivityForResult(new Intent(MainActivity.this, BackupWalletActivity.class), REQUEST_BACKUP);
                break;
            case R.id.nav_addresses:
                startActivity(new Intent(MainActivity.this, AccountActivity.class));
                break;
            case R.id.nav_buy:
                startActivity(putWebViewState(new Intent(MainActivity.this, BuyActivity.class)));
                break;
            case R.id.nav_contacts:
                ContactsListActivity.start(this, null);
                break;
            case R.id.nav_upgrade:
                startActivity(new Intent(MainActivity.this, UpgradeWalletActivity.class));
                break;
            case R.id.nav_map:
                startMerchantActivity();
                break;
            case R.id.nav_settings:
                startActivity(new Intent(MainActivity.this, SettingsActivity.class));
                break;
            case R.id.nav_support:
                startActivity(new Intent(Intent.ACTION_VIEW, Uri.parse(SUPPORT_URI)));
                break;
            case R.id.nav_logout:
                new AlertDialog.Builder(this, R.style.AlertDialogStyle)
                        .setTitle(R.string.unpair_wallet)
                        .setMessage(R.string.ask_you_sure_unpair)
                        .setPositiveButton(R.string.unpair, (dialog, which) -> viewModel.unPair())
                        .setNegativeButton(android.R.string.cancel, null)
                        .show();
                break;
        }
        binding.drawerLayout.closeDrawers();
    }

    @Override
    public void resetNavigationDrawer() {
        // Called onResume from BalanceFragment
        toolbar.setTitle("");
        MenuItem backUpMenuItem = binding.navigationView.getMenu().findItem(R.id.nav_backup);
        MenuItem upgradeMenuItem = binding.navigationView.getMenu().findItem(R.id.nav_upgrade);

        if (viewModel.getPayloadManager().isNotUpgraded()) {
            //Legacy
            upgradeMenuItem.setVisible(true);
            backUpMenuItem.setVisible(false);
        } else {
            //HD
            upgradeMenuItem.setVisible(false);
            backUpMenuItem.setVisible(true);
        }

        binding.navigationView.setNavigationItemSelectedListener(
                menuItem -> {
                    selectDrawerItem(menuItem);
                    return true;
                });

        // Set selected appropriately.
        if (getCurrentFragment() instanceof BalanceFragment) {
            binding.bottomNavigation.setCurrentItem(1);
        } else if (getCurrentFragment() instanceof SendFragment) {
            binding.bottomNavigation.setCurrentItem(0);
        } else if (getCurrentFragment() instanceof ReceiveFragment) {
            binding.bottomNavigation.setCurrentItem(2);
        }
    }

    @Override
    public void updateCurrentPrice(String price) {
        View headerView = binding.navigationView.getHeaderView(0);
        TextView currentPrice = (TextView) headerView.findViewById(R.id.textview_current_price);

        runOnUiThread(() -> currentPrice.setText(price));
    }

    private void startMerchantActivity() {
        if (ContextCompat.checkSelfPermission(this, Manifest.permission.ACCESS_COARSE_LOCATION) != PackageManager.PERMISSION_GRANTED &&
                ContextCompat.checkSelfPermission(this, Manifest.permission.ACCESS_FINE_LOCATION) != PackageManager.PERMISSION_GRANTED) {
            PermissionUtil.requestLocationPermissionFromActivity(binding.getRoot(), this);
        } else {
            LocationManager lm = (LocationManager) getSystemService(LOCATION_SERVICE);
            boolean enabled = lm.isProviderEnabled(LocationManager.GPS_PROVIDER);

            if (!enabled) {
                String action = Settings.ACTION_LOCATION_SOURCE_SETTINGS;
                new AlertDialog.Builder(getActivity(), R.style.AlertDialogStyle)
                        .setMessage(getActivity().getString(R.string.enable_geo))
                        .setPositiveButton(android.R.string.ok, (d, id) ->
                                getActivity().startActivity(new Intent(action)))
                        .setNegativeButton(android.R.string.cancel, null)
                        .create()
                        .show();
            } else {
                Intent intent = new Intent(MainActivity.this, piuk.blockchain.android.ui.directory.MapActivity.class);
                startActivityForResult(intent, MERCHANT_ACTIVITY);
            }
        }
    }

    @Override
    protected void onStop() {
        super.onStop();
        if (rootedDialog != null && rootedDialog.isShowing()) {
            rootedDialog.dismiss();
        }
    }

    private void startSingleActivity(Class clazz) {
        Intent intent = new Intent(MainActivity.this, clazz);
        intent.addFlags(Intent.FLAG_ACTIVITY_CLEAR_TASK | Intent.FLAG_ACTIVITY_NEW_TASK);
        startActivity(intent);
    }

    @SuppressWarnings("StatementWithEmptyBody")
    @Override
    public void onRequestPermissionsResult(int requestCode, @NonNull String[] permissions, @NonNull int[] grantResults) {
        if (requestCode == PermissionUtil.PERMISSION_REQUEST_CAMERA) {
            if (grantResults.length == 1 && grantResults[0] == PackageManager.PERMISSION_GRANTED) {
                startScanActivity();
            } else {
                // Permission request was denied.
            }
        }
        if (requestCode == PermissionUtil.PERMISSION_REQUEST_LOCATION) {
            if (grantResults.length == 2 && grantResults[0] == PackageManager.PERMISSION_GRANTED && grantResults[1] == PackageManager.PERMISSION_GRANTED) {
                startMerchantActivity();
            } else {
                // Permission request was denied.
            }
        } else {
            super.onRequestPermissionsResult(requestCode, permissions, grantResults);
        }
    }

    @Override
    public void onRooted() {
        Handler handler = new Handler();
        handler.postDelayed(() -> {
            if (!isFinishing()) {
                rootedDialog = new AlertDialog.Builder(getActivity(), R.style.AlertDialogStyle)
                        .setMessage(getString(R.string.device_rooted))
                        .setCancelable(false)
                        .setPositiveButton(R.string.dialog_continue, null)
                        .create();

                rootedDialog.show();
            }
        }, 500);
    }

    @Thunk
    Context getActivity() {
        return this;
    }

    @Override
    public void showAddEmailDialog() {
        String message = getString(R.string.security_centre_add_email_message);
        SecurityPromptDialog securityPromptDialog = SecurityPromptDialog.newInstance(
                R.string.security_centre_add_email_title,
                message,
                R.drawable.vector_email,
                R.string.security_centre_add_email_positive_button,
                true,
                false);
        securityPromptDialog.showDialog(getSupportFragmentManager());
        securityPromptDialog.setPositiveButtonListener(v -> {
            securityPromptDialog.dismiss();
            Intent intent = new Intent(this, SettingsActivity.class);
            intent.putExtra(EXTRA_SHOW_ADD_EMAIL_DIALOG, true);
            startActivity(intent);
        });

        securityPromptDialog.setNegativeButtonListener(view -> securityPromptDialog.dismiss());
    }

    @Override
    public void showSurveyPrompt() {
        if (!isFinishing()) {
            new AlertDialog.Builder(this, R.style.AlertDialogStyle)
                    .setTitle(R.string.app_name)
                    .setMessage(R.string.survey_message)
                    .setPositiveButton(R.string.survey_positive_button, (dialog, which) -> {
                        String url = "https://blockchain.co1.qualtrics.com/SE/?SID=SV_bQ8rW6DErUEzMeV";
                        Intent intent = new Intent(Intent.ACTION_VIEW);
                        intent.setData(Uri.parse(url));
                        startActivity(intent);
                    })
                    .setNegativeButton(R.string.polite_no, null)
                    .create()
                    .show();
        }
    }

    @Override
    public void showContactsRegistrationFailure() {
        if (!isFinishing()) {
            new AlertDialog.Builder(this, R.style.AlertDialogStyle)
                    .setTitle(R.string.app_name)
                    .setMessage(R.string.contacts_register_nodes_failure)
                    .setPositiveButton(R.string.retry, (dialog, which) -> viewModel.checkForMessages())
                    .create()
                    .show();
        }
    }

    @Override
    public void onConnectivityFail() {
        final AlertDialog.Builder builder = new AlertDialog.Builder(this, R.style.AlertDialogStyle);
        final String message = getString(R.string.check_connectivity_exit);
        builder.setMessage(message)
                .setCancelable(false)
                .setPositiveButton(R.string.dialog_continue, (d, id) -> {
                    Class activityClass;
                    if (new PrefsUtil(MainActivity.this).getValue(PrefsUtil.KEY_GUID, "").isEmpty()) {
                        activityClass = LandingActivity.class;
                    } else {
                        activityClass = PinEntryActivity.class;
                    }
                    startSingleActivity(activityClass);
                });

        if (!isFinishing()) {
            builder.create().show();
        }
    }

    @Override
    public void onPaymentInitiated(String uri, String recipientId, String mdid, String fctxId) {
        startContactSendDialog(uri, recipientId, mdid, fctxId);
    }

    @Override
    public void onContactPaymentDialogClosed(boolean paymentToContactMade) {
        this.paymentToContactMade = paymentToContactMade;
    }

    @Override
    public void kickToLauncherPage() {
        startSingleActivity(LauncherActivity.class);
    }

    @Override
    public void onFetchTransactionsStart() {
        fetchTransactionsProgress = new MaterialProgressDialog(this);
        fetchTransactionsProgress.setCancelable(false);
        fetchTransactionsProgress.setMessage(getString(R.string.please_wait));
        fetchTransactionsProgress.show();
    }

    @Override
    public void onFetchTransactionCompleted() {
        if (fetchTransactionsProgress != null && fetchTransactionsProgress.isShowing()) {
            fetchTransactionsProgress.dismiss();
        }
    }

    @Override
    public void onStartContactsActivity(@Nullable String data) {
        if (data != null) {
            Bundle bundle = new Bundle();
            bundle.putString(EXTRA_METADATA_URI, data);
            ContactsListActivity.start(this, bundle);
        } else {
            ContactsListActivity.start(this, null);
        }
    }

    @Override
    public void showProgressDialog(@StringRes int message) {
        materialProgressDialog = new MaterialProgressDialog(this);
        materialProgressDialog.setCancelable(false);
        materialProgressDialog.setMessage(message);
        materialProgressDialog.show();
    }

    @Override
    public void hideProgressDialog() {
        if (materialProgressDialog != null) {
            materialProgressDialog.dismiss();
            materialProgressDialog = null;
        }
    }

    @Override
    public boolean getIfContactsEnabled() {
        return BuildConfig.CONTACTS_ENABLED;
    }

    @Override
    public void onScanInput(String strUri) {
        doScanInput(strUri, EventService.EVENT_TX_INPUT_FROM_URI);
    }

    @Override
    public void onStartBalanceFragment(boolean paymentToContactMade) {
        BalanceFragment fragment = BalanceFragment.newInstance(paymentToContactMade);
        replaceFragmentWithAnimation(fragment);
        viewModel.checkIfShouldShowSurvey();
    }

    public AHBottomNavigation getBottomNavigationView() {
        return binding.bottomNavigation;
    }

    private void applyFontToNavDrawer() {
        Menu menu = binding.navigationView.getMenu();
        for (int i = 0; i < menu.size(); i++) {
            MenuItem menuItem = menu.getItem(i);
            applyFontToMenuItem(menuItem);
        }
    }

    private void hideContacts() {
        Menu menu = binding.navigationView.getMenu();
        menu.findItem(R.id.nav_contacts).setVisible(false);
    }

    @Override
    public void setBuyBitcoinVisible(boolean visible) {
        Menu menu = binding.navigationView.getMenu();
        menu.findItem(R.id.nav_buy).setVisible(visible);
    }

    private void setupBuyWebView() {
        // Setup buy WebView
        // TODO: 17/03/2017 Check if there's a better way to improve loading time of this webview
        buyWebView = new WebView(this);
        buyWebView.getSettings().setJavaScriptEnabled(true);
        buyWebView.loadUrl("http://localhost:8080/wallet/#/intermediate");
    }

    private void applyFontToMenuItem(MenuItem menuItem) {
        if (typeface == null) {
            typeface = TypefaceUtils.load(getAssets(), "fonts/Montserrat-Regular.ttf");
        }
        menuItem.setTitle(CalligraphyUtils.applyTypefaceSpan(
                menuItem.getTitle(),
                typeface));
    }

    @Override
    public void clearAllDynamicShortcuts() {
        if (AndroidUtils.is25orHigher()) {
            getSystemService(ShortcutManager.class).removeAllDynamicShortcuts();
        }
    }

    @Override
    public void showBroadcastFailedDialog(String mdid, String txHash, String facilitatedTxId, long transactionValue) {
        new AlertDialog.Builder(this, R.style.AlertDialogStyle)
                .setTitle(R.string.app_name)
                .setMessage(R.string.contacts_payment_sent_failed_message)
                .setPositiveButton(R.string.retry, (dialog, which) ->
                        viewModel.broadcastPaymentSuccess(mdid, txHash, facilitatedTxId, transactionValue))
                .setCancelable(false)
                .create()
                .show();
    }

    @Override
    public void showBroadcastSuccessDialog() {
        if (getCurrentFragment() instanceof BalanceFragment) {
            ((BalanceFragment) getCurrentFragment()).refreshFacilitatedTransactions();
        }

        new AlertDialog.Builder(this, R.style.AlertDialogStyle)
                .setTitle(R.string.app_name)
                .setMessage(R.string.contacts_payment_sent_success)
                .setPositiveButton(android.R.string.ok, null)
                .create()
                .show();
    }

    @Override
    public void onSendFragmentClose() {
        binding.bottomNavigation.setCurrentItem(1);
    }

    // Ensure bottom nav button selected after scanning for result
    @Override
    public void onSendFragmentStart() {
        binding.bottomNavigation.setCurrentItem(0);
    }

    @Override
    public void onReceiveFragmentClose() {
        binding.bottomNavigation.setCurrentItem(1);
    }

    @Override
    public void onSendPaymentSuccessful(@Nullable String mdid, String transactionHash, @Nullable String fctxId, long transactionValue) {
        viewModel.broadcastPaymentSuccess(mdid, transactionHash, fctxId, transactionValue);
    }

    @Override
    public void onTransactionNotesRequested(String contactId, @Nullable Integer accountPosition, PaymentRequestType paymentRequestType, long satoshis) {
        addFragment(ContactPaymentRequestNotesFragment.newInstance(paymentRequestType, accountPosition, contactId, satoshis));
    }

    @Override
    public void onPageFinished() {
        onStartBalanceFragment(false);
    }

    private void startSendFragment(@Nullable String scanData, String scanRoute) {
        SendFragment sendFragment = SendFragment.newInstance(scanData, scanRoute, getSelectedAccountFromFragments());
        replaceFragmentWithAnimation(sendFragment);
    }

    private void startReceiveFragment() {
        ReceiveFragment receiveFragment = ReceiveFragment.newInstance(getSelectedAccountFromFragments());
        replaceFragmentWithAnimation(receiveFragment);
    }

    private int getSelectedAccountFromFragments() {
        int selectedAccountPosition;
        if (getCurrentFragment() instanceof BalanceFragment) {
            selectedAccountPosition = ((BalanceFragment) getCurrentFragment()).getSelectedAccountPosition();
        } else if (getCurrentFragment() instanceof ReceiveFragment) {
            selectedAccountPosition = ((ReceiveFragment) getCurrentFragment()).getSelectedAccountPosition();
        } else {
            selectedAccountPosition = -1;
        }
        return selectedAccountPosition;
    }

    private void replaceFragmentWithAnimation(Fragment fragment) {
        FragmentManager fragmentManager = getSupportFragmentManager();
        FragmentTransaction transaction = fragmentManager.beginTransaction();
        transaction.setCustomAnimations(R.anim.fade_in, R.anim.fade_out)
                .replace(R.id.content_frame, fragment)
                .commitAllowingStateLoss();
    }

    private void addFragment(Fragment fragment) {
        FragmentManager fragmentManager = getSupportFragmentManager();
        fragmentManager.beginTransaction()
                .add(R.id.content_frame, fragment)
                .commitAllowingStateLoss();
    }

    private void handleIncomingIntent() {
        if (getIntent().hasExtra(EXTRA_URI)) {
            String uri = getIntent().getStringExtra(EXTRA_URI);
            String recipientId = getIntent().getStringExtra(EXTRA_RECIPIENT_ID);
            String mdid = getIntent().getStringExtra(EXTRA_MDID);
            String fctxId = getIntent().getStringExtra(EXTRA_FCTX_ID);

            startContactSendDialog(uri, recipientId, mdid, fctxId);
        }
    }

    private void startContactSendDialog(String uri, String recipientId, String mdid, String fctxId) {
        ContactPaymentDialog paymentDialog =
                ContactPaymentDialog.newInstance(uri, recipientId, mdid, fctxId);
        paymentDialog.show(getSupportFragmentManager(), ContactPaymentDialog.class.getSimpleName());
    }

}<|MERGE_RESOLUTION|>--- conflicted
+++ resolved
@@ -121,16 +121,8 @@
                 startScanActivity();
             } else if (intent.getAction().equals(ACTION_RECEIVE) && getActivity() != null) {
                 binding.bottomNavigation.setCurrentItem(2);
-<<<<<<< HEAD
             } else if (intent.getAction().equals(ACTION_BUY) && getActivity() != null) {
-                ToastCustom.makeText(getActivity(), "Buy Bitcoin coming soon!", ToastCustom.LENGTH_SHORT, ToastCustom.TYPE_GENERAL);
-//                startBuyActivity();
-=======
-            }
-
-            if (intent.getAction().equals(ACTION_BUY) && getActivity() != null) {
                 startActivity(putWebViewState(new Intent(MainActivity.this, BuyActivity.class)));
->>>>>>> 181666cc
             }
         }
     };
