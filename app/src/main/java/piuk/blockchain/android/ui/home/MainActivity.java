--- conflicted
+++ resolved
@@ -55,7 +55,6 @@
 import piuk.blockchain.android.ui.account.AccountActivity;
 import piuk.blockchain.android.ui.backup.BackupWalletActivity;
 import piuk.blockchain.android.ui.balance.BalanceFragment;
-import piuk.blockchain.android.ui.balance.LegacyBalanceFragment;
 import piuk.blockchain.android.ui.base.BaseAuthActivity;
 import piuk.blockchain.android.ui.buy.BuyActivity;
 import piuk.blockchain.android.ui.buy.FrontendJavascript;
@@ -70,7 +69,6 @@
 import piuk.blockchain.android.ui.receive.ReceiveFragment;
 import piuk.blockchain.android.ui.send.SendFragment;
 import piuk.blockchain.android.ui.settings.SettingsActivity;
-import piuk.blockchain.android.ui.transactions.TransactionDetailActivity;
 import piuk.blockchain.android.ui.upgrade.UpgradeWalletActivity;
 import piuk.blockchain.android.ui.zxing.CaptureActivity;
 import piuk.blockchain.android.util.AndroidUtils;
@@ -80,7 +78,6 @@
 import piuk.blockchain.android.util.annotations.Thunk;
 
 import static piuk.blockchain.android.ui.contacts.list.ContactsListActivity.EXTRA_METADATA_URI;
-import static piuk.blockchain.android.ui.settings.SettingsFragment.EXTRA_SHOW_ADD_EMAIL_DIALOG;
 
 public class MainActivity extends BaseAuthActivity implements BalanceFragment.OnFragmentInteractionListener,
         MainViewModel.DataListener,
@@ -92,9 +89,9 @@
         ConfirmPaymentDialog.OnConfirmDialogInteractionListener {
 
     public static final String TAG = MainActivity.class.getSimpleName();
-    public static final String ACTION_SEND = "info.blockchain.wallet.ui.LegacyBalanceFragment.SEND";
-    public static final String ACTION_RECEIVE = "info.blockchain.wallet.ui.LegacyBalanceFragment.RECEIVE";
-    public static final String ACTION_BUY = "info.blockchain.wallet.ui.LegacyBalanceFragment.BUY";
+    public static final String ACTION_SEND = "info.blockchain.wallet.ui.BalanceFragment.SEND";
+    public static final String ACTION_RECEIVE = "info.blockchain.wallet.ui.BalanceFragment.RECEIVE";
+    public static final String ACTION_BUY = "info.blockchain.wallet.ui.BalanceFragment.BUY";
 
     private static final String SUPPORT_URI = "https://support.blockchain.com/";
     private static final int REQUEST_BACKUP = 2225;
@@ -158,7 +155,7 @@
 
         appUtil = new AppUtil(this);
         viewModel = new MainViewModel(this);
-//        balanceFragment = LegacyBalanceFragment.newInstance(false);
+//        balanceFragment = BalanceFragment.newInstance(false);
         balanceFragment = BalanceFragment.newInstance();
 
         binding.drawerLayout.addDrawerListener(new DrawerLayout.DrawerListener() {
@@ -229,8 +226,9 @@
                         break;
                 }
             } else {
-                if (position == 1 && getCurrentFragment() instanceof LegacyBalanceFragment) {
-                    ((LegacyBalanceFragment) getCurrentFragment()).onScrollToTop();
+                if (position == 1 && getCurrentFragment() instanceof BalanceFragment) {
+                    // TODO: 20/06/2017
+//                    ((BalanceFragment) getCurrentFragment()).onScrollToTop();
                 }
             }
 
@@ -319,9 +317,10 @@
         } else if (resultCode == RESULT_OK && requestCode == REQUEST_BACKUP) {
             resetNavigationDrawer();
         } else if (resultCode == RESULT_OK && requestCode == ACCOUNT_EDIT) {
-            if (getCurrentFragment() instanceof LegacyBalanceFragment) {
-                ((LegacyBalanceFragment) getCurrentFragment()).updateAccountList();
-                ((LegacyBalanceFragment) getCurrentFragment()).updateBalanceAndTransactionList(true);
+            if (getCurrentFragment() instanceof BalanceFragment) {
+                // TODO: 20/06/2017
+//                ((BalanceFragment) getCurrentFragment()).updateAccountList();
+//                ((BalanceFragment) getCurrentFragment()).updateBalanceAndTransactionList(true);
             }
 
         } else if (requestCode == SETTINGS_EDIT) {
@@ -336,7 +335,7 @@
     public void onBackPressed() {
         if (drawerIsOpen) {
             binding.drawerLayout.closeDrawers();
-        } else if (getCurrentFragment() instanceof LegacyBalanceFragment) {
+        } else if (getCurrentFragment() instanceof BalanceFragment) {
             handleBackPressed();
         } else if (getCurrentFragment() instanceof SendFragment) {
             ((SendFragment) getCurrentFragment()).onBackPressed();
@@ -348,7 +347,7 @@
             fragmentManager.beginTransaction().remove(getCurrentFragment()).commit();
         } else {
             // Switch to balance fragment
-            LegacyBalanceFragment fragment = new LegacyBalanceFragment();
+            BalanceFragment fragment = new BalanceFragment();
             FragmentManager fragmentManager = getSupportFragmentManager();
             fragmentManager.beginTransaction().replace(R.id.content_frame, fragment).commit();
         }
@@ -432,7 +431,7 @@
 
     @Override
     public void resetNavigationDrawer() {
-        // Called onResume from LegacyBalanceFragment
+        // Called onResume from BalanceFragment
         toolbar.setTitle("");
         MenuItem backUpMenuItem = binding.navigationView.getMenu().findItem(R.id.nav_backup);
         MenuItem upgradeMenuItem = binding.navigationView.getMenu().findItem(R.id.nav_upgrade);
@@ -454,7 +453,7 @@
                 });
 
         // Set selected appropriately.
-        if (getCurrentFragment() instanceof LegacyBalanceFragment) {
+        if (getCurrentFragment() instanceof BalanceFragment) {
             binding.bottomNavigation.setCurrentItem(1);
         } else if (getCurrentFragment() instanceof SendFragment) {
             binding.bottomNavigation.setCurrentItem(0);
@@ -627,16 +626,11 @@
     public void onStartBalanceFragment(boolean paymentToContactMade) {
         // TODO: 20/06/2017
 //        if (paymentToContactMade) {
-//            balanceFragment = LegacyBalanceFragment.newInstance(true);
+//            balanceFragment = BalanceFragment.newInstance(true);
 //        }
         replaceFragmentWithAnimation(balanceFragment);
         toolbar.setTitle("");
-<<<<<<< HEAD
 //        balanceFragment.checkCachedTransactions();
-        viewModel.checkIfShouldShowSurvey();
-=======
-        balanceFragment.checkCachedTransactions();
->>>>>>> a2a83550
     }
 
     public AHBottomNavigation getBottomNavigationView() {
@@ -672,16 +666,16 @@
 
     @Override
     public void onTradeCompleted(String txHash) {
-        new AlertDialog.Builder(this, R.style.AlertDialogStyle)
-                .setTitle(getString(R.string.trade_complete))
-                .setMessage(R.string.trade_complete_details)
-                .setCancelable(false)
-                .setPositiveButton(R.string.ok_cap, null)
-                .setNegativeButton(R.string.view_details, (dialog, whichButton) -> {
-                    Bundle bundle = new Bundle();
-                    bundle.putString(LegacyBalanceFragment.KEY_TRANSACTION_HASH, txHash);
-                    TransactionDetailActivity.start(this, bundle);
-                }).show();
+//        new AlertDialog.Builder(this, R.style.AlertDialogStyle)
+//                .setTitle(getString(R.string.trade_complete))
+//                .setMessage(R.string.trade_complete_details)
+//                .setCancelable(false)
+//                .setPositiveButton(R.string.ok_cap, null)
+//                .setNegativeButton(R.string.view_details, (dialog, whichButton) -> {
+//                    Bundle bundle = new Bundle();
+//                    bundle.putString(BalanceFragment.KEY_TRANSACTION_HASH, txHash);
+//                    TransactionDetailActivity.start(this, bundle);
+//                }).show();
     }
 
     private void setBuyBitcoinVisible(boolean visible) {
@@ -775,9 +769,9 @@
 
     @Override
     public void showBroadcastSuccessDialog() {
-        if (getCurrentFragment() instanceof LegacyBalanceFragment) {
-            ((LegacyBalanceFragment) getCurrentFragment()).refreshFacilitatedTransactions();
-        }
+//        if (getCurrentFragment() instanceof BalanceFragment) {
+//            ((BalanceFragment) getCurrentFragment()).refreshFacilitatedTransactions();
+//        }
 
         new AlertDialog.Builder(this, R.style.AlertDialogStyle)
                 .setTitle(R.string.app_name)
@@ -838,8 +832,9 @@
 
     private int getSelectedAccountFromFragments() {
         int selectedAccountPosition;
-        if (getCurrentFragment() instanceof LegacyBalanceFragment) {
-            selectedAccountPosition = ((LegacyBalanceFragment) getCurrentFragment()).getSelectedAccountPosition();
+        if (getCurrentFragment() instanceof BalanceFragment) {
+//            selectedAccountPosition = ((BalanceFragment) getCurrentFragment()).getSelectedAccountPosition();
+            return -1;
         } else if (getCurrentFragment() instanceof ReceiveFragment) {
             selectedAccountPosition = ((ReceiveFragment) getCurrentFragment()).getSelectedAccountPosition();
         } else {
