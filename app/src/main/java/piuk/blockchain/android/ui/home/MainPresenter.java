package piuk.blockchain.android.ui.home;

import android.content.Context;
import android.content.Intent;
import android.support.annotation.Nullable;

import org.bitcoinj.crypto.DeterministicKey;

import info.blockchain.wallet.api.WalletApi;
import info.blockchain.wallet.ethereum.EthereumWallet;
import info.blockchain.wallet.exceptions.InvalidCredentialsException;
import info.blockchain.wallet.metadata.MetadataNodeFactory;
import info.blockchain.wallet.payload.PayloadManager;

import java.math.BigInteger;
import java.util.Collections;

import javax.inject.Inject;

import io.reactivex.Completable;
import io.reactivex.Observable;
<<<<<<< HEAD
import io.reactivex.schedulers.Schedulers;
import okhttp3.MediaType;
import okhttp3.ResponseBody;
=======
>>>>>>> 4d4687e8
import piuk.blockchain.android.R;
import piuk.blockchain.android.data.access.AccessState;
import piuk.blockchain.android.data.api.EnvironmentSettings;
import piuk.blockchain.android.data.auth.AuthService;
import piuk.blockchain.android.data.cache.DynamicFeeCache;
import piuk.blockchain.android.data.contacts.ContactsDataManager;
import piuk.blockchain.android.data.contacts.models.ContactsEvent;
import piuk.blockchain.android.data.datamanagers.FeeDataManager;
import piuk.blockchain.android.data.datamanagers.PromptManager;
import piuk.blockchain.android.data.ethereum.EthDataManager;
import piuk.blockchain.android.data.exchange.BuyDataManager;
import piuk.blockchain.android.data.notifications.models.NotificationPayload;
import piuk.blockchain.android.data.payload.PayloadDataManager;
import piuk.blockchain.android.data.rxjava.RxBus;
import piuk.blockchain.android.data.rxjava.RxUtil;
import piuk.blockchain.android.data.services.EventService;
import piuk.blockchain.android.data.settings.SettingsDataManager;
import piuk.blockchain.android.data.websocket.WebSocketService;
import piuk.blockchain.android.ui.base.BasePresenter;
import piuk.blockchain.android.ui.customviews.ToastCustom;
import piuk.blockchain.android.ui.home.models.MetadataEvent;
import piuk.blockchain.android.util.AppUtil;
import piuk.blockchain.android.util.ExchangeRateFactory;
import piuk.blockchain.android.util.OSUtil;
import piuk.blockchain.android.util.PrefsUtil;
import piuk.blockchain.android.util.StringUtils;
import timber.log.Timber;

public class MainPresenter extends BasePresenter<MainView> {

    private OSUtil osUtil;
    private SwipeToReceiveHelper swipeToReceiveHelper;
    private Observable<NotificationPayload> notificationObservable;
    private PrefsUtil prefs;
    private AppUtil appUtil;
    private AccessState accessState;
    private PayloadManager payloadManager;
    private PayloadDataManager payloadDataManager;
    private ContactsDataManager contactsDataManager;
    private Context applicationContext;
    private StringUtils stringUtils;
    private SettingsDataManager settingsDataManager;
    private BuyDataManager buyDataManager;
    private DynamicFeeCache dynamicFeeCache;
    private ExchangeRateFactory exchangeRateFactory;
    private RxBus rxBus;
    private FeeDataManager feeDataManager;
    private EnvironmentSettings environmentSettings;
    private PromptManager promptManager;
    private EthDataManager ethDataManager;

    @Inject
    MainPresenter(PrefsUtil prefs,
                  AppUtil appUtil,
                  AccessState accessState,
                  PayloadManager payloadManager,
                  PayloadDataManager payloadDataManager,
                  ContactsDataManager contactsDataManager,
                  Context applicationContext,
                  StringUtils stringUtils,
                  SettingsDataManager settingsDataManager,
                  BuyDataManager buyDataManager,
                  DynamicFeeCache dynamicFeeCache,
                  ExchangeRateFactory exchangeRateFactory,
                  RxBus rxBus,
                  FeeDataManager feeDataManager,
                  EnvironmentSettings environmentSettings,
                  PromptManager promptManager,
                  EthDataManager ethDataManager,
                  SwipeToReceiveHelper swipeToReceiveHelper) {

        this.prefs = prefs;
        this.appUtil = appUtil;
        this.accessState = accessState;
        this.payloadManager = payloadManager;
        this.payloadDataManager = payloadDataManager;
        this.contactsDataManager = contactsDataManager;
        this.applicationContext = applicationContext;
        this.stringUtils = stringUtils;
        this.settingsDataManager = settingsDataManager;
        this.buyDataManager = buyDataManager;
        this.dynamicFeeCache = dynamicFeeCache;
        this.exchangeRateFactory = exchangeRateFactory;
        this.rxBus = rxBus;
        this.feeDataManager = feeDataManager;
        this.environmentSettings = environmentSettings;
        this.promptManager = promptManager;
        this.ethDataManager = ethDataManager;
        osUtil = new OSUtil(applicationContext);
        this.swipeToReceiveHelper = swipeToReceiveHelper;
    }

    private void initPrompts(Context context) {
        settingsDataManager.getSettings()
                .flatMap(settings -> promptManager.getCustomPrompts(context, settings))
                .compose(RxUtil.addObservableToCompositeDisposable(this))
                .flatMap(Observable::fromIterable)
                .firstOrError()
                .subscribe(
                        getView()::showCustomPrompt,
                        Timber::e);
    }

    @Override
    public void onViewReady() {
        if (!accessState.isLoggedIn()) {
            // This should never happen, but handle the scenario anyway by starting the launcher
            // activity, which handles all login/auth/corruption scenarios itself
            getView().kickToLauncherPage();
        } else {

            startWebSocketService();
            logEvents();

            getView().showProgressDialog(R.string.please_wait);

            initMetadataNodesObservable()
                    .compose(RxUtil.addObservableToCompositeDisposable(this))
                    .flatMap(metadataNodeFactory -> ethWalletObservable(metadataNodeFactory.getMetadataNode()))
                    .flatMapCompletable(metadataNodeFactory -> {
                        //Initialise contacts
                        //contactsDataManager.initContactsService(metadataNodeFactory.getMetadataNode(), metadataNodeFactory.getSharedMetadataNode());
                        //payloadDataManager.registerMdid()
                        //contactsDataManager.publishXpub()
                        return Completable.complete();
                    })
                    .andThen(feesCompletable())
                    .doAfterTerminate(() -> {
                                getView().hideProgressDialog();

                                initPrompts(getView().getActivityContext());
                                storeSwipeReceiveAddresses();

                                rxBus.emitEvent(MetadataEvent.class, MetadataEvent.SETUP_COMPLETE);

                                if (!prefs.getValue(PrefsUtil.KEY_SCHEME_URL, "").isEmpty()) {
                                    String strUri = prefs.getValue(PrefsUtil.KEY_SCHEME_URL, "");
                                    prefs.removeValue(PrefsUtil.KEY_SCHEME_URL);
                                    getView().onScanInput(strUri);
                                }
                            }
                    )
                    .subscribe(() -> {
                        if (getView().isBuySellPermitted()) {
                            initBuyService();
                        } else {
                            getView().setBuySellEnabled(false);
                        }
                        initContactsService();
                    }, throwable -> {
                        //noinspection StatementWithEmptyBody
                        if (throwable instanceof InvalidCredentialsException) {
                            // Wallet double encrypted and needs to be decrypted to set up ether wallet, contacts etc
                            getView().showSecondPasswordDialog();
                        } else {
                            getView().showMetadataNodeRegistrationFailure();
                        }
                    });
        }
    }

<<<<<<< HEAD
    private void storeSwipeReceiveAddresses() {
        // Defer to background thread as deriving addresses is quite processor intensive
        Completable.fromCallable(() -> {
            swipeToReceiveHelper.updateAndStoreBitcoinAddresses();
            return Void.TYPE;
        }).subscribeOn(Schedulers.computation())
                .compose(RxUtil.addCompletableToCompositeDisposable(this))
                .subscribe(() -> { /* No-op*/ }, Timber::e);
    }

=======
    private Observable<MetadataNodeFactory> initMetadataNodesObservable() {
        return payloadDataManager.loadNodes()
                .flatMap(loaded -> {
                    if (loaded) {
                        return payloadDataManager.getMetadataNodeFactory();
                    }else {
                        if (!payloadManager.getPayload().isDoubleEncryption()) {
                            return payloadDataManager.generateNodes(null)
                                    .andThen(payloadDataManager.getMetadataNodeFactory());
                        } else {
                            throw new InvalidCredentialsException("Payload is double encrypted");
                        }
                    }
                });
    }


>>>>>>> 4d4687e8
    private Completable feesCompletable() {
        return feeDataManager.getBtcFeeOptions()
                .doOnNext(btcFeeOptions -> dynamicFeeCache.setBtcFeeOptions(btcFeeOptions))
                .flatMap(ignored -> feeDataManager.getEthFeeOptions())
                .doOnNext(ethFeeOptions -> dynamicFeeCache.setEthFeeOptions(ethFeeOptions))
                .compose(RxUtil.applySchedulersToObservable())
                .flatMapCompletable(feeOptions -> exchangeRateFactory.updateTickers());
    }

    void checkForMessages() {
        getCompositeDisposable().add(contactsDataManager.fetchContacts()
                .andThen(contactsDataManager.getContactList())
                .toList()
                .flatMapObservable(contacts -> {
                    if (!contacts.isEmpty()) {
                        return contactsDataManager.getMessages(true);
                    } else {
                        return Observable.just(Collections.emptyList());
                    }
                })
                .subscribe(messages -> {
                    // No-op
                }, Timber::e));
    }

    void unPair() {
        getView().clearAllDynamicShortcuts();
        payloadManager.wipe();
        accessState.logout(applicationContext);
        accessState.unpairWallet();
        appUtil.restartApp();
        accessState.setPIN(null);
        buyDataManager.wipe();
        ethDataManager.clearEthAccountDetails();
    }

    PayloadManager getPayloadManager() {
        return payloadManager;
    }

    private void subscribeToNotifications() {
        notificationObservable = rxBus.register(NotificationPayload.class);

        getCompositeDisposable().add(
                notificationObservable
                        .compose(RxUtil.applySchedulersToObservable())
                        .subscribe(
                                notificationPayload -> checkForMessages(),
                                Throwable::printStackTrace));
    }

    @Override
    public void onViewDestroyed() {
        super.onViewDestroyed();
        rxBus.unregister(NotificationPayload.class, notificationObservable);
        appUtil.deleteQR();
        dismissAnnouncementIfOnboardingCompleted();
    }

    void updateTicker() {
        getCompositeDisposable().add(
                exchangeRateFactory.updateTickers()
                        .subscribe(
                                () -> {
                                    // No-op
                                },
                                Throwable::printStackTrace));
    }

    private void startWebSocketService() {
        Intent intent = new Intent(applicationContext, WebSocketService.class);

        if (!osUtil.isServiceRunning(WebSocketService.class)) {
            applicationContext.startService(intent);
        } else {
            // Restarting this here ensures re-subscription after app restart - the service may remain
            // running, but the subscription to the WebSocket won't be restarted unless onCreate called
            applicationContext.stopService(intent);
            applicationContext.startService(intent);
        }
    }

    private void logEvents() {
        EventService handler = new EventService(prefs, new AuthService(new WalletApi()));
        handler.log2ndPwEvent(payloadManager.getPayload().isDoubleEncryption());
        handler.logBackupEvent(payloadManager.getPayload().getHdWallets().get(0).isMnemonicVerified());

        try {
            BigInteger importedAddressesBalance = payloadManager.getImportedAddressesBalance();
            if (importedAddressesBalance != null) {
                handler.logLegacyEvent(importedAddressesBalance.longValue() > 0L);
            }
        } catch (Exception e) {
            Timber.e(e);
        }
    }

    String getCurrentServerUrl() {
        return environmentSettings.getExplorerUrl();
    }

    private void initContactsService() {
        String uri = null;
        boolean fromNotification = false;

        if (!prefs.getValue(PrefsUtil.KEY_METADATA_URI, "").isEmpty()) {
            uri = prefs.getValue(PrefsUtil.KEY_METADATA_URI, "");
            prefs.removeValue(PrefsUtil.KEY_METADATA_URI);
        }

        if (prefs.getValue(PrefsUtil.KEY_CONTACTS_NOTIFICATION, false)) {
            prefs.removeValue(PrefsUtil.KEY_CONTACTS_NOTIFICATION);
            fromNotification = true;
        }

        final String finalUri = uri;
        if (finalUri != null || fromNotification) {
            getView().showProgressDialog(R.string.please_wait);
        }

        rxBus.emitEvent(ContactsEvent.class, ContactsEvent.INIT);

        if (uri != null) {
            getView().onStartContactsActivity(uri);
        } else if (fromNotification) {
            getView().onStartContactsActivity(null);
        } else {
            checkForMessages();
        }
    }

    private void initBuyService() {
        getCompositeDisposable().add(
                buyDataManager.getCanBuy()
                        .subscribe(isEnabled -> {
                                    getView().setBuySellEnabled(isEnabled);
                                    if (isEnabled) {
                                        buyDataManager.watchPendingTrades()
                                                .compose(RxUtil.applySchedulersToObservable())
                                                .subscribe(getView()::onTradeCompleted, Throwable::printStackTrace);

                                        buyDataManager.getWebViewLoginDetails()
                                                .subscribe(getView()::setWebViewLoginDetails, Throwable::printStackTrace);
                                    }
                                },
                                Timber::e));
    }

    private void dismissAnnouncementIfOnboardingCompleted() {
        if (prefs.getValue(PrefsUtil.KEY_ONBOARDING_COMPLETE, false)
                && prefs.getValue(PrefsUtil.KEY_LATEST_ANNOUNCEMENT_SEEN, false)) {
            prefs.setValue(PrefsUtil.KEY_LATEST_ANNOUNCEMENT_DISMISSED, true);
        }
    }

    /**
     * Initialises ethereum wallet.
     */
    private Observable<EthereumWallet> ethWalletObservable(DeterministicKey hdNode) {
        return ethDataManager.initEthereumWallet(hdNode,
                stringUtils.getString(R.string.eth_default_account_label));
    }

    void generateMetadataHDNodeAndEthereumWallet(@Nullable String secondPassword) {
        if (!payloadDataManager.validateSecondPassword(secondPassword)) {
            getView().showToast(R.string.invalid_password, ToastCustom.TYPE_ERROR);
            getView().showSecondPasswordDialog();
        } else {
            payloadDataManager.generateNodes(secondPassword)
                    .compose(RxUtil.addCompletableToCompositeDisposable(this))
                    .andThen(payloadDataManager.getMetadataNodeFactory())
                    .map(metadataNodeFactory -> ethWalletObservable(metadataNodeFactory.getMetadataNode()))
                    .subscribe(ethereumWalletObservable -> {
                //no-op
            }, Throwable::printStackTrace);
        }
    }
}<|MERGE_RESOLUTION|>--- conflicted
+++ resolved
@@ -3,8 +3,6 @@
 import android.content.Context;
 import android.content.Intent;
 import android.support.annotation.Nullable;
-
-import org.bitcoinj.crypto.DeterministicKey;
 
 import info.blockchain.wallet.api.WalletApi;
 import info.blockchain.wallet.ethereum.EthereumWallet;
@@ -12,6 +10,8 @@
 import info.blockchain.wallet.metadata.MetadataNodeFactory;
 import info.blockchain.wallet.payload.PayloadManager;
 
+import org.bitcoinj.crypto.DeterministicKey;
+
 import java.math.BigInteger;
 import java.util.Collections;
 
@@ -19,12 +19,7 @@
 
 import io.reactivex.Completable;
 import io.reactivex.Observable;
-<<<<<<< HEAD
 import io.reactivex.schedulers.Schedulers;
-import okhttp3.MediaType;
-import okhttp3.ResponseBody;
-=======
->>>>>>> 4d4687e8
 import piuk.blockchain.android.R;
 import piuk.blockchain.android.data.access.AccessState;
 import piuk.blockchain.android.data.api.EnvironmentSettings;
@@ -46,6 +41,7 @@
 import piuk.blockchain.android.ui.base.BasePresenter;
 import piuk.blockchain.android.ui.customviews.ToastCustom;
 import piuk.blockchain.android.ui.home.models.MetadataEvent;
+import piuk.blockchain.android.ui.swipetoreceive.SwipeToReceiveHelper;
 import piuk.blockchain.android.util.AppUtil;
 import piuk.blockchain.android.util.ExchangeRateFactory;
 import piuk.blockchain.android.util.OSUtil;
@@ -186,7 +182,6 @@
         }
     }
 
-<<<<<<< HEAD
     private void storeSwipeReceiveAddresses() {
         // Defer to background thread as deriving addresses is quite processor intensive
         Completable.fromCallable(() -> {
@@ -197,13 +192,12 @@
                 .subscribe(() -> { /* No-op*/ }, Timber::e);
     }
 
-=======
     private Observable<MetadataNodeFactory> initMetadataNodesObservable() {
         return payloadDataManager.loadNodes()
                 .flatMap(loaded -> {
                     if (loaded) {
                         return payloadDataManager.getMetadataNodeFactory();
-                    }else {
+                    } else {
                         if (!payloadManager.getPayload().isDoubleEncryption()) {
                             return payloadDataManager.generateNodes(null)
                                     .andThen(payloadDataManager.getMetadataNodeFactory());
@@ -214,8 +208,6 @@
                 });
     }
 
-
->>>>>>> 4d4687e8
     private Completable feesCompletable() {
         return feeDataManager.getBtcFeeOptions()
                 .doOnNext(btcFeeOptions -> dynamicFeeCache.setBtcFeeOptions(btcFeeOptions))
@@ -389,8 +381,8 @@
                     .andThen(payloadDataManager.getMetadataNodeFactory())
                     .map(metadataNodeFactory -> ethWalletObservable(metadataNodeFactory.getMetadataNode()))
                     .subscribe(ethereumWalletObservable -> {
-                //no-op
-            }, Throwable::printStackTrace);
+                        //no-op
+                    }, Throwable::printStackTrace);
         }
     }
 }