package piuk.blockchain.android.data.datamanagers;

import info.blockchain.api.data.UnspentOutputs;
import info.blockchain.wallet.api.data.FeeList;
import info.blockchain.wallet.exceptions.ApiException;
import info.blockchain.wallet.payment.Payment;
import info.blockchain.wallet.payment.SpendableUnspentOutputs;

<<<<<<< HEAD
=======
import io.reactivex.Completable;
import java.io.IOException;
import java.util.Arrays;
>>>>>>> 85f2045a
import org.bitcoinj.core.ECKey;
import org.bitcoinj.core.NetworkParameters;
import org.bitcoinj.crypto.BIP38PrivateKey;

import java.math.BigInteger;
import java.util.Arrays;
import java.util.List;

import io.reactivex.Observable;
import piuk.blockchain.android.data.payload.PayloadBridge;
import piuk.blockchain.android.data.rxjava.RxUtil;
import piuk.blockchain.android.data.services.PaymentService;
import retrofit2.Response;

public class SendDataManager {

    private PaymentService paymentService;

    public SendDataManager(PaymentService paymentService) {
        this.paymentService = paymentService;
    }

    /**
     * Submits a payment to a specified address and returns the transaction hash if successful
     *
     * @param unspentOutputBundle UTXO object
     * @param keys                A List of elliptic curve keys
     * @param toAddress           The address to send the funds to
     * @param changeAddress       A change address
     * @param bigIntFee           The specified fee amount
     * @param bigIntAmount        The actual transaction amount
     * @return An {@link Observable<String>} where the String is the transaction hash
     */
    public Observable<String> submitPayment(SpendableUnspentOutputs unspentOutputBundle,
                                            List<ECKey> keys,
                                            String toAddress,
                                            String changeAddress,
                                            BigInteger bigIntFee,
                                            BigInteger bigIntAmount) {

        return paymentService.submitPayment(
                unspentOutputBundle,
                keys,
                toAddress,
                changeAddress,
                bigIntFee,
                bigIntAmount)
                .compose(RxUtil.applySchedulersToObservable());
    }

    public Observable<ECKey> getEcKeyFromBip38(String password, String scanData, NetworkParameters networkParameters) {
        return Observable.fromCallable(() -> {
            BIP38PrivateKey bip38 = new BIP38PrivateKey(networkParameters, scanData);
            return bip38.decrypt(password);
        }).compose(RxUtil.applySchedulersToObservable());
    }

    public Observable<FeeList> getSuggestedFee() {
        return Payment.getDynamicFee().
                compose(RxUtil.applySchedulersToObservable());
    }

    public Observable<UnspentOutputs> getUnspentOutputs(String address) {
        return Observable.fromCallable(() -> {
            Response<UnspentOutputs> call = Payment.getUnspentCoins(Arrays.asList(address))
                    .execute();

            if (call.isSuccessful()) {
                return call.body();
            } else if(call.errorBody().string().equals("No free outputs to spend")) {
                //If no unspent outputs available server responds with 500?
                return UnspentOutputs.fromJson("{\"unspent_outputs\":[]}");
            } else {
                throw new Exception("Unspent api call failed.");
            }
        })
                .compose(RxUtil.applySchedulersToObservable());
    }

}<|MERGE_RESOLUTION|>--- conflicted
+++ resolved
@@ -2,26 +2,19 @@
 
 import info.blockchain.api.data.UnspentOutputs;
 import info.blockchain.wallet.api.data.FeeList;
-import info.blockchain.wallet.exceptions.ApiException;
 import info.blockchain.wallet.payment.Payment;
 import info.blockchain.wallet.payment.SpendableUnspentOutputs;
 
-<<<<<<< HEAD
-=======
-import io.reactivex.Completable;
-import java.io.IOException;
-import java.util.Arrays;
->>>>>>> 85f2045a
 import org.bitcoinj.core.ECKey;
 import org.bitcoinj.core.NetworkParameters;
 import org.bitcoinj.crypto.BIP38PrivateKey;
 
 import java.math.BigInteger;
 import java.util.Arrays;
+import java.util.Collections;
 import java.util.List;
 
 import io.reactivex.Observable;
-import piuk.blockchain.android.data.payload.PayloadBridge;
 import piuk.blockchain.android.data.rxjava.RxUtil;
 import piuk.blockchain.android.data.services.PaymentService;
 import retrofit2.Response;
@@ -76,12 +69,12 @@
 
     public Observable<UnspentOutputs> getUnspentOutputs(String address) {
         return Observable.fromCallable(() -> {
-            Response<UnspentOutputs> call = Payment.getUnspentCoins(Arrays.asList(address))
+            Response<UnspentOutputs> call = Payment.getUnspentCoins(Collections.singletonList(address))
                     .execute();
 
             if (call.isSuccessful()) {
                 return call.body();
-            } else if(call.errorBody().string().equals("No free outputs to spend")) {
+            } else if (call.errorBody().string().equals("No free outputs to spend")) {
                 //If no unspent outputs available server responds with 500?
                 return UnspentOutputs.fromJson("{\"unspent_outputs\":[]}");
             } else {
