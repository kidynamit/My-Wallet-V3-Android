package piuk.blockchain.android.data.ethereum

import com.subgraph.orchid.encoders.Hex
import info.blockchain.wallet.ethereum.EthAccountApi
import info.blockchain.wallet.ethereum.EthereumWallet
import info.blockchain.wallet.ethereum.data.EthAddressResponse
import info.blockchain.wallet.ethereum.data.EthLatestBlock
import info.blockchain.wallet.ethereum.data.EthTransaction
<<<<<<< HEAD
=======
import info.blockchain.wallet.ethereum.data.EthTxDetails
import info.blockchain.wallet.exceptions.HDWalletException
import info.blockchain.wallet.exceptions.InvalidCredentialsException
>>>>>>> c324b920
import info.blockchain.wallet.payload.PayloadManager
import io.reactivex.Completable
import io.reactivex.Observable
import org.bitcoinj.core.ECKey
import org.bitcoinj.crypto.DeterministicKey
import org.web3j.protocol.core.methods.request.RawTransaction
import piuk.blockchain.android.data.ethereum.models.CombinedEthModel
import piuk.blockchain.android.data.rxjava.RxBus
import piuk.blockchain.android.data.rxjava.RxPinning
import piuk.blockchain.android.data.rxjava.RxUtil
import piuk.blockchain.android.util.annotations.Mockable
import java.math.BigInteger
import java.util.*

@Mockable
class EthDataManager(
        private val payloadManager: PayloadManager,
        private val ethAccountApi: EthAccountApi,
        private val ethDataStore: EthDataStore,
        rxBus: RxBus
) {

    private val rxPinning = RxPinning(rxBus)

    /**
     * Clears the currently stored ETH account and [EthAddressResponse] from memory.
     */
    fun clearEthAccountDetails() = ethDataStore.clearEthData()

    /**
     * Returns an [EthAddressResponse] object for a given ETH address as an [Observable]. An
     * [CombinedEthModel] contains a list of transactions associated with the account, as well
     * as a final balance. Calling this function also caches the [CombinedEthModel].
     *
     * @return An [Observable] wrapping an [CombinedEthModel]
     */
    fun fetchEthAddress(): Observable<CombinedEthModel> = rxPinning.call<CombinedEthModel> {
        ethAccountApi.getEthAddress(listOf(ethDataStore.ethWallet!!.account.address))
                .map(::CombinedEthModel)
                .doOnNext { ethDataStore.ethAddressResponse = it }
                .compose(RxUtil.applySchedulersToObservable())
    }

    /**
     * Returns the user's ETH account object if previously fetched.
     *
     * @return A nullable [CombinedEthModel] object
     */
    fun getEthResponseModel() = ethDataStore.ethAddressResponse

    /**
     * Returns the user's [EthereumWallet] object if previously fetched.
     *
     * @return A nullable [EthereumWallet] object
     */
    fun getEthWallet() = ethDataStore.ethWallet

    /**
     * Returns a stream of [EthTransaction] objects associated with a user's ETH address specifically
     * for displaying in the transaction list. These are cached and may be empty if the account
     * hasn't previously been fetched.
     *
     * @return An [Observable] stream of [EthTransaction] objects
     */
    fun getEthTransactions(): Observable<EthTransaction> {
        ethDataStore.ethAddressResponse?.let {
            return Observable.just(it)
                    .flatMapIterable { it.getTransactions() }
                    .compose(RxUtil.applySchedulersToObservable())
        }

        return Observable.empty()
    }

    /**
     * Returns whether or not the user's ETH account currently has unconfirmed transactions, and
     * therefore shouldn't be allowed to send funds until confirmation.
     * We compare the last submitted tx hash with the newly created tx hash - if they match it means
     * that the previous tx has not yet been processed.
     *
     * @return An [Observable] wrapping a [Boolean]
     */
    fun hasUnconfirmedEthTransactions(): Observable<Boolean> {

        val lastTxHash = ethDataStore.ethWallet?.lastTransactionHash

        return fetchEthAddress().flatMapIterable { it.getTransactions() }
                .filter { list -> list.hash == lastTxHash }
                .toList()
                .flatMapObservable {
                    val originalSize = ethDataStore.ethAddressResponse?.getTransactions()?.size ?: 0

                    Observable.just(lastTxHash != null && originalSize != 0 && it.size == 0)
                }
    }

    /**
     * Returns a [EthLatestBlock] object which contains information about the most recently
     * mined block.
     *
     * @return An [Observable] wrapping an [EthLatestBlock]
     */
    fun getLatestBlock(): Observable<EthLatestBlock> = rxPinning.call<EthLatestBlock> {
        ethAccountApi.latestBlock
                .compose(RxUtil.applySchedulersToObservable())
    }

    /**
     * Returns true if a given ETH address is associated with an Ethereum contract, which is
     * currently unsupported. This should be used to validate any proposed destination address for
     * funds.
     *
     * @param address The ETH address to be queried
     * @return An [Observable] returning true or false based on the address's contract status
     */
    fun getIfContract(address: String): Observable<Boolean> = rxPinning.call<Boolean> {
        ethAccountApi.getIfContract(address)
                .compose(RxUtil.applySchedulersToObservable())
    }

    /**
     * Returns the transaction notes for a given transaction hash, or null if not found.
     */
    fun getTransactionNotes(hash: String) = ethDataStore.ethWallet?.txNotes?.get(hash)

    /**
     * Puts a given note in the [HashMap] of transaction notes keyed to a transaction hash. This
     * information is then saved in the metadata service.
     *
     * @return A [Completable] object
     */
    fun updateTransactionNotes(hash: String, note: String): Completable = rxPinning.call {
        Completable.fromCallable {
            if (ethDataStore.ethWallet != null) {
                ethDataStore.ethWallet?.let {
                    it.txNotes.put(hash, note)
                    it.save()
                }
                return@fromCallable Void.TYPE
            } else {
                throw IllegalStateException("ETH Wallet is null")
            }
        }
    }.compose(RxUtil.applySchedulersToCompletable())

    /**
     * Returns EthereumWallet stored in metadata. If metadata entry doesn't exists it will be inserted.
     *
     * @param defaultLabel The ETH address default label to be used if metadata entry doesn't exist
     * @return An [Observable] returning EthereumWallet
     */
    fun initEthereumWallet(
            metadataNode: DeterministicKey,
            defaultLabel: String
    ): Observable<EthereumWallet> = rxPinning.call<EthereumWallet> {
        Observable.fromCallable { fetchOrCreateEthereumWallet(metadataNode, defaultLabel) }
                .doOnNext { ethDataStore.ethWallet = it }
                .compose(RxUtil.applySchedulersToObservable())
    }

    /**
     * @param gasPrice Represents the fee the sender is willing to pay for gas. One unit of gas
     *                 corresponds to the execution of one atomic instruction, i.e. a computational step
     * @param gasLimit Represents the maximum number of computational steps the transaction
     *                 execution is allowed to take
     * @param weiValue The amount of wei to transfer from the sender to the recipient
     */
    fun createEthTransaction(
            nonce: BigInteger,
            to: String,
            gasPrice: BigInteger,
            gasLimit: BigInteger,
            weiValue: BigInteger
    ): RawTransaction? = RawTransaction.createEtherTransaction(
            nonce,
            gasPrice,
            gasLimit,
            to,
            weiValue
    )

    fun signEthTransaction(rawTransaction: RawTransaction, ecKey: ECKey): Observable<ByteArray> =
            Observable.fromCallable {
                ethDataStore.ethWallet!!.account!!.signTransaction(rawTransaction, ecKey)
            }

    fun pushEthTx(signedTxBytes: ByteArray): Observable<String> = rxPinning.call<String> {
        ethAccountApi.pushTx("0x" + String(Hex.encode(signedTxBytes)))
                .compose(RxUtil.applySchedulersToObservable())
    }

    fun setLastTxHashObservable(txHash: String): Observable<String> = rxPinning.call<String> {
        Observable.fromCallable { setLastTxHash(txHash) }
                .compose(RxUtil.applySchedulersToObservable())
    }

    @Throws(Exception::class)
    private fun setLastTxHash(txHash: String): String {
        ethDataStore.ethWallet!!.lastTransactionHash = txHash
        ethDataStore.ethWallet!!.save()

        return txHash
    }

    @Throws(Exception::class)
    private fun fetchOrCreateEthereumWallet(
            metadataNode: DeterministicKey,
            defaultLabel: String
    ): EthereumWallet {

        var ethWallet = EthereumWallet.load(metadataNode)

        if (ethWallet == null || ethWallet.account == null || !ethWallet.account.isCorrect) {
            try {
                val masterKey = payloadManager.payload.hdWallets[0].masterKey
                ethWallet = EthereumWallet(masterKey, defaultLabel)
                ethWallet.save()
            }catch (e : HDWalletException) {
                //Wallet private key unavailable. First decrypt with second password.
                throw InvalidCredentialsException(e.message)
            }
        }

        return ethWallet
    }
}<|MERGE_RESOLUTION|>--- conflicted
+++ resolved
@@ -6,12 +6,8 @@
 import info.blockchain.wallet.ethereum.data.EthAddressResponse
 import info.blockchain.wallet.ethereum.data.EthLatestBlock
 import info.blockchain.wallet.ethereum.data.EthTransaction
-<<<<<<< HEAD
-=======
-import info.blockchain.wallet.ethereum.data.EthTxDetails
 import info.blockchain.wallet.exceptions.HDWalletException
 import info.blockchain.wallet.exceptions.InvalidCredentialsException
->>>>>>> c324b920
 import info.blockchain.wallet.payload.PayloadManager
 import io.reactivex.Completable
 import io.reactivex.Observable
@@ -229,7 +225,7 @@
                 val masterKey = payloadManager.payload.hdWallets[0].masterKey
                 ethWallet = EthereumWallet(masterKey, defaultLabel)
                 ethWallet.save()
-            }catch (e : HDWalletException) {
+            } catch (e: HDWalletException) {
                 //Wallet private key unavailable. First decrypt with second password.
                 throw InvalidCredentialsException(e.message)
             }
