--- conflicted
+++ resolved
@@ -1,11 +1,5 @@
 package piuk.blockchain.android.data.datamanagers;
 
-<<<<<<< HEAD
-import info.blockchain.wallet.api.Environment;
-
-import info.blockchain.wallet.metadata.MetadataNodeFactory;
-=======
->>>>>>> a36939ae
 import io.reactivex.Observable;
 import piuk.blockchain.android.data.exchange.WebViewLoginDetails;
 import piuk.blockchain.android.data.services.ExchangeService;
@@ -18,24 +12,14 @@
 public class BuyDataManager {
 
     private OnboardingDataManager onboardingDataManager;
-    private SettingsDataManager settingsDataManager;
+    private PayloadDataManager payloadDataManager;
     private ExchangeService exchangeService;
 
     public BuyDataManager(OnboardingDataManager onboardingDataManager,
-                          SettingsDataManager settingsDataManager,
-<<<<<<< HEAD
-                          EnvironmentSettings environmentSettings) {
-        this.onboardingDataManager = onboardingDataManager;
-        this.settingsDataManager = settingsDataManager;
-        this.exchangeService = ExchangeService.getInstance();
-        this.environmentSettings = environmentSettings;
-=======
                           PayloadDataManager payloadDataManager) {
         this.onboardingDataManager = onboardingDataManager;
-        this.settingsDataManager = settingsDataManager;
         this.payloadDataManager = payloadDataManager;
         exchangeService = ExchangeService.getInstance();
->>>>>>> a36939ae
     }
 
     public Observable<WebViewLoginDetails> getWebViewLoginDetails() {
@@ -47,24 +31,11 @@
     }
 
     public synchronized Observable<Boolean> getCanBuy() {
-<<<<<<< HEAD
-        if (!environmentSettings.getEnvironment().equals(Environment.PRODUCTION)) {
-            return Observable.just(true);
-=======
         if (payloadDataManager.isDoubleEncrypted()) {
             // TODO: 14/06/2017 In the future, use the Metadata node to restore the master seed
             return Observable.just(false);
->>>>>>> a36939ae
         } else {
 
-<<<<<<< HEAD
-    private Observable<Boolean> getIsInvited() {
-        return settingsDataManager.getSettings()
-                .map(settings -> {
-                    // TODO: implement settings.invited.sfox
-                    return false;
-                });
-=======
             return onboardingDataManager.getIfSepaCountry()
                     .flatMap(isSepa -> {
                         if(isSepa) {
@@ -74,7 +45,6 @@
                         }
                     });
         }
->>>>>>> a36939ae
     }
 
     public void reloadExchangeData() {
