package piuk.blockchain.android.data.shapeshift

import info.blockchain.wallet.shapeshift.ShapeShiftApi
import info.blockchain.wallet.shapeshift.ShapeShiftPairs
import info.blockchain.wallet.shapeshift.ShapeShiftTrades
import info.blockchain.wallet.shapeshift.data.*
import io.reactivex.Completable
import io.reactivex.Observable
import org.bitcoinj.crypto.DeterministicKey
import info.blockchain.wallet.payload.PayloadManager
import info.blockchain.wallet.shapeshift.data.MarketInfo
import info.blockchain.wallet.shapeshift.data.Quote
import info.blockchain.wallet.shapeshift.data.QuoteRequest
import info.blockchain.wallet.shapeshift.data.TradeStatusResponse
import piuk.blockchain.android.data.rxjava.RxBus
import piuk.blockchain.android.data.rxjava.RxPinning
import piuk.blockchain.android.data.rxjava.RxUtil
import piuk.blockchain.android.data.shapeshift.datastore.ShapeShiftDataStore
import piuk.blockchain.android.data.stores.Either
import piuk.blockchain.android.util.annotations.Mockable
import piuk.blockchain.android.util.annotations.WebRequest

@Mockable
class ShapeShiftDataManager(
        private val shapeShiftApi: ShapeShiftApi,
        private val shapeShiftDataStore: ShapeShiftDataStore,
<<<<<<< HEAD
        private val payloadManager: PayloadManager,
        rxBus: RxBus) {
=======
        rxBus: RxBus
) {
>>>>>>> 28f8b9eb

    private val rxPinning = RxPinning(rxBus)

    /**
     * Must be called to initialize the ShapeShift trade metadata information.
     *
     * @param masterKey The wallet's master key [info.blockchain.wallet.bip44.HDWallet.getMasterKey]
     * @return A [Completable] object
     */
    fun initShapeshiftTradeData(metadataNode: DeterministicKey
    ): Observable<ShapeShiftTrades> = rxPinning.call<ShapeShiftTrades> {

        Observable.fromCallable { fetchOrCreateShapeShiftTradeData(metadataNode) }
                .doOnNext { shapeShiftDataStore.data = it }
                .compose(RxUtil.applySchedulersToObservable())

    }

    fun getTradesList(): Observable<List<Trade>> {
        shapeShiftDataStore.tradeData?.run { return Observable.just(trades) }

        throw IllegalStateException("ShapeShiftTrades not initialized")
    }

    fun findTrade(withdrawalAddress: String): Observable<Trade> {
        shapeShiftDataStore.tradeData?.run {
            val foundTrade = trades.find { it.quote.withdrawal == withdrawalAddress }
            return if (foundTrade == null) {
                Observable.error(Throwable("Trade not found"))
            } else {
                Observable.just(foundTrade)
            }
        }

        throw IllegalStateException("ShapeShiftTrades not initialized")
    }

    fun addTradeToList(trade: Trade): Completable {
        shapeShiftDataStore.tradeData?.run {
            trades.add(trade)
            return rxPinning.call { Completable.fromCallable { save() } }
                    // Reset state on failure
                    .doOnError { trades.remove(trade) }
                    .compose(RxUtil.applySchedulersToCompletable())
        }

        throw IllegalStateException("ShapeShiftTrades not initialized")
    }

    fun updateTrade(trade: Trade): Completable {
        shapeShiftDataStore.tradeData?.run {
            val foundTrade = trades.find { it.quote.orderId == trade.quote.orderId }
            return if (foundTrade == null) {
                Completable.error(Throwable("Trade not found"))
            } else {
                trades.remove(foundTrade)
                trades.add(trade)
                rxPinning.call { Completable.fromCallable { save() } }
                        // Reset state on failure
                        .doOnError {
                            trades.remove(trade)
                            trades.add(foundTrade)
                        }
                        .compose(RxUtil.applySchedulersToCompletable())
            }
        }

        throw IllegalStateException("ShapeShiftTrades not initialized")
    }

    fun getTradeStatus(address: String): Observable<TradeStatusResponse> =
            rxPinning.call<TradeStatusResponse> { shapeShiftApi.getTradeStatus(address) }
                    .compose(RxUtil.applySchedulersToObservable())

    fun getRate(coinPairings: CoinPairings): Observable<MarketInfo> =
            rxPinning.call<MarketInfo> { shapeShiftApi.getRate(coinPairings.pairCode) }
                    .compose(RxUtil.applySchedulersToObservable())

    fun getQuote(quoteRequest: QuoteRequest): Observable<Either<String, Quote>> =
            rxPinning.call<Either<String, Quote>> {
                shapeShiftApi.getQuote(quoteRequest)
                        .map {
                            when {
                                it.error != null -> Either.Left<String>(it.error)
                                else -> Either.Right<Quote>(it.wrapper)
                            }
                        }
            }.compose(RxUtil.applySchedulersToObservable())

    fun getApproximateQuote(request: QuoteRequest): Observable<Either<String, Quote>> =
            rxPinning.call<Either<String, Quote>> {
                shapeShiftApi.getApproximateQuote(request).map {
                    when {
                        it.error != null -> Either.Left<String>(it.error)
                        else -> Either.Right<Quote>(it.wrapper)
                    }
                }
            }.compose(RxUtil.applySchedulersToObservable())

    /**
     * Fetches the current trade metadata from the web, or else creates a new metadata entry
     * containing an empty list of [Trade] objects.
     *
     * @param metadataHDNode
     * @return A [ShapeShiftTrades] object wrapping trades functionality
     * @throws Exception Can throw various exceptions if the key is incorrect, the server is down
     * etc
     */
    @WebRequest
    @Throws(Exception::class)
<<<<<<< HEAD
    private fun fetchOrCreateShapeShiftTradeData(metadataHDNode: DeterministicKey): ShapeShiftTrades {

        var shapeShiftData = ShapeShiftTrades.load(metadataHDNode)

        if (shapeShiftData == null) {
            val masterKey = payloadManager.payload.hdWallets[0].masterKey
            shapeShiftData = ShapeShiftTrades(masterKey)
            shapeShiftData.save()
        }

        return shapeShiftData
=======
    private fun fetchOrCreateMetadataNode(masterKey: DeterministicKey): ShapeShiftTrades {
        shapeShiftDataStore.tradeData = ShapeShiftTrades.load(MetadataUtil.deriveMetadataNode(masterKey))

        if (shapeShiftDataStore.tradeData == null) {
            shapeShiftDataStore.tradeData = ShapeShiftTrades(masterKey).apply { save() }
        }

        return shapeShiftDataStore.tradeData!!
>>>>>>> 28f8b9eb
    }
}

/**
 * For strict type checking and convenience.
 */
enum class CoinPairings(val pairCode: String) {
    BTC_TO_ETH(ShapeShiftPairs.BTC_ETH),
    ETH_TO_BTC(ShapeShiftPairs.ETH_BTC)
}<|MERGE_RESOLUTION|>--- conflicted
+++ resolved
@@ -24,13 +24,8 @@
 class ShapeShiftDataManager(
         private val shapeShiftApi: ShapeShiftApi,
         private val shapeShiftDataStore: ShapeShiftDataStore,
-<<<<<<< HEAD
         private val payloadManager: PayloadManager,
         rxBus: RxBus) {
-=======
-        rxBus: RxBus
-) {
->>>>>>> 28f8b9eb
 
     private val rxPinning = RxPinning(rxBus)
 
@@ -44,7 +39,7 @@
     ): Observable<ShapeShiftTrades> = rxPinning.call<ShapeShiftTrades> {
 
         Observable.fromCallable { fetchOrCreateShapeShiftTradeData(metadataNode) }
-                .doOnNext { shapeShiftDataStore.data = it }
+                .doOnNext { shapeShiftDataStore.tradeData = it }
                 .compose(RxUtil.applySchedulersToObservable())
 
     }
@@ -141,7 +136,6 @@
      */
     @WebRequest
     @Throws(Exception::class)
-<<<<<<< HEAD
     private fun fetchOrCreateShapeShiftTradeData(metadataHDNode: DeterministicKey): ShapeShiftTrades {
 
         var shapeShiftData = ShapeShiftTrades.load(metadataHDNode)
@@ -153,16 +147,6 @@
         }
 
         return shapeShiftData
-=======
-    private fun fetchOrCreateMetadataNode(masterKey: DeterministicKey): ShapeShiftTrades {
-        shapeShiftDataStore.tradeData = ShapeShiftTrades.load(MetadataUtil.deriveMetadataNode(masterKey))
-
-        if (shapeShiftDataStore.tradeData == null) {
-            shapeShiftDataStore.tradeData = ShapeShiftTrades(masterKey).apply { save() }
-        }
-
-        return shapeShiftDataStore.tradeData!!
->>>>>>> 28f8b9eb
     }
 }
 
