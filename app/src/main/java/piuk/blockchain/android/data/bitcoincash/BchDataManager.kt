--- conflicted
+++ resolved
@@ -88,18 +88,8 @@
      *
      * Note that this clears the balances and transactions from [BitcoinCashWallet]
      */
-<<<<<<< HEAD
-    fun refreshMetadataCompletable(): Completable = initBchWallet(stringUtils.getString(R.string.bch_default_account_label))
-=======
     fun refreshMetadataCompletable(): Completable =
-            payloadDataManager.metadataNodeFactory
-                    .flatMapCompletable {
-                        initBchWallet(
-                                it.metadataNode,
-                                stringUtils.getString(R.string.bch_default_account_label)
-                        )
-                    }
->>>>>>> d4c207e5
+            initBchWallet(stringUtils.getString(R.string.bch_default_account_label))
 
     fun serializeForSaving(): String = bchDataStore.bchMetadata!!.toJson()
 
@@ -121,7 +111,10 @@
                             addAll(bchAccounts)
                         }
 
-                        if (bchDataStore.bchMetadata == null || !listContentEquals(bchDataStore.bchMetadata!!.accounts, metaData.accounts)) {
+                        if (bchDataStore.bchMetadata == null || !listContentEquals(
+                                        bchDataStore.bchMetadata!!.accounts,
+                                        metaData.accounts
+                                )) {
                             bchDataStore.bchMetadata = metaData
                         } else {
                             // metadata list unchanged
@@ -138,19 +131,9 @@
     internal fun createMetadata(defaultLabel: String, accountTotal: Int): GenericMetadataWallet {
         val bchAccounts = getMetadataAccounts(defaultLabel, 0, accountTotal)
 
-<<<<<<< HEAD
         return GenericMetadataWallet().apply {
             accounts = bchAccounts
             isHasSeen = true
-=======
-        if (bchDataStore.bchMetadata == null || !listContentEquals(
-                    bchDataStore.bchMetadata!!.accounts,
-                    metaData.accounts
-            )) {
-            bchDataStore.bchMetadata = metaData
-        } else {
-            // metadata list unchanged
->>>>>>> d4c207e5
         }
     }
 
