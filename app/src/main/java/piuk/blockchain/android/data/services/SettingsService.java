package piuk.blockchain.android.data.services;

import info.blockchain.wallet.api.data.Settings;
import info.blockchain.wallet.settings.SettingsManager;

import io.reactivex.Observable;
import okhttp3.ResponseBody;

public class SettingsService {

    private SettingsManager settingsApi;

    public SettingsService(SettingsManager settingsApi) {
        this.settingsApi = settingsApi;
    }

    /**
     * Initializes the {@link SettingsManager} with the user's GUID and SharedKey.
     *
     * @param guid      The user's GUID
     * @param sharedKey The shared key
     */
    public void initSettings(String guid, String sharedKey) {
        settingsApi.initSettings(guid, sharedKey);
    }

    /**
     * Fetches the latest {@link Settings} object for the user
     *
     * @return An {@link Observable<Settings>} for the current user
     */
    public Observable<Settings> getSettings() {
        return settingsApi.getInfo();
    }

    /**
     * Update the user's email
     *
     * @param email The email to be stored
     * @return An {@link Observable<ResponseBody>} containing the response from the server
     */
    public Observable<ResponseBody> updateEmail(String email) {
        return settingsApi.updateSetting(SettingsManager.METHOD_UPDATE_EMAIL, email);
    }

    /**
     * Update the user's phone number
     *
     * @param sms The phone number to be stored
     * @return An {@link Observable<ResponseBody>} containing the response from the server
     */
    public Observable<ResponseBody> updateSms(String sms) {
        return settingsApi.updateSetting(SettingsManager.METHOD_UPDATE_SMS, sms);
    }

    /**
     * Verify the user's phone number with a verification code
     *
     * @param code The verification code
     * @return An {@link Observable<ResponseBody>} containing the response from the server
     */
    public Observable<ResponseBody> verifySms(String code) {
        return settingsApi.updateSetting(SettingsManager.METHOD_VERIFY_SMS, code);
    }

    /**
     * Update the user's Tor blocking preference
     *
     * @param blocked The user's preference for blocking Tor requests
<<<<<<< HEAD
     * @return An {@link Observable<ResponseBody>} containing the response from the server
     */
    public Observable<ResponseBody> updateTor(boolean blocked) {
        return settingsApi.updateSetting(SettingsManager.METHOD_UPDATE_BLOCK_TOR_IPS, blocked ? 1 : 0);
    }

    /**
     * Enable a specific notification type for a user
=======
     * @return A {@link Observable<Boolean>}, where the boolean represents a successful save or not
     */
    public Observable<Boolean> updateTor(boolean blocked) {
        return Observable.create(subscriber -> settingsApi.setTorBlocked(blocked, new SettingsResultListener(subscriber)));
    }

    /**
     * Disable a specific notification type for a user
>>>>>>> b1aa74c0
     *
     * @param notificationType The type of notification to enable
     * @return An {@link Observable<ResponseBody>} containing the response from the server
     * @see Settings
     */
    public Observable<ResponseBody> updateNotifications(int notificationType) {
        return settingsApi.updateSetting(SettingsManager.METHOD_UPDATE_NOTIFICATION_TYPE, notificationType);
    }

    /**
     * Enable or disable all notifications
     *
     * @param enable Whether or not to enable notifications
     * @return An {@link Observable<ResponseBody>} containing the response from the server
     * @see Settings
     */
    public Observable<ResponseBody> enableNotifications(boolean enable) {
        return settingsApi.updateSetting(SettingsManager.METHOD_UPDATE_NOTIFICATION_ON,
                enable ? SettingsManager.NOTIFICATION_ON : SettingsManager.NOTIFICATION_OFF);
    }

    /**
     * Update the user's two factor status
     *
     * @param authType The auth type being used for 2FA
     * @return An {@link Observable<ResponseBody>} containing the response from the server
     * @see Settings
     */
    public Observable<ResponseBody> updateTwoFactor(int authType) {
        return settingsApi.updateSetting(SettingsManager.METHOD_UPDATE_AUTH_TYPE, authType);
    }

}<|MERGE_RESOLUTION|>--- conflicted
+++ resolved
@@ -67,7 +67,6 @@
      * Update the user's Tor blocking preference
      *
      * @param blocked The user's preference for blocking Tor requests
-<<<<<<< HEAD
      * @return An {@link Observable<ResponseBody>} containing the response from the server
      */
     public Observable<ResponseBody> updateTor(boolean blocked) {
@@ -75,17 +74,7 @@
     }
 
     /**
-     * Enable a specific notification type for a user
-=======
-     * @return A {@link Observable<Boolean>}, where the boolean represents a successful save or not
-     */
-    public Observable<Boolean> updateTor(boolean blocked) {
-        return Observable.create(subscriber -> settingsApi.setTorBlocked(blocked, new SettingsResultListener(subscriber)));
-    }
-
-    /**
-     * Disable a specific notification type for a user
->>>>>>> b1aa74c0
+     * Enable or disable a specific notification type for a user/
      *
      * @param notificationType The type of notification to enable
      * @return An {@link Observable<ResponseBody>} containing the response from the server
