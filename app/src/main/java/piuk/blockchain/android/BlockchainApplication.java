--- conflicted
+++ resolved
@@ -51,6 +51,9 @@
     @Inject
     @Named("sfox")
     protected Lazy<Retrofit> sfoxApi;
+    @Inject
+    @Named("coinify")
+    protected Lazy<Retrofit> coinify;
 
     @Override
     protected void attachBaseContext(Context base) {
@@ -125,12 +128,12 @@
 
     @Override
     public Retrofit getRetrofitSFOXInstance() {
-<<<<<<< HEAD
         return sfoxApi.get();
-=======
-        // TODO: 20/03/2017 This will need updating shortly
-        return null;
->>>>>>> 0b391001
+    }
+
+    @Override
+    public Retrofit getRetrofitCoinifyInstance() {
+        return coinify.get();
     }
 
     @Override
