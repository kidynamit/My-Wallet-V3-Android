package piuk.blockchain.android;

import com.google.android.gms.common.GoogleApiAvailability;
import com.google.android.gms.security.ProviderInstaller;

import android.app.Application;
import android.content.Context;
import android.content.Intent;
import android.support.multidex.MultiDex;
import android.support.v7.app.AppCompatDelegate;
import android.support.v7.widget.AppCompatButton;
import android.util.Log;

import info.blockchain.BlockchainFramework;
import info.blockchain.FrameworkInterface;
import info.blockchain.api.PinStore;

import uk.co.chrisjenx.calligraphy.CalligraphyConfig;

import javax.inject.Inject;
import javax.inject.Named;

import dagger.Lazy;
import io.reactivex.plugins.RxJavaPlugins;
import piuk.blockchain.android.data.access.AccessState;
import piuk.blockchain.android.data.connectivity.ConnectivityManager;
import piuk.blockchain.android.data.services.PinStoreService;
import piuk.blockchain.android.injection.Injector;
import piuk.blockchain.android.util.AndroidUtils;
import piuk.blockchain.android.util.AppUtil;
import piuk.blockchain.android.util.ApplicationLifeCycle;
import piuk.blockchain.android.util.PrefsUtil;
import piuk.blockchain.android.util.annotations.Thunk;
import piuk.blockchain.android.util.exceptions.LoggingExceptionHandler;
import retrofit2.Retrofit;

/**
 * Created by adambennett on 04/08/2016.
 */

public class BlockchainApplication extends Application implements FrameworkInterface {

    public static final String RX_ERROR_TAG = "RxJava Error";
    @Thunk static final String TAG = BlockchainApplication.class.getSimpleName();

    @Inject
    @Named("api")
    protected Lazy<Retrofit> retrofitApi;
    @Inject
    @Named("server")
    protected Lazy<Retrofit> retrofitServer;

    @Override
    protected void attachBaseContext(Context base) {
        super.attachBaseContext(base);

<<<<<<< HEAD
        CalligraphyConfig.initDefault(
                new CalligraphyConfig.Builder()
                        .addCustomStyle(AppCompatButton.class, R.attr.buttonStyle)
                        .setFontAttrId(R.attr.fontPath)
                        .build());

        if (BuildConfig.DEBUG && Build.VERSION.SDK_INT < Build.VERSION_CODES.LOLLIPOP) {
=======
        if (BuildConfig.DEBUG && !AndroidUtils.is21orHigher()) {
>>>>>>> 08a03303
            MultiDex.install(base);
        }
    }

    @Override
    public void onCreate() {
        super.onCreate();
        // Init objects first
        Injector.getInstance().init(this);
        // Inject into Application
        Injector.getInstance().getAppComponent().inject(this);
        // Pass objects to JAR
        BlockchainFramework.init(this);

        new LoggingExceptionHandler();

        RxJavaPlugins.setErrorHandler(throwable -> Log.e(RX_ERROR_TAG, throwable.getMessage(), throwable));

        AppUtil appUtil = new AppUtil(this);

        AccessState.getInstance().initAccessState(this,
                new PrefsUtil(this),
                new PinStoreService(new PinStore()),
                appUtil);

        // Apply PRNG fixes on app start if needed
        appUtil.applyPRNGFixes();

        ConnectivityManager.getInstance().registerNetworkListener(this);

        checkSecurityProviderAndPatchIfNeeded();

        AppCompatDelegate.setCompatVectorFromResourcesEnabled(true);

        ApplicationLifeCycle.getInstance().addListener(new ApplicationLifeCycle.LifeCycleListener() {
            @Override
            public void onBecameForeground() {
                // Ensure that PRNG fixes are always current for the session
                appUtil.applyPRNGFixes();
            }

            @Override
            public void onBecameBackground() {
                // No-op
            }
        });
    }

    // Pass instances to JAR Framework, evaluate after object graph instantiated fully
    @Override
    public Retrofit getRetrofitApiInstance() {
        return retrofitApi.get();
    }

    @Override
    public Retrofit getRetrofitServerInstance() {
        return retrofitServer.get();
    }

    /**
     * This patches a device's Security Provider asynchronously to help defend against various
     * vulnerabilities. This provider is normally updated in Google Play Services anyway, but this
     * will catch any immediate issues that haven't been fixed in a slow rollout.
     *
     * In the future, we may want to show some kind of warning to users or even stop the app, but
     * this will harm users with versions of Android without GMS approval.
     *
     * @see <a href="https://developer.android.com/training/articles/security-gms-provider.html">Updating
     * Your Security Provider</a>
     */
    private void checkSecurityProviderAndPatchIfNeeded() {
        ProviderInstaller.installIfNeededAsync(this, new ProviderInstaller.ProviderInstallListener() {
            @Override
            public void onProviderInstalled() {
                Log.i(TAG, "Security Provider installed");
            }

            @Override
            public void onProviderInstallFailed(int errorCode, Intent intent) {
                if (GoogleApiAvailability.getInstance().isUserResolvableError(errorCode)) {
                    showError(errorCode);
                } else {
                    // Google Play services is not available.
                    onProviderInstallerNotAvailable();
                }
            }
        });
    }

    /**
     * Show a dialog prompting the user to install/update/enable Google Play services.
     *
     * @param errorCode Recoverable error code
     */
    @Thunk
    void showError(int errorCode) {
        // TODO: 05/08/2016 Decide if we should alert users here or not
        Log.e(TAG, "Security Provider install failed with recoverable error: " +
                GoogleApiAvailability.getInstance().getErrorString(errorCode));
    }

    /**
     * This is reached if the provider cannot be updated for some reason. App should consider all
     * HTTP communication to be vulnerable, and take appropriate action.
     */
    @Thunk
    void onProviderInstallerNotAvailable() {
        // TODO: 05/08/2016 Decide if we should take action here or not
        Log.wtf(TAG, "Security Provider Installer not available");
    }
}<|MERGE_RESOLUTION|>--- conflicted
+++ resolved
@@ -54,17 +54,13 @@
     protected void attachBaseContext(Context base) {
         super.attachBaseContext(base);
 
-<<<<<<< HEAD
         CalligraphyConfig.initDefault(
                 new CalligraphyConfig.Builder()
                         .addCustomStyle(AppCompatButton.class, R.attr.buttonStyle)
                         .setFontAttrId(R.attr.fontPath)
                         .build());
 
-        if (BuildConfig.DEBUG && Build.VERSION.SDK_INT < Build.VERSION_CODES.LOLLIPOP) {
-=======
         if (BuildConfig.DEBUG && !AndroidUtils.is21orHigher()) {
->>>>>>> 08a03303
             MultiDex.install(base);
         }
     }
