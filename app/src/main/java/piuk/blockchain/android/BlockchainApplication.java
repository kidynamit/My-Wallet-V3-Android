package piuk.blockchain.android;

import com.google.android.gms.common.GoogleApiAvailability;
import com.google.android.gms.security.ProviderInstaller;

import android.app.Application;
import android.content.Context;
import android.content.Intent;
import android.support.multidex.MultiDex;
import android.support.v7.app.AppCompatDelegate;
import android.support.v7.widget.AppCompatButton;
import android.util.Log;

import info.blockchain.wallet.BlockchainFramework;
import info.blockchain.wallet.FrameworkInterface;
import info.blockchain.wallet.api.WalletApi;
import uk.co.chrisjenx.calligraphy.CalligraphyConfig;

import javax.inject.Inject;
import javax.inject.Named;

import dagger.Lazy;
import io.reactivex.plugins.RxJavaPlugins;
import piuk.blockchain.android.data.access.AccessState;
import piuk.blockchain.android.data.connectivity.ConnectivityManager;
import piuk.blockchain.android.data.rxjava.RxBus;
import piuk.blockchain.android.data.services.WalletService;
import piuk.blockchain.android.injection.Injector;
import piuk.blockchain.android.util.AndroidUtils;
import piuk.blockchain.android.util.AppUtil;
import piuk.blockchain.android.util.ApplicationLifeCycle;
import piuk.blockchain.android.util.PrefsUtil;
import piuk.blockchain.android.util.annotations.Thunk;
import piuk.blockchain.android.util.exceptions.LoggingExceptionHandler;
import retrofit2.Retrofit;

/**
 * Created by adambennett on 04/08/2016.
 */

public class BlockchainApplication extends Application implements FrameworkInterface {

    public static final String RX_ERROR_TAG = "RxJava Error";
    @Thunk static final String TAG = BlockchainApplication.class.getSimpleName();

    @Inject
    @Named("api")
    protected Lazy<Retrofit> retrofitApi;
    @Inject
    @Named("server")
    protected Lazy<Retrofit> retrofitServer;
<<<<<<< HEAD
    @Inject
    @Named("sfox")
    protected Lazy<Retrofit> sfoxApi;
    @Inject
    @Named("coinify")
    protected Lazy<Retrofit> coinify;
=======
    @Inject protected PrefsUtil prefsUtil;
    @Inject protected RxBus rxBus;
>>>>>>> bf993a11

    @Override
    protected void attachBaseContext(Context base) {
        super.attachBaseContext(base);

        CalligraphyConfig.initDefault(
                new CalligraphyConfig.Builder()
                        .addCustomStyle(AppCompatButton.class, R.attr.buttonStyle)
                        .setFontAttrId(R.attr.fontPath)
                        .build());

        if (BuildConfig.DEBUG && !AndroidUtils.is21orHigher()) {
            MultiDex.install(base);
        }
    }

    @Override
    public void onCreate() {
        super.onCreate();
        // Init objects first
        Injector.getInstance().init(this);
        // Inject into Application
        Injector.getInstance().getAppComponent().inject(this);
        // Pass objects to JAR
        BlockchainFramework.init(this);

        new LoggingExceptionHandler();

        RxJavaPlugins.setErrorHandler(throwable -> Log.e(RX_ERROR_TAG, throwable.getMessage(), throwable));

        AppUtil appUtil = new AppUtil(this);

        AccessState.getInstance().initAccessState(this,
                prefsUtil,
                new WalletService(new WalletApi()),
                appUtil,
                rxBus);

        // Apply PRNG fixes on app start if needed
        appUtil.applyPRNGFixes();

        ConnectivityManager.getInstance().registerNetworkListener(this);

        checkSecurityProviderAndPatchIfNeeded();

        AppCompatDelegate.setCompatVectorFromResourcesEnabled(true);

        //noinspection AnonymousInnerClassMayBeStatic
        ApplicationLifeCycle.getInstance().addListener(new ApplicationLifeCycle.LifeCycleListener() {
            @Override
            public void onBecameForeground() {
                // Ensure that PRNG fixes are always current for the session
                appUtil.applyPRNGFixes();
            }

            @Override
            public void onBecameBackground() {
                // No-op
            }
        });
    }

    // Pass instances to JAR Framework, evaluate after object graph instantiated fully
    @Override
    public Retrofit getRetrofitApiInstance() {
        return retrofitApi.get();
    }

    @Override
    public Retrofit getRetrofitServerInstance() {
        return retrofitServer.get();
    }

    @Override
    public Retrofit getRetrofitSFOXInstance() {
        return sfoxApi.get();
    }

    @Override
    public Retrofit getRetrofitCoinifyInstance() {
        return coinify.get();
    }

    @Override
    public String getApiCode() {
        return "25a6ad13-1633-4dfb-b6ee-9b91cdf0b5c3";
    }

    @Override
    public String getDevice() {
        return "android";
    }

    @Override
    public String getAppVersion() {
        return BuildConfig.VERSION_NAME;
    }

    /**
     * This patches a device's Security Provider asynchronously to help defend against various
     * vulnerabilities. This provider is normally updated in Google Play Services anyway, but this
     * will catch any immediate issues that haven't been fixed in a slow rollout.
     *
     * In the future, we may want to show some kind of warning to users or even stop the app, but
     * this will harm users with versions of Android without GMS approval.
     *
     * @see <a href="https://developer.android.com/training/articles/security-gms-provider.html">Updating
     * Your Security Provider</a>
     */
    protected void checkSecurityProviderAndPatchIfNeeded() {
        ProviderInstaller.installIfNeededAsync(this, new ProviderInstaller.ProviderInstallListener() {
            @Override
            public void onProviderInstalled() {
                Log.i(TAG, "Security Provider installed");
            }

            @Override
            public void onProviderInstallFailed(int errorCode, Intent intent) {
                if (GoogleApiAvailability.getInstance().isUserResolvableError(errorCode)) {
                    showError(errorCode);
                } else {
                    // Google Play services is not available.
                    onProviderInstallerNotAvailable();
                }
            }
        });
    }

    /**
     * Show a dialog prompting the user to install/update/enable Google Play services.
     *
     * @param errorCode Recoverable error code
     */
    @Thunk
    void showError(int errorCode) {
        // TODO: 05/08/2016 Decide if we should alert users here or not
        Log.e(TAG, "Security Provider install failed with recoverable error: " +
                GoogleApiAvailability.getInstance().getErrorString(errorCode));
    }

    /**
     * This is reached if the provider cannot be updated for some reason. App should consider all
     * HTTP communication to be vulnerable, and take appropriate action.
     */
    @Thunk
    void onProviderInstallerNotAvailable() {
        // TODO: 05/08/2016 Decide if we should take action here or not
        Log.wtf(TAG, "Security Provider Installer not available");
    }
}<|MERGE_RESOLUTION|>--- conflicted
+++ resolved
@@ -49,17 +49,15 @@
     @Inject
     @Named("server")
     protected Lazy<Retrofit> retrofitServer;
-<<<<<<< HEAD
     @Inject
     @Named("sfox")
     protected Lazy<Retrofit> sfoxApi;
     @Inject
     @Named("coinify")
     protected Lazy<Retrofit> coinify;
-=======
+
     @Inject protected PrefsUtil prefsUtil;
     @Inject protected RxBus rxBus;
->>>>>>> bf993a11
 
     @Override
     protected void attachBaseContext(Context base) {
