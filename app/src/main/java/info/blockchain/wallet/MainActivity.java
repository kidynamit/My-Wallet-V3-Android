package info.blockchain.wallet;

import android.app.Activity;
import android.app.AlertDialog;
import android.app.Fragment;
import android.app.FragmentManager;
import android.app.ProgressDialog;
import android.content.Context;
import android.content.DialogInterface;
import android.content.Intent;
import android.content.pm.ActivityInfo;
import android.content.pm.PackageManager;
import android.content.pm.PackageManager.NameNotFoundException;
import android.content.res.Configuration;
import android.content.res.TypedArray;
import android.location.LocationManager;
import android.net.Uri;
import android.nfc.NdefMessage;
import android.nfc.NdefRecord;
import android.nfc.NfcAdapter;
import android.nfc.NfcAdapter.CreateNdefMessageCallback;
import android.nfc.NfcAdapter.OnNdefPushCompleteCallback;
import android.nfc.NfcEvent;
import android.os.Build;
import android.os.Bundle;
import android.os.Handler;
import android.os.Looper;
import android.os.Parcelable;
import android.support.v4.widget.DrawerLayout;
import android.support.v7.app.ActionBarActivity;
import android.support.v7.app.ActionBarDrawerToggle;
import android.support.v7.widget.LinearLayoutManager;
import android.support.v7.widget.RecyclerView;
import android.support.v7.widget.Toolbar;
import android.util.Log;
import android.util.TypedValue;
import android.view.LayoutInflater;
import android.view.Menu;
import android.view.MenuInflater;
import android.view.MenuItem;
import android.view.View;
import android.view.inputmethod.InputMethodManager;
import android.widget.EditText;
import android.widget.ImageView;
import android.widget.TextView;

import com.dm.zbar.android.scanner.ZBarConstants;
import com.dm.zbar.android.scanner.ZBarScannerActivity;
import com.google.bitcoin.core.AddressFormatException;
import com.google.bitcoin.crypto.MnemonicException;
import com.squareup.picasso.Picasso;

import net.sourceforge.zbar.Symbol;

import org.apache.commons.codec.DecoderException;
import org.json.JSONException;

import java.io.IOException;
import java.nio.charset.Charset;
import java.security.MessageDigest;
import java.security.NoSuchAlgorithmException;
import java.security.SecureRandom;
import java.text.NumberFormat;
import java.util.ArrayList;
import java.util.Locale;

import info.blockchain.wallet.access.AccessFactory;
import info.blockchain.wallet.multiaddr.MultiAddrFactory;
import info.blockchain.wallet.payload.PayloadFactory;
import info.blockchain.wallet.util.AccountsUtil;
import info.blockchain.wallet.util.AppUtil;
import info.blockchain.wallet.util.CharSequenceX;
import info.blockchain.wallet.util.CircleTransform;
import info.blockchain.wallet.util.ConnectivityStatus;
import info.blockchain.wallet.util.ExchangeRateFactory;
import info.blockchain.wallet.util.FormatsUtil;
import info.blockchain.wallet.util.NotificationsFactory;
import info.blockchain.wallet.util.OSUtil;
import info.blockchain.wallet.util.PRNGFixes;
import info.blockchain.wallet.util.PrefsUtil;
import info.blockchain.wallet.util.SSLVerifierUtil;
import info.blockchain.wallet.util.ToastCustom;
import info.blockchain.wallet.util.WebUtil;

import piuk.blockchain.android.R;

//import android.nfc.Tag;

public class MainActivity extends ActionBarActivity implements CreateNdefMessageCallback, OnNdefPushCompleteCallback, BalanceFragment.Communicator {

    private static final int SCAN_URI = 2007;
    private static final int REQUEST_BACKUP = 2225;

    private static int MERCHANT_ACTIVITY = 1;

    private Locale locale = null;

    // toolbar
    private Toolbar toolbar = null;

    private boolean wasPaused = false;

    public static boolean drawerIsOpen = false;

    RecyclerView recyclerViewDrawer;
    RecyclerView.Adapter mAdapter;
    RecyclerView.LayoutManager mLayoutManager;
    DrawerLayout mDrawerLayout;

    ActionBarDrawerToggle mDrawerToggle;

    private ProgressDialog progress = null;

    private NfcAdapter mNfcAdapter = null;
    public static final String MIME_TEXT_PLAIN = "text/plain";
    private static final int MESSAGE_SENT = 1;

    public static Fragment currentFragment;
    private ArrayList<DrawerItem> drawerItems;
    private int backupWalletDrawerIndex;
    private DrawerAdapter adapterDrawer;

    @Override
    protected void onCreate(Bundle savedInstanceState) {

        super.onCreate(savedInstanceState);

//        getWindow().setFlags(WindowManager.LayoutParams.FLAG_SECURE, WindowManager.LayoutParams.FLAG_SECURE);

        // Apply PRNG fixes for Android 4.1
        PRNGFixes.apply();

        AppUtil.getInstance(MainActivity.this).setDEBUG(true);

        NotificationsFactory.getInstance(this).resetNotificationCounter();

        if(!ConnectivityStatus.hasConnectivity(this)) {
            final AlertDialog.Builder builder = new AlertDialog.Builder(this);

            final String message = getString(R.string.check_connectivity_exit);

            builder.setMessage(message)
                    .setCancelable(false)
                    .setPositiveButton(R.string.dialog_continue,
                            new DialogInterface.OnClickListener() {
                                public void onClick(DialogInterface d, int id) {
                                    d.dismiss();
                                    Class c = null;
                                    if(PrefsUtil.getInstance(MainActivity.this).getValue(PrefsUtil.KEY_GUID, "").length() < 1) {
                                        c = Setup0Activity.class;
                                    }
                                    else {
                                        c = PinEntryActivity.class;
                                    }
                                    Intent intent = new Intent(MainActivity.this, c);
                                    intent.addFlags(Intent.FLAG_ACTIVITY_CLEAR_TASK | Intent.FLAG_ACTIVITY_NEW_TASK);
                                    startActivity(intent);
                                }
                            });

            builder.create().show();
        }
        else {

            exchangeRateThread();

            boolean isPinValidated = false;
            Bundle extras = getIntent().getExtras();
            if(extras != null && extras.containsKey("verified"))	{
                isPinValidated = extras.getBoolean("verified");
            }

            if(PrefsUtil.getInstance(this).getValue(PrefsUtil.KEY_GUID, "").length() < 1) {
                PayloadFactory.getInstance().setTempPassword(new CharSequenceX(""));
                Intent intent = new Intent(MainActivity.this, Setup0Activity.class);
                intent.addFlags(Intent.FLAG_ACTIVITY_CLEAR_TASK | Intent.FLAG_ACTIVITY_NEW_TASK);
                startActivity(intent);
            }
            else if(PrefsUtil.getInstance(this).getValue(PrefsUtil.KEY_PIN_IDENTIFIER, "").length() < 1) {
                Intent intent = new Intent(MainActivity.this, PinEntryActivity.class);
                intent.addFlags(Intent.FLAG_ACTIVITY_CLEAR_TASK | Intent.FLAG_ACTIVITY_NEW_TASK);
                startActivity(intent);
            }
            else if(isPinValidated && !PayloadFactory.getInstance().get().isUpgraded() && Long.parseLong(PrefsUtil.getInstance(MainActivity.this).getValue(PrefsUtil.KEY_HD_UPGRADED_LAST_REMINDER, "0")) == 0L) {
                AccessFactory.getInstance(MainActivity.this).setIsLoggedIn(true);
                Intent intent = new Intent(MainActivity.this, UpgradeWalletActivity.class);
                startActivity(intent);
            }
            else if(isPinValidated || (AccessFactory.getInstance(MainActivity.this).isLoggedIn() && !AppUtil.getInstance(MainActivity.this).isTimedOut())) {
                AccessFactory.getInstance(MainActivity.this).setIsLoggedIn(true);

                AppUtil.getInstance(MainActivity.this).updatePinEntryTime();
                Fragment fragment = new BalanceFragment();
                FragmentManager fragmentManager = getFragmentManager();
                fragmentManager.beginTransaction().replace(R.id.content_frame, fragment).commit();

                AccountsUtil.getInstance(this).initAccountMaps();
<<<<<<< HEAD

//                if(!PrefsUtil.getInstance(this).getValue(PrefsUtil.KEY_HD_ISUPGRADED, false) && !PayloadFactory.getInstance().get().isUpgraded() && AppUtil.getInstance(this).isTimeForUpgradeReminder()){
                if(!PayloadFactory.getInstance().get().isUpgraded() && AppUtil.getInstance(this).isTimeForUpgradeReminder()){
                    Intent intent = new Intent(MainActivity.this, UpgradeWalletActivity.class);
                    startActivity(intent);
                }

=======
>>>>>>> 48dc7b08
            }
            else {
                Intent intent = new Intent(MainActivity.this, PinEntryActivity.class);
                intent.addFlags(Intent.FLAG_ACTIVITY_CLEAR_TASK | Intent.FLAG_ACTIVITY_NEW_TASK);
                startActivity(intent);
            }
        }

        setContentView(R.layout.activity_main);

        if (!getResources().getBoolean(R.bool.isRotatable))setRequestedOrientation(ActivityInfo.SCREEN_ORIENTATION_PORTRAIT);

        locale = Locale.getDefault();

        setToolbar();
        setNavigationDrawer();

        mNfcAdapter = NfcAdapter.getDefaultAdapter(this);
        if(mNfcAdapter == null)   {
//            Toast.makeText(MainActivity.this, "nfcAdapter == null, no NFC adapter exists", Toast.LENGTH_SHORT).show();
        }
        else    {
//            Toast.makeText(MainActivity.this, "Set NFC Callback(s)", Toast.LENGTH_SHORT).show();
            mNfcAdapter.setNdefPushMessageCallback(this, this);
            mNfcAdapter.setOnNdefPushCompleteCallback(this, this);
        }

        if(savedInstanceState == null) {
//			selectItem(0);
        }

    }

    /* start NFC specific */

    @Override
    protected void onResume() {
        super.onResume();

        AppUtil.getInstance(MainActivity.this).deleteQR();

        if(AppUtil.getInstance(MainActivity.this).isTimedOut()) {
            Class c = null;
            if(PrefsUtil.getInstance(MainActivity.this).getValue(PrefsUtil.KEY_GUID, "").length() < 1) {
                c = Setup0Activity.class;
            }
            else {
                c = PinEntryActivity.class;
            }

            Intent i = new Intent(MainActivity.this, c);
            i.addFlags(Intent.FLAG_ACTIVITY_CLEAR_TASK | Intent.FLAG_ACTIVITY_NEW_TASK);
            startActivity(i);
        }
        else {
            AppUtil.getInstance(MainActivity.this).updatePinEntryTime();

            SecureRandom random = new SecureRandom();
            if(random.nextInt(5) == 0) {
                validateSSLThread();
            }
        }

        if(Build.VERSION.SDK_INT >= 16){
            Intent intent = getIntent();
            String action = intent.getAction();
            if(mNfcAdapter != null && action != null && action.equals(NfcAdapter.ACTION_NDEF_DISCOVERED)){
                Parcelable[] parcelables = intent.getParcelableArrayExtra(NfcAdapter.EXTRA_NDEF_MESSAGES);
                NdefMessage inNdefMessage = (NdefMessage)parcelables[0];
                NdefRecord[] inNdefRecords = inNdefMessage.getRecords();
                NdefRecord NdefRecord_0 = inNdefRecords[0];
                String inMsg = new String(NdefRecord_0.getPayload(), 1, NdefRecord_0.getPayload().length - 1, Charset.forName("US-ASCII"));
//            Toast.makeText(MainActivity.this, inMsg, Toast.LENGTH_SHORT).show();
                doScanInput(inMsg);

            }
        }

    }

    @Override
    public void onStart() {
        super.onStart();

    }

    @Override
    protected void onPause() {
        super.onPause();
    }

    @Override
    protected void onDestroy() {

        if(!OSUtil.getInstance(MainActivity.this).isServiceRunning(info.blockchain.wallet.service.WebSocketService.class)) {
            stopService(new Intent(MainActivity.this, info.blockchain.wallet.service.WebSocketService.class));
        }

        AppUtil.getInstance(MainActivity.this).deleteQR();

        super.onDestroy();
    }

    @Override
    protected void onNewIntent(Intent intent) {
        setIntent(intent);
    }

    @Override
    public void onNdefPushComplete(NfcEvent event) {

        if(Build.VERSION.SDK_INT < 16){
            return;
        }

        /*
        final String eventString = "onNdefPushComplete\n" + event.toString();
        runOnUiThread(new Runnable() {
            @Override
            public void run() {
                Toast.makeText(getApplicationContext(), eventString, Toast.LENGTH_SHORT).show();
            }
        });
        */

    }

    @Override
    public NdefMessage createNdefMessage(NfcEvent event) {

        if(Build.VERSION.SDK_INT < 16){
            return null;
        }

        NdefRecord rtdUriRecord = NdefRecord.createUri("market://details?id=piuk.blockchain.android");
        NdefMessage ndefMessageout = new NdefMessage(rtdUriRecord);
        return ndefMessageout;
    }

    /* end NFC specific */

    @Override
    public boolean onCreateOptionsMenu(Menu menu) {
        // Inflate the menu items for use in the action bar
        MenuInflater inflater = getMenuInflater();
        inflater.inflate(R.menu.main_activity_actions, menu);
        return super.onCreateOptionsMenu(menu);
    }

    @Override
    public boolean onOptionsItemSelected(MenuItem item) {
        // Handle presses on the action bar items
        switch (item.getItemId()) {
            case R.id.action_merchant_directory:
                doMerchantDirectory();
                return true;
            case R.id.action_qr:
                scanURI();
                return true;
            default:
                return super.onOptionsItemSelected(item);
        }
    }

    @Override
    public void setTitle(CharSequence title) { ; }

    @Override
    protected void onPostCreate(Bundle savedInstanceState) {
        super.onPostCreate(savedInstanceState);
    }

    @Override
    public void onConfigurationChanged(Configuration newConfig) {
        super.onConfigurationChanged(newConfig);
    }

    @Override
    public void onActivityResult(int requestCode, int resultCode, Intent data) {

        if(resultCode == Activity.RESULT_OK && requestCode == SCAN_URI
                && data != null && data.getStringExtra(ZBarConstants.SCAN_RESULT) != null)	{
            String strResult = data.getStringExtra(ZBarConstants.SCAN_RESULT);
            doScanInput(strResult);
        }
        else if(resultCode == Activity.RESULT_CANCELED && requestCode == SCAN_URI)	{
            ;
        }
        else if(resultCode == RESULT_OK && requestCode == REQUEST_BACKUP){

            drawerItems = new ArrayList<>();
            final String[] drawerTitles = getResources().getStringArray(R.array.navigation_drawer_items);
            final TypedArray drawerIcons = getResources().obtainTypedArray(R.array.navigation_drawer_icons);
            for (int i = 0; i < drawerTitles.length; i++) {

                if(drawerTitles[i].equals(getResources().getString(R.string.backup_wallet))){
                    backupWalletDrawerIndex = i;

                    int lastBackup  = PrefsUtil.getInstance(this).getValue(BackupWalletActivity.BACKUP_DATE_KEY, 0);

                    if(lastBackup==0) {
                        //Not backed up
                        drawerItems.add(new DrawerItem(drawerTitles[i], drawerIcons.getDrawable(i)));
                    }else{
                        //Backed up
                        drawerItems.add(new DrawerItem(drawerTitles[i], getResources().getDrawable(R.drawable.good_backup)));
                    }
                }else{
                    drawerItems.add(new DrawerItem(drawerTitles[i], drawerIcons.getDrawable(i)));
                }
            }
            drawerIcons.recycle();
            adapterDrawer = new DrawerAdapter(drawerItems);
            recyclerViewDrawer.setAdapter(adapterDrawer);
        }
        else {
            ;
        }

    }

    int exitClicked = 0;
    int exitCooldown = 2;//seconds
    @Override
    public void onBackPressed()
    {
        if(drawerIsOpen){
            mDrawerLayout.closeDrawers();
        }else if(currentFragment instanceof BalanceFragment) {

            exitClicked++;
            if (exitClicked == 2) {
                AppUtil.getInstance(this).clearPinEntryTime();
                finish();
            }else
                ToastCustom.makeText(MainActivity.this, getString(R.string.exit_confirm), ToastCustom.LENGTH_SHORT, ToastCustom.TYPE_GENERAL);

            new Thread(new Runnable() {
                @Override
                public void run() {
                    for (int j = 0; j <= exitCooldown; j++) {
                        try {
                            Thread.sleep(1000);
                        } catch (InterruptedException e) {
                            e.printStackTrace();
                        }
                        if (j >= exitCooldown) exitClicked = 0;
                    }
                }
            }).start();

        }else{
            Fragment fragment = new BalanceFragment();
            FragmentManager fragmentManager = getFragmentManager();
            fragmentManager.beginTransaction().replace(R.id.content_frame, fragment).commit();
        }
    }

    private void updatePayloadThread(final CharSequenceX pw) {

        final Handler handler = new Handler();

        if(progress != null && progress.isShowing()) {
            progress.dismiss();
            progress = null;
        }
        progress = new ProgressDialog(MainActivity.this);
        progress.setTitle(R.string.app_name);
        progress.setMessage(MainActivity.this.getResources().getString(R.string.please_wait));
        progress.show();

        new Thread(new Runnable() {
            @Override
            public void run() {

                try {
                    Looper.prepare();

                    if(HDPayloadBridge.getInstance(MainActivity.this).init(pw)) {

                        PayloadFactory.getInstance().setTempPassword(pw);

                        handler.post(new Runnable() {
                            @Override
                            public void run() {

                                if(progress != null && progress.isShowing()) {
                                    progress.dismiss();
                                    progress = null;
                                }

                                if(!OSUtil.getInstance(MainActivity.this).isServiceRunning(info.blockchain.wallet.service.WebSocketService.class)) {
                                    startService(new Intent(MainActivity.this, info.blockchain.wallet.service.WebSocketService.class));
                                }

                                Fragment fragment = new BalanceFragment();
                                FragmentManager fragmentManager = getFragmentManager();
                                fragmentManager.beginTransaction().replace(R.id.content_frame, fragment).commit();
                            }
                        });

                    }
                    else {
                        ToastCustom.makeText(MainActivity.this, getString(R.string.invalid_password), ToastCustom.LENGTH_SHORT, ToastCustom.TYPE_ERROR);
                        if(progress != null && progress.isShowing()) {
                            progress.dismiss();
                            progress = null;
                        }
                        AppUtil.getInstance(MainActivity.this).restartApp();
                    }

                    Looper.loop();

                }
                catch(JSONException | IOException | DecoderException | AddressFormatException
                        | MnemonicException.MnemonicLengthException | MnemonicException.MnemonicChecksumException
                        | MnemonicException.MnemonicWordException e) {
                    e.printStackTrace();
                }
                finally {
                    if(progress != null && progress.isShowing()) {
                        progress.dismiss();
                        progress = null;
                    }
                }

            }
        }).start();
    }

    private void exchangeRateThread() {

        final Handler handler = new Handler();

        new Thread(new Runnable() {
            @Override
            public void run() {
                Looper.prepare();

                String response = null;
                try {
                    response = WebUtil.getInstance().getURL(WebUtil.EXCHANGE_URL);
                }
                catch(Exception e) {
                    e.printStackTrace();
                }
                ExchangeRateFactory.getInstance(MainActivity.this).setData(response);
                ExchangeRateFactory.getInstance(MainActivity.this).updateFxPricesForEnabledCurrencies();

                handler.post(new Runnable() {
                    @Override
                    public void run() {
                        ;
                    }
                });

                Looper.loop();

            }
        }).start();
    }

    private void validateSSLThread() {

        final Handler handler = new Handler();

        new Thread(new Runnable() {
            @Override
            public void run() {
                Looper.prepare();

                if(ConnectivityStatus.hasConnectivity(MainActivity.this)) {

                    if(!SSLVerifierUtil.getInstance().isValidHostname()) {

                        final AlertDialog.Builder builder = new AlertDialog.Builder(MainActivity.this);

                        final String message = getString(R.string.ssl_hostname_invalid);

                        builder.setMessage(message)
                                .setCancelable(false)
                                .setPositiveButton(R.string.dialog_continue,
                                        new DialogInterface.OnClickListener() {
                                            public void onClick(DialogInterface d, int id) {
                                                d.dismiss();
                                            }
                                        });

                        builder.create().show();

                    }

                    if(!SSLVerifierUtil.getInstance().certificateIsPinned()) {
                        final AlertDialog.Builder builder = new AlertDialog.Builder(MainActivity.this);

                        final String message = getString(R.string.ssl_pinning_invalid);

                        builder.setMessage(message)
                                .setCancelable(false)
                                .setPositiveButton(R.string.dialog_continue,
                                        new DialogInterface.OnClickListener() {
                                            public void onClick(DialogInterface d, int id) {
                                                d.dismiss();
                                            }
                                        });

                        builder.create().show();
                    }

                }

                handler.post(new Runnable() {
                    @Override
                    public void run() {
                        ;
                    }
                });

                Looper.loop();

            }
        }).start();
    }

    private void doSettings()	{
        AppUtil.getInstance(MainActivity.this).updatePinEntryTime();
        Intent intent = new Intent(MainActivity.this, info.blockchain.wallet.SettingsActivity.class);
        startActivity(intent);
    }

    private void doExchangeRates()	{
        AppUtil.getInstance(MainActivity.this).updatePinEntryTime();
        if(hasZeroBlock())	{
            Intent intent = getPackageManager().getLaunchIntentForPackage("com.phlint.android.zeroblock");
            startActivity(intent);
        }
        else	{
            Intent intent = new Intent(Intent.ACTION_VIEW, Uri.parse("market://details?id=" + "com.phlint.android.zeroblock"));
            startActivity(intent);
        }
    }

    private boolean hasZeroBlock()	{
        PackageManager pm = this.getPackageManager();
        try	{
            pm.getPackageInfo("com.phlint.android.zeroblock", 0);
            return true;
        }
        catch(NameNotFoundException nnfe)	{
            return false;
        }
    }

    private void scanURI() {
        Intent intent = new Intent(MainActivity.this, ZBarScannerActivity.class);
        intent.putExtra(ZBarConstants.SCAN_MODES, new int[]{Symbol.QRCODE});
        startActivityForResult(intent, SCAN_URI);
    }

    private void doScanInput(String address)	{

        String btc_address = null;
        String btc_amount = null;

        // check for poorly formed BIP21 URIs
        if(address.startsWith("bitcoin://") && address.length() > 10)	{
            address = "bitcoin:" + address.substring(10);
        }

        if(FormatsUtil.getInstance().isValidBitcoinAddress(address)) {
            btc_address = address;
        }
        else if(FormatsUtil.getInstance().isBitcoinUri(address)) {
            btc_address = FormatsUtil.getInstance().getBitcoinAddress(address);
            btc_amount = FormatsUtil.getInstance().getBitcoinAmount(address);
        }
        else {
            ToastCustom.makeText(MainActivity.this, getString(R.string.scan_not_recognized), ToastCustom.LENGTH_SHORT, ToastCustom.TYPE_ERROR);
            return;
        }

        Fragment fragment = new SendFragment();
        Bundle args = new Bundle();
        args.putString("btc_address", btc_address);
        args.putBoolean("incoming_from_scan", true);
        if(btc_amount != null) {
            try {
                NumberFormat btcFormat = NumberFormat.getInstance(locale);
                btcFormat.setMaximumFractionDigits(8);
                btcFormat.setMinimumFractionDigits(1);
                args.putString("btc_amount", btcFormat.format(Double.parseDouble(btc_amount) / 1e8));
            }
            catch (NumberFormatException nfe) {
                ;
            }
        }
        fragment.setArguments(args);
        FragmentManager fragmentManager = getFragmentManager();
        fragmentManager.beginTransaction().replace(R.id.content_frame, fragment).commit();

    }

    public void setToolbar() {

        toolbar = (Toolbar)findViewById(R.id.toolbar);
        toolbar.setNavigationIcon(getResources().getDrawable(R.drawable.ic_menu_white_24dp));
        setSupportActionBar(toolbar);
    }

    public void resetNavigationDrawer(){

        mDrawerToggle = new ActionBarDrawerToggle(this, mDrawerLayout, toolbar, R.string.drawer_open, R.string.drawer_close) {

            public void onDrawerClosed(View view) {
                drawerIsOpen = false;

                for(int i = 0; i < toolbar.getChildCount(); i++){
                    toolbar.getChildAt(i).setEnabled(true);
                    toolbar.getChildAt(i).setClickable(true);
                }
            }

            public void onDrawerOpened(View drawerView) {
                drawerIsOpen = true;

                InputMethodManager inputManager = (InputMethodManager)MainActivity.this.getSystemService(Context.INPUT_METHOD_SERVICE);
                inputManager.hideSoftInputFromWindow(MainActivity.this.getCurrentFocus().getWindowToken(), InputMethodManager.HIDE_NOT_ALWAYS);

                for(int i = 0; i < toolbar.getChildCount(); i++){
                    toolbar.getChildAt(i).setEnabled(false);
                    toolbar.getChildAt(i).setClickable(false);
                }
            }
        };
        mDrawerLayout.setDrawerListener(mDrawerToggle);
        getSupportActionBar().setDisplayHomeAsUpEnabled(true);
        getSupportActionBar().setHomeButtonEnabled(true);
        mDrawerToggle.syncState();
    }

    public void setNavigationDrawer() {

        mDrawerLayout = (DrawerLayout) findViewById(R.id.drawer_layout);

        // Setup Drawer Icon
        mDrawerToggle = new ActionBarDrawerToggle(this, mDrawerLayout, toolbar, R.string.drawer_open, R.string.drawer_close) {

            public void onDrawerClosed(View view) {
                drawerIsOpen = false;

                for(int i = 0; i < toolbar.getChildCount(); i++){
                    toolbar.getChildAt(i).setEnabled(true);
                    toolbar.getChildAt(i).setClickable(true);
                }

                AppUtil.getInstance(MainActivity.this).updatePinEntryTime();

            }

            public void onDrawerOpened(View drawerView) {
                drawerIsOpen = true;

                InputMethodManager inputManager = (InputMethodManager)MainActivity.this.getSystemService(Context.INPUT_METHOD_SERVICE);
                inputManager.hideSoftInputFromWindow(MainActivity.this.getCurrentFocus().getWindowToken(), InputMethodManager.HIDE_NOT_ALWAYS);

                for(int i = 0; i < toolbar.getChildCount(); i++){
                    toolbar.getChildAt(i).setEnabled(false);
                    toolbar.getChildAt(i).setClickable(false);
                }
            }
        };
        mDrawerLayout.setDrawerListener(mDrawerToggle);
        getSupportActionBar().setDisplayHomeAsUpEnabled(true);
        getSupportActionBar().setHomeButtonEnabled(true);
        mDrawerToggle.syncState();

        // statusBar color behind navigation drawer
        TypedValue typedValueStatusBarColor = new TypedValue();
        MainActivity.this.getTheme().resolveAttribute(R.attr.colorPrimaryDark, typedValueStatusBarColor, true);
        final int colorStatusBar = typedValueStatusBarColor.data;
        mDrawerLayout.setStatusBarBackgroundColor(colorStatusBar);

        TextView tvEmail = (TextView)mDrawerLayout.findViewById(R.id.drawer_email);
        tvEmail.setText(PrefsUtil.getInstance(this).getValue(PrefsUtil.KEY_EMAIL, ""));

        ImageView avatarImage = (ImageView)mDrawerLayout.findViewById(R.id.drawer_avatar);
        setAvatarDrawableFromEmail(PrefsUtil.getInstance(this).getValue(PrefsUtil.KEY_EMAIL, ""), avatarImage);

        // Setup RecyclerView inside drawer
        recyclerViewDrawer = (RecyclerView) findViewById(R.id.drawer_recycler);
        recyclerViewDrawer.setHasFixedSize(true);
        recyclerViewDrawer.setLayoutManager(new LinearLayoutManager(MainActivity.this));

        drawerItems = new ArrayList<>();
        final String[] drawerTitles = getResources().getStringArray(R.array.navigation_drawer_items);
        final TypedArray drawerIcons = getResources().obtainTypedArray(R.array.navigation_drawer_icons);
        for (int i = 0; i < drawerTitles.length; i++) {

            if(drawerTitles[i].equals(getResources().getString(R.string.backup_wallet))){
                backupWalletDrawerIndex = i;

                int lastBackup  = PrefsUtil.getInstance(this).getValue(BackupWalletActivity.BACKUP_DATE_KEY, 0);

                if(lastBackup==0) {
                    //Not backed up
                    drawerItems.add(new DrawerItem(drawerTitles[i], drawerIcons.getDrawable(i)));
                }else{
                    //Backed up
                    drawerItems.add(new DrawerItem(drawerTitles[i], getResources().getDrawable(R.drawable.good_backup)));
                }
                continue;
            }else if(drawerTitles[i].equals(getResources().getString(R.string.upgrade_wallet)) && (PayloadFactory.getInstance().get().isUpgraded())){
                continue;//Wallet has been upgraded
            }

            drawerItems.add(new DrawerItem(drawerTitles[i], drawerIcons.getDrawable(i)));
        }
        drawerIcons.recycle();
        adapterDrawer = new DrawerAdapter(drawerItems);
        recyclerViewDrawer.setAdapter(adapterDrawer);

        recyclerViewDrawer.addOnItemTouchListener(
                new RecyclerItemClickListener(this, new RecyclerItemClickListener.OnItemClickListener() {
                    @Override public void onItemClick(View view, int position) {

                        switch (position) {
                            case 0:
                                doMyAccounts();
                                break;
                            case 1:
                                doExchangeRates();
                                break;
                            case 2:
                                doSettings();
                                break;
                            case 3:
                                doSupport();
                                break;
                            case 4:
                                doChangePin();
                                break;
                            case 5:
                                doBackupWallet();
                                break;
                            case 6:
                                doUnpairWallet();
                                break;
                            case 7:
                                doUpgrade();
                                break;
                        }

                        mDrawerLayout.closeDrawers();

                    }
                })
        );
    }

    @Override
    public void setNavigationDrawerToggleEnabled(boolean enabled) {
        for(int i = 0; i < toolbar.getChildCount(); i++){
            toolbar.getChildAt(i).setEnabled(enabled);
            toolbar.getChildAt(i).setClickable(enabled);
        }

        if(enabled)
            mDrawerLayout.setDrawerLockMode(DrawerLayout.LOCK_MODE_UNLOCKED);
        else
            mDrawerLayout.setDrawerLockMode(DrawerLayout.LOCK_MODE_LOCKED_CLOSED);
    }

    private void doChangePin() {

        AlertDialog.Builder dialogBuilder = new AlertDialog.Builder(this);
        LayoutInflater inflater = this.getLayoutInflater();
        final View dialogView = inflater.inflate(R.layout.alert_change_pin, null);
        dialogBuilder.setView(dialogView);

        final AlertDialog alertDialog = dialogBuilder.create();
        alertDialog.setCanceledOnTouchOutside(false);

        TextView confirmCancel = (TextView) dialogView.findViewById(R.id.confirm_cancel);
        confirmCancel.setOnClickListener(new View.OnClickListener() {
            @Override
            public void onClick(View v) {
                if (alertDialog != null && alertDialog.isShowing()) alertDialog.cancel();
            }
        });

        TextView confirmChangePin = (TextView) dialogView.findViewById(R.id.confirm_unpair);
        confirmChangePin.setOnClickListener(new View.OnClickListener() {
            @Override
            public void onClick(View v) {

                EditText pass = (EditText)dialogView.findViewById(R.id.password_confirm);

                if(pass.getText().toString().equals(PayloadFactory.getInstance(MainActivity.this).getTempPassword().toString())) {

                    PrefsUtil.getInstance(MainActivity.this).removeValue(PrefsUtil.KEY_PIN_FAILS);
                    PrefsUtil.getInstance(MainActivity.this).removeValue(PrefsUtil.KEY_PIN_IDENTIFIER);

                    Intent intent = new Intent(MainActivity.this, PinEntryActivity.class);
                    intent.addFlags(Intent.FLAG_ACTIVITY_CLEAR_TASK | Intent.FLAG_ACTIVITY_NEW_TASK);
                    startActivity(intent);
                    finish();

                    alertDialog.dismiss();
                }else{
                    ToastCustom.makeText(MainActivity.this, getString(R.string.invalid_password), ToastCustom.LENGTH_SHORT, ToastCustom.TYPE_ERROR);
                }
            }
        });

        alertDialog.show();
    }

    private void doUnpairWallet(){

        AlertDialog.Builder dialogBuilder = new AlertDialog.Builder(this);
        LayoutInflater inflater = this.getLayoutInflater();
        View dialogView = inflater.inflate(R.layout.alert_unpair_wallet, null);
        dialogBuilder.setView(dialogView);

        final AlertDialog alertDialog = dialogBuilder.create();
        alertDialog.setCanceledOnTouchOutside(false);

        TextView confirmCancel = (TextView) dialogView.findViewById(R.id.confirm_cancel);
        confirmCancel.setOnClickListener(new View.OnClickListener() {
            @Override
            public void onClick(View v) {
                if (alertDialog != null && alertDialog.isShowing()) alertDialog.cancel();
            }
        });

        TextView confirmUnpair = (TextView) dialogView.findViewById(R.id.confirm_unpair);
        confirmUnpair.setOnClickListener(new View.OnClickListener() {
            @Override
            public void onClick(View v) {
                PayloadFactory.getInstance().wipe();
                MultiAddrFactory.getInstance().wipe();
                PrefsUtil.getInstance(MainActivity.this).clear();

                AppUtil.getInstance(MainActivity.this).restartApp();

                alertDialog.dismiss();
            }
        });

        alertDialog.show();

    }

    private void doMerchantDirectory()	{

        LocationManager lm = (LocationManager) getSystemService(LOCATION_SERVICE);
        boolean enabled = lm.isProviderEnabled(LocationManager.GPS_PROVIDER);

        if (!enabled) {
            EnableGeo.displayGPSPrompt(this);
        }
        else {
            AppUtil.getInstance(MainActivity.this).updatePinEntryTime();
            Intent intent = new Intent(MainActivity.this, info.blockchain.merchant.directory.MapActivity.class);
            startActivityForResult(intent, MERCHANT_ACTIVITY);
        }
    }

    private void doMyAccounts(){

        AppUtil.getInstance(MainActivity.this).updatePinEntryTime();
        Intent intent = new Intent(MainActivity.this, MyAccountsActivity.class);
        startActivity(intent);
    }

    private void doSupport(){

        AppUtil.getInstance(MainActivity.this).updatePinEntryTime();
        Intent intent = new Intent(MainActivity.this, SupportActivity.class);
        startActivity(intent);
    }

    private void doBackupWallet(){

        AppUtil.getInstance(MainActivity.this).updatePinEntryTime();
        Intent intent = new Intent(MainActivity.this, BackupWalletActivity.class);
        startActivityForResult(intent, REQUEST_BACKUP);
    }

    private void doUpgrade(){
        AppUtil.getInstance(MainActivity.this).updatePinEntryTime();
        Intent intent = new Intent(MainActivity.this, UpgradeWalletActivity.class);
        startActivity(intent);
    }

    public void setAvatarDrawableFromEmail(String email, ImageView avatarImage){

        String hash = null;
        try {
            MessageDigest md = java.security.MessageDigest.getInstance("MD5");
            byte[] arr = md.digest(email.getBytes());
            StringBuffer sb = new StringBuffer();
            for (int i = 0; i < arr.length; ++i)
                sb.append(Integer.toHexString((arr[i] & 0xFF) | 0x100).substring(1,3));

            hash = sb.toString();
        } catch (NoSuchAlgorithmException e) {
            Log.e("MD5", e.getMessage());
        }

        String gravatarUrl = "http://www.gravatar.com/avatar/" + hash + "?s=204&d=404";

        Picasso.with(MainActivity.this)
                .load(gravatarUrl)
                .placeholder(R.drawable.ic_account_circle_white_48dp)
                .transform(new CircleTransform())
                .into(avatarImage);
    }
}<|MERGE_RESOLUTION|>--- conflicted
+++ resolved
@@ -195,16 +195,6 @@
                 fragmentManager.beginTransaction().replace(R.id.content_frame, fragment).commit();
 
                 AccountsUtil.getInstance(this).initAccountMaps();
-<<<<<<< HEAD
-
-//                if(!PrefsUtil.getInstance(this).getValue(PrefsUtil.KEY_HD_ISUPGRADED, false) && !PayloadFactory.getInstance().get().isUpgraded() && AppUtil.getInstance(this).isTimeForUpgradeReminder()){
-                if(!PayloadFactory.getInstance().get().isUpgraded() && AppUtil.getInstance(this).isTimeForUpgradeReminder()){
-                    Intent intent = new Intent(MainActivity.this, UpgradeWalletActivity.class);
-                    startActivity(intent);
-                }
-
-=======
->>>>>>> 48dc7b08
             }
             else {
                 Intent intent = new Intent(MainActivity.this, PinEntryActivity.class);
