package info.blockchain.wallet;

import com.google.zxing.client.android.CaptureActivity;

import android.app.Activity;
import android.app.AlertDialog;
import android.app.Fragment;
import android.app.FragmentManager;
import android.app.ProgressDialog;
import android.content.Context;
import android.content.DialogInterface;
import android.content.Intent;
import android.content.pm.ActivityInfo;
import android.content.pm.PackageManager;
import android.content.pm.PackageManager.NameNotFoundException;
import android.content.res.Configuration;
import android.content.res.TypedArray;
import android.location.LocationManager;
import android.net.Uri;
import android.nfc.NdefMessage;
import android.nfc.NdefRecord;
import android.nfc.NfcAdapter;
import android.nfc.NfcAdapter.CreateNdefMessageCallback;
import android.nfc.NfcAdapter.OnNdefPushCompleteCallback;
import android.nfc.NfcEvent;
import android.os.Build;
import android.os.Bundle;
import android.os.Handler;
import android.os.Looper;
import android.os.Parcelable;
import android.support.v4.widget.DrawerLayout;
import android.support.v7.app.ActionBarActivity;
import android.support.v7.app.ActionBarDrawerToggle;
import android.support.v7.widget.LinearLayoutManager;
import android.support.v7.widget.RecyclerView;
import android.support.v7.widget.Toolbar;
import android.util.TypedValue;
import android.view.LayoutInflater;
import android.view.Menu;
import android.view.MenuInflater;
import android.view.MenuItem;
import android.view.View;
import android.view.WindowManager;
import android.view.inputmethod.InputMethodManager;
import android.widget.EditText;
import android.widget.ImageView;
import android.widget.TextView;

import com.squareup.picasso.Picasso;

import info.blockchain.wallet.access.AccessFactory;
import info.blockchain.wallet.drawer.DrawerAdapter;
import info.blockchain.wallet.drawer.DrawerItem;
import info.blockchain.wallet.listeners.RecyclerItemClickListener;
import info.blockchain.wallet.multiaddr.MultiAddrFactory;
import info.blockchain.wallet.payload.PayloadFactory;
import info.blockchain.wallet.util.AccountsUtil;
import info.blockchain.wallet.util.AppUtil;
import info.blockchain.wallet.util.CharSequenceX;
import info.blockchain.wallet.util.CircleTransform;
import info.blockchain.wallet.util.ConnectivityStatus;
import info.blockchain.wallet.util.EnableGeo;
import info.blockchain.wallet.util.ExchangeRateFactory;
import info.blockchain.wallet.util.FormatsUtil;
import info.blockchain.wallet.util.MonetaryUtil;
import info.blockchain.wallet.util.OSUtil;
import info.blockchain.wallet.util.PrefsUtil;
import info.blockchain.wallet.util.RootUtil;
import info.blockchain.wallet.util.SSLVerifierThreadUtil;
import info.blockchain.wallet.util.ToastCustom;
import info.blockchain.wallet.util.WebUtil;

import org.bitcoinj.core.bip44.WalletFactory;

import java.nio.charset.Charset;
import java.security.MessageDigest;
import java.security.NoSuchAlgorithmException;
import java.util.ArrayList;
import java.util.Arrays;
import java.util.List;

import piuk.blockchain.android.R;

//import android.nfc.Tag;

public class MainActivity extends ActionBarActivity implements CreateNdefMessageCallback, OnNdefPushCompleteCallback, BalanceFragment.Communicator {

    public static final String MIME_TEXT_PLAIN = "text/plain";
    private static final int SCAN_URI = 2007;
    private static final int REQUEST_BACKUP = 2225;
    private static final int MESSAGE_SENT = 1;
    public static boolean drawerIsOpen = false;
    public static Fragment currentFragment;
    private static int MERCHANT_ACTIVITY = 1;
    public long sendFragmentBitcoinAmountStorage = 0;
    RecyclerView recyclerViewDrawer;
    RecyclerView.Adapter mAdapter;
    RecyclerView.LayoutManager mLayoutManager;
    DrawerLayout mDrawerLayout;
    ActionBarDrawerToggle mDrawerToggle;
    int exitClickCount = 0;
    int exitClickCooldown = 2;//seconds
    // toolbar
    private Toolbar toolbar = null;
    private boolean wasPaused = false;
    private ProgressDialog progress = null;
    private NfcAdapter mNfcAdapter = null;
    private ArrayList<DrawerItem> drawerItems;
    private int backupWalletDrawerIndex;
    private DrawerAdapter adapterDrawer;
    private AlertDialog rootedAlertDialog;

    @Override
    protected void onCreate(Bundle savedInstanceState) {
        super.onCreate(savedInstanceState);

        // Log out if started with the logout intent
        if (getIntent().getAction() != null && AppUtil.LOGOUT_ACTION.equals(getIntent().getAction())) {
            finish();
            System.exit(0);
            return;
        }

        getWindow().setFlags(WindowManager.LayoutParams.FLAG_SECURE, WindowManager.LayoutParams.FLAG_SECURE);

        if (RootUtil.getInstance().isDeviceRooted() && rootedAlertDialog == null) {
            final AlertDialog.Builder builder = new AlertDialog.Builder(this);

            builder.setMessage(getString(R.string.device_rooted))
                    .setCancelable(false)
                    .setPositiveButton(R.string.dialog_continue,
                            new DialogInterface.OnClickListener() {
                                public void onClick(DialogInterface d, int id) {
                                    d.dismiss();
                                }
                            });

            rootedAlertDialog = builder.create();
            rootedAlertDialog.show();
        }

        AppUtil.getInstance(MainActivity.this).applyPRNGFixes();

        if (!ConnectivityStatus.hasConnectivity(this)) {
            final AlertDialog.Builder builder = new AlertDialog.Builder(this);

            final String message = getString(R.string.check_connectivity_exit);

            builder.setMessage(message)
                    .setCancelable(false)
                    .setPositiveButton(R.string.dialog_continue,
                            new DialogInterface.OnClickListener() {
                                public void onClick(DialogInterface d, int id) {
                                    d.dismiss();
                                    Class c = null;
                                    if (PrefsUtil.getInstance(MainActivity.this).getValue(PrefsUtil.KEY_GUID, "").length() < 1) {
                                        c = LandingActivity.class;
                                    } else {
                                        c = PinEntryActivity.class;
                                    }
                                    startSingleActivity(c);
                                }
                            });

            builder.create().show();
        } else {

            SSLVerifierThreadUtil.getInstance(MainActivity.this).validateSSLThread();

            exchangeRateThread();

            boolean isPinValidated = false;
            Bundle extras = getIntent().getExtras();
            if (extras != null && extras.containsKey("verified")) {
                isPinValidated = extras.getBoolean("verified");
            }

            String action = getIntent().getAction();
            String scheme = getIntent().getScheme();
            if (action != null && Intent.ACTION_VIEW.equals(action) && scheme.equals("bitcoin")) {
                PrefsUtil.getInstance(MainActivity.this).setValue(PrefsUtil.KEY_SCHEME_URL, getIntent().getData().toString());
            }

            //
            // No GUID? Treat as new installation
            //
            if (PrefsUtil.getInstance(this).getValue(PrefsUtil.KEY_GUID, "").length() < 1) {
                PayloadFactory.getInstance().setTempPassword(new CharSequenceX(""));
                startSingleActivity(LandingActivity.class);
            }
            //
            // No PIN ID? Treat as installed app without confirmed PIN
            //
            else if (PrefsUtil.getInstance(this).getValue(PrefsUtil.KEY_PIN_IDENTIFIER, "").length() < 1) {
                startSingleActivity(PinEntryActivity.class);
            }
            //
            // Installed app, check sanity
            //
            else if (!AppUtil.getInstance(MainActivity.this).isSane()) {

                new AlertDialog.Builder(this)
                        .setTitle(R.string.app_name)
                        .setMessage(MainActivity.this.getString(R.string.not_sane_error))
                        .setCancelable(false)
                        .setPositiveButton(R.string.ok, new DialogInterface.OnClickListener() {
                            public void onClick(DialogInterface dialog, int whichButton) {
                                AppUtil.getInstance(MainActivity.this).clearCredentialsAndRestart();
                                AppUtil.getInstance(MainActivity.this).restartApp();
                            }
                        }).show();

            }
            //
            // Legacy app has not been prompted for upgrade
            //
            else if (isPinValidated && !PayloadFactory.getInstance().get().isUpgraded() && PrefsUtil.getInstance(MainActivity.this).getValue(PrefsUtil.KEY_HD_UPGRADED_LAST_REMINDER, 0L) == 0L) {

                AccessFactory.getInstance(MainActivity.this).setIsLoggedIn(true);
                Intent intent = new Intent(MainActivity.this, UpgradeWalletActivity.class);
                startActivity(intent);

            }
            //
            // App has been PIN validated
            //
            else if (isPinValidated || (AccessFactory.getInstance(MainActivity.this).isLoggedIn())) {
                AccessFactory.getInstance(MainActivity.this).setIsLoggedIn(true);

                this.setSessionId();

                final ProgressDialog progress = new ProgressDialog(this);
                progress.setCancelable(false);
                progress.setTitle(R.string.app_name);
                progress.setMessage(getString(R.string.please_wait));
                progress.show();

                new Thread(new Runnable() {
                    @Override
                    public void run() {

                        Looper.prepare();

                        try {
                            HDPayloadBridge.getInstance(getApplicationContext()).updateBalancesAndTransactions();
                        } catch (Exception e) {
                            e.printStackTrace();
                        }

                        AccountsUtil.getInstance(MainActivity.this).initAccountMaps();

                        if (progress != null && progress.isShowing()) {
                            progress.dismiss();
                        }

                        if (PrefsUtil.getInstance(MainActivity.this).getValue(PrefsUtil.KEY_SCHEME_URL, "").length() > 0) {
                            String strUri = PrefsUtil.getInstance(MainActivity.this).getValue(PrefsUtil.KEY_SCHEME_URL, "");
                            PrefsUtil.getInstance(MainActivity.this).setValue(PrefsUtil.KEY_SCHEME_URL, "");
                            doScanInput(strUri);
                        } else {
                            Fragment fragment = new BalanceFragment();
                            FragmentManager fragmentManager = getFragmentManager();
                            fragmentManager.beginTransaction().replace(R.id.content_frame, fragment).commit();
                        }

                        Looper.loop();
                    }
                }).start();
            } else {
                startSingleActivity(PinEntryActivity.class);
            }
        }

        setContentView(R.layout.activity_main);

        if (!getResources().getBoolean(R.bool.isRotatable))
            setRequestedOrientation(ActivityInfo.SCREEN_ORIENTATION_PORTRAIT);

        setToolbar();
        setNavigationDrawer();

        mNfcAdapter = NfcAdapter.getDefaultAdapter(this);
        if (mNfcAdapter == null) {
//            Toast.makeText(MainActivity.this, "nfcAdapter == null, no NFC adapter exists", Toast.LENGTH_SHORT).show();
        } else {
//            Toast.makeText(MainActivity.this, "Set NFC Callback(s)", Toast.LENGTH_SHORT).show();
            mNfcAdapter.setNdefPushMessageCallback(this, this);
            mNfcAdapter.setOnNdefPushCompleteCallback(this, this);
        }

        if (savedInstanceState == null) {
//			selectItem(0);
        }

    }

    /* start NFC specific */

    @Override
    protected void onResume() {
        super.onResume();

        AppUtil.getInstance(MainActivity.this).stopLogoutTimer();
        AppUtil.getInstance(MainActivity.this).deleteQR();

        if (!OSUtil.getInstance(MainActivity.this).isServiceRunning(info.blockchain.wallet.service.WebSocketService.class)) {
            startService(new Intent(MainActivity.this, info.blockchain.wallet.service.WebSocketService.class));
        }

        sendFragmentBitcoinAmountStorage = 0;

        if (Build.VERSION.SDK_INT >= 16) {
            Intent intent = getIntent();
            String action = intent.getAction();
            if (mNfcAdapter != null && action != null && action.equals(NfcAdapter.ACTION_NDEF_DISCOVERED)) {
                Parcelable[] parcelables = intent.getParcelableArrayExtra(NfcAdapter.EXTRA_NDEF_MESSAGES);
                NdefMessage inNdefMessage = (NdefMessage) parcelables[0];
                NdefRecord[] inNdefRecords = inNdefMessage.getRecords();
                NdefRecord NdefRecord_0 = inNdefRecords[0];
                String inMsg = new String(NdefRecord_0.getPayload(), 1, NdefRecord_0.getPayload().length - 1, Charset.forName("US-ASCII"));
//            Toast.makeText(MainActivity.this, inMsg, Toast.LENGTH_SHORT).show();
                doScanInput(inMsg);

            }
        }
    }

    @Override
    public void onStart() {
        super.onStart();

    }

    @Override
    protected void onDestroy() {
        super.onDestroy();

        if (rootedAlertDialog != null) {
            rootedAlertDialog.dismiss();
            rootedAlertDialog = null;
        }

        if (!OSUtil.getInstance(MainActivity.this).isServiceRunning(info.blockchain.wallet.service.WebSocketService.class)) {
            stopService(new Intent(MainActivity.this, info.blockchain.wallet.service.WebSocketService.class));
        }

        AppUtil.getInstance(MainActivity.this).deleteQR();
    }

    @Override
    protected void onNewIntent(Intent intent) {
        setIntent(intent);
    }

    @Override
    public void onNdefPushComplete(NfcEvent event) {
        if (Build.VERSION.SDK_INT < 16) {
            return;
        }

        /*
        final String eventString = "onNdefPushComplete\n" + event.toString();
        runOnUiThread(new Runnable() {
            @Override
            public void run() {
                Toast.makeText(getApplicationContext(), eventString, Toast.LENGTH_SHORT).show();
            }
        });
        */

    }

    @Override
    public NdefMessage createNdefMessage(NfcEvent event) {

        if (Build.VERSION.SDK_INT < 16) {
            return null;
        }

        NdefRecord rtdUriRecord = NdefRecord.createUri("market://details?id=piuk.blockchain.android");
        NdefMessage ndefMessageout = new NdefMessage(rtdUriRecord);
        return ndefMessageout;
    }

    /* end NFC specific */

    @Override
    public boolean onCreateOptionsMenu(Menu menu) {
        // Inflate the menu items for use in the action bar
        MenuInflater inflater = getMenuInflater();
        inflater.inflate(R.menu.main_activity_actions, menu);
        return super.onCreateOptionsMenu(menu);
    }

    @Override
    public boolean onOptionsItemSelected(MenuItem item) {
        // Handle presses on the action bar items
        switch (item.getItemId()) {
            case R.id.action_merchant_directory:
                doMerchantDirectory();
                return true;
            case R.id.action_qr:
                if (!AppUtil.getInstance(MainActivity.this).isCameraOpen()) {
                    scanURI();
                } else {
                    ToastCustom.makeText(MainActivity.this, getString(R.string.camera_unavailable), ToastCustom.LENGTH_SHORT, ToastCustom.TYPE_ERROR);
                }
                return true;
            default:
                return super.onOptionsItemSelected(item);
        }
    }

    @Override
    public void setTitle(CharSequence title) {
        ;
    }

    @Override
    protected void onPostCreate(Bundle savedInstanceState) {
        super.onPostCreate(savedInstanceState);
    }

    @Override
    public void onConfigurationChanged(Configuration newConfig) {
        super.onConfigurationChanged(newConfig);
    }

    @Override
    public void onActivityResult(int requestCode, int resultCode, Intent data) {

        if (resultCode == Activity.RESULT_OK && requestCode == SCAN_URI
                && data != null && data.getStringExtra(CaptureActivity.SCAN_RESULT) != null) {
            String strResult = data.getStringExtra(CaptureActivity.SCAN_RESULT);
            doScanInput(strResult);
        } else if (resultCode == Activity.RESULT_CANCELED && requestCode == SCAN_URI) {
            ;
        } else if (resultCode == RESULT_OK && requestCode == REQUEST_BACKUP) {

            drawerItems = new ArrayList<>();
            final String[] drawerTitles = getResources().getStringArray(R.array.navigation_drawer_items_hd);
            final TypedArray drawerIcons = getResources().obtainTypedArray(R.array.navigation_drawer_icons_hd);
            for (int i = 0; i < drawerTitles.length; i++) {

                if (drawerTitles[i].equals(getResources().getString(R.string.backup_wallet))) {
                    backupWalletDrawerIndex = i;

                    if (!PayloadFactory.getInstance().get().getHdWallet().isMnemonicVerified()) {
                        //Not backed up0
                        drawerItems.add(new DrawerItem(drawerTitles[i], drawerIcons.getDrawable(i)));
                    } else {
                        //Backed up
                        drawerItems.add(new DrawerItem(drawerTitles[i], getResources().getDrawable(R.drawable.good_backup)));
                    }
                } else if (drawerTitles[i].equals(getResources().getString(R.string.upgrade_wallet)) && (PayloadFactory.getInstance().get().isUpgraded())) {
                    continue;//Wallet has been upgraded
                } else {
                    drawerItems.add(new DrawerItem(drawerTitles[i], drawerIcons.getDrawable(i)));
                }
            }
            drawerIcons.recycle();
            adapterDrawer = new DrawerAdapter(drawerItems);
            recyclerViewDrawer.setAdapter(adapterDrawer);
        } else {
            ;
        }

    }

    @Override
    public void onBackPressed() {
        if (drawerIsOpen) {
            mDrawerLayout.closeDrawers();
        } else if (currentFragment instanceof BalanceFragment) {

            exitClickCount++;
            if (exitClickCount == 2) {
                if (OSUtil.getInstance(MainActivity.this).isServiceRunning(info.blockchain.wallet.service.WebSocketService.class)) {
                    stopService(new Intent(MainActivity.this, info.blockchain.wallet.service.WebSocketService.class));
                }

                AppUtil.getInstance(this).logout();
            } else {
                ToastCustom.makeText(MainActivity.this, getString(R.string.exit_confirm), ToastCustom.LENGTH_SHORT, ToastCustom.TYPE_GENERAL);
            }

            new Thread(new Runnable() {
                @Override
                public void run() {
                    for (int j = 0; j <= exitClickCooldown; j++) {
                        try {
                            Thread.sleep(1000);
                        } catch (InterruptedException e) {
                            e.printStackTrace();
                        }
                        if (j >= exitClickCooldown) exitClickCount = 0;
                    }
                }
            }).start();

        } else if (currentFragment instanceof ReceiveFragment && ((ReceiveFragment) currentFragment).isKeypadVisible) {
            ((ReceiveFragment) currentFragment).onKeypadClose();

        } else if (currentFragment instanceof SendFragment && ((SendFragment) currentFragment).isKeypadVisible) {
            ((SendFragment) currentFragment).onKeypadClose();

        } else {
            Fragment fragment = new BalanceFragment();
            FragmentManager fragmentManager = getFragmentManager();
            fragmentManager.beginTransaction().replace(R.id.content_frame, fragment).commit();
        }
    }

    private void exchangeRateThread() {

        List<String> currencies = Arrays.asList(ExchangeRateFactory.getInstance(MainActivity.this).getCurrencies());
        String strCurrentSelectedFiat = PrefsUtil.getInstance(MainActivity.this).getValue(PrefsUtil.KEY_SELECTED_FIAT, "");
        if (!currencies.contains(strCurrentSelectedFiat)) {
            PrefsUtil.getInstance(MainActivity.this).setValue(PrefsUtil.KEY_SELECTED_FIAT, PrefsUtil.DEFAULT_CURRENCY);
        }

        final Handler handler = new Handler();

        new Thread(new Runnable() {
            @Override
            public void run() {
                Looper.prepare();

                String response = null;
                try {
                    response = WebUtil.getInstance().getURL(WebUtil.EXCHANGE_URL);

                    ExchangeRateFactory.getInstance(MainActivity.this).setData(response);
                    ExchangeRateFactory.getInstance(MainActivity.this).updateFxPricesForEnabledCurrencies();
                } catch (Exception e) {
                    e.printStackTrace();
                }

                handler.post(new Runnable() {
                    @Override
                    public void run() {
                        ;
                    }
                });

                Looper.loop();

            }
        }).start();
    }

    private void doSettings() {
        Intent intent = new Intent(MainActivity.this, info.blockchain.wallet.SettingsActivity.class);
        startActivity(intent);
    }

    private void doExchangeRates() {
        if (hasZeroBlock()) {
            Intent intent = getPackageManager().getLaunchIntentForPackage("com.phlint.android.zeroblock");
            startActivity(intent);
        } else {
            Intent intent = new Intent(Intent.ACTION_VIEW, Uri.parse("market://details?id=" + "com.phlint.android.zeroblock"));
            startActivity(intent);
        }
    }

    private boolean hasZeroBlock() {
        PackageManager pm = this.getPackageManager();
        try {
            pm.getPackageInfo("com.phlint.android.zeroblock", 0);
            return true;
        } catch (NameNotFoundException nnfe) {
            return false;
        }
    }

    private void scanURI() {
        Intent intent = new Intent(MainActivity.this, CaptureActivity.class);
        startActivityForResult(intent, SCAN_URI);
    }

    private void doScanInput(String address) {

        String btc_address = null;
        String btc_amount = null;

        // check for poorly formed BIP21 URIs
        if (address.startsWith("bitcoin://") && address.length() > 10) {
            address = "bitcoin:" + address.substring(10);
        }

        if (FormatsUtil.getInstance().isValidBitcoinAddress(address)) {
            btc_address = address;
        } else if (FormatsUtil.getInstance().isBitcoinUri(address)) {
            btc_address = FormatsUtil.getInstance().getBitcoinAddress(address);
            btc_amount = FormatsUtil.getInstance().getBitcoinAmount(address);
        } else {
            ToastCustom.makeText(MainActivity.this, getString(R.string.scan_not_recognized), ToastCustom.LENGTH_SHORT, ToastCustom.TYPE_ERROR);
            AppUtil.getInstance(MainActivity.this).restartApp();
            return;
        }

        Fragment fragment = new SendFragment();
        Bundle args = new Bundle();
        args.putString("btc_address", btc_address);
        args.putBoolean("incoming_from_scan", true);
        if (btc_amount != null) {
            try {
                args.putString("btc_amount", MonetaryUtil.getInstance(this).getDisplayAmount(Long.parseLong(btc_amount)));
            } catch (NumberFormatException nfe) {
                ;
            }
        } else if (sendFragmentBitcoinAmountStorage > 0) {
            args.putString("btc_amount", MonetaryUtil.getInstance(this).getDisplayAmount(sendFragmentBitcoinAmountStorage));
        }
        fragment.setArguments(args);
        FragmentManager fragmentManager = getFragmentManager();
        fragmentManager.beginTransaction().replace(R.id.content_frame, fragment).commit();

    }

    public void setToolbar() {

        toolbar = (Toolbar) findViewById(R.id.toolbar);
        toolbar.setNavigationIcon(getResources().getDrawable(R.drawable.ic_menu_white_24dp));
        setSupportActionBar(toolbar);
    }

    public void resetNavigationDrawer() {

        mDrawerToggle = new ActionBarDrawerToggle(this, mDrawerLayout, toolbar, R.string.drawer_open, R.string.drawer_close) {

            public void onDrawerClosed(View view) {
                drawerIsOpen = false;

                for (int i = 0; i < toolbar.getChildCount(); i++) {
                    toolbar.getChildAt(i).setEnabled(true);
                    toolbar.getChildAt(i).setClickable(true);
                }
            }

            public void onDrawerOpened(View drawerView) {
                drawerIsOpen = true;

                InputMethodManager inputManager = (InputMethodManager) MainActivity.this.getSystemService(Context.INPUT_METHOD_SERVICE);
                inputManager.hideSoftInputFromWindow(MainActivity.this.getCurrentFocus().getWindowToken(), InputMethodManager.HIDE_NOT_ALWAYS);

                for (int i = 0; i < toolbar.getChildCount(); i++) {
                    toolbar.getChildAt(i).setEnabled(false);
                    toolbar.getChildAt(i).setClickable(false);
                }
            }
        };
        mDrawerLayout.setDrawerListener(mDrawerToggle);
        getSupportActionBar().setDisplayHomeAsUpEnabled(true);
        getSupportActionBar().setHomeButtonEnabled(true);
        mDrawerToggle.syncState();
    }

    public void setNavigationDrawer() {

        mDrawerLayout = (DrawerLayout) findViewById(R.id.drawer_layout);

        // Setup Drawer Icon
        mDrawerToggle = new ActionBarDrawerToggle(this, mDrawerLayout, toolbar, R.string.drawer_open, R.string.drawer_close) {

            public void onDrawerClosed(View view) {
                drawerIsOpen = false;

                for (int i = 0; i < toolbar.getChildCount(); i++) {
                    toolbar.getChildAt(i).setEnabled(true);
                    toolbar.getChildAt(i).setClickable(true);
                }

            }

            public void onDrawerOpened(View drawerView) {
                drawerIsOpen = true;

                InputMethodManager inputManager = (InputMethodManager) MainActivity.this.getSystemService(Context.INPUT_METHOD_SERVICE);
                inputManager.hideSoftInputFromWindow(MainActivity.this.getCurrentFocus().getWindowToken(), InputMethodManager.HIDE_NOT_ALWAYS);

                for (int i = 0; i < toolbar.getChildCount(); i++) {
                    toolbar.getChildAt(i).setEnabled(false);
                    toolbar.getChildAt(i).setClickable(false);
                }
            }
        };
        mDrawerLayout.setDrawerListener(mDrawerToggle);
        getSupportActionBar().setDisplayHomeAsUpEnabled(true);
        getSupportActionBar().setHomeButtonEnabled(true);
        mDrawerToggle.syncState();

        // statusBar color behind navigation drawer
        TypedValue typedValueStatusBarColor = new TypedValue();
        MainActivity.this.getTheme().resolveAttribute(R.attr.colorPrimaryDark, typedValueStatusBarColor, true);
        final int colorStatusBar = typedValueStatusBarColor.data;
        mDrawerLayout.setStatusBarBackgroundColor(colorStatusBar);

        TextView tvEmail = (TextView) mDrawerLayout.findViewById(R.id.drawer_email);
        tvEmail.setText(PrefsUtil.getInstance(this).getValue(PrefsUtil.KEY_EMAIL, ""));

        ImageView avatarImage = (ImageView) mDrawerLayout.findViewById(R.id.drawer_avatar);
        setAvatarDrawableFromEmail(PrefsUtil.getInstance(this).getValue(PrefsUtil.KEY_EMAIL, ""), avatarImage);

        // Setup RecyclerView inside drawer
        recyclerViewDrawer = (RecyclerView) findViewById(R.id.drawer_recycler);
        recyclerViewDrawer.setHasFixedSize(true);
        recyclerViewDrawer.setLayoutManager(new LinearLayoutManager(MainActivity.this));

        drawerItems = new ArrayList<>();
        String[] drawerTitles = getResources().getStringArray(R.array.navigation_drawer_items_hd);
        TypedArray drawerIcons = getResources().obtainTypedArray(R.array.navigation_drawer_icons_hd);

        if (AppUtil.getInstance(this).isNotUpgraded()) {
            drawerTitles = getResources().getStringArray(R.array.navigation_drawer_items_lame);
            drawerIcons = getResources().obtainTypedArray(R.array.navigation_drawer_icons_lame);
        }

        for (int i = 0; i < drawerTitles.length; i++) {

            if (drawerTitles[i].equals(getResources().getString(R.string.backup_wallet))) {

                backupWalletDrawerIndex = i;

                if (!PayloadFactory.getInstance().get().getHdWallet().isMnemonicVerified()) {
                    //Not backed up
                    drawerItems.add(new DrawerItem(drawerTitles[i], drawerIcons.getDrawable(i)));
                } else {
                    //Backed up
                    drawerItems.add(new DrawerItem(drawerTitles[i], getResources().getDrawable(R.drawable.good_backup)));
                }

                continue;
            } else if (drawerTitles[i].equals(getResources().getString(R.string.backup_wallet))) {
                continue;//No backup for legacy wallets
            } else if (drawerTitles[i].equals(getResources().getString(R.string.upgrade_wallet)) && (PayloadFactory.getInstance().get().isUpgraded())) {
                continue;//Wallet has been upgraded
            }

            drawerItems.add(new DrawerItem(drawerTitles[i], drawerIcons.getDrawable(i)));
        }
        drawerIcons.recycle();
        adapterDrawer = new DrawerAdapter(drawerItems);
        recyclerViewDrawer.setAdapter(adapterDrawer);

        recyclerViewDrawer.addOnItemTouchListener(
                new RecyclerItemClickListener(this, new RecyclerItemClickListener.OnItemClickListener() {
                    @Override
                    public void onItemClick(View view, int position) {

                        if (AppUtil.getInstance(MainActivity.this).isNotUpgraded()) {
                            selectDrawerItemLegacy(position);
                        } else {
                            selectDrawerItemHd(position);
                        }

                        mDrawerLayout.closeDrawers();

                    }
                })
        );
    }

    private void selectDrawerItemLegacy(int position) {
        switch (position) {
            case 0:
                doUpgrade();
                break;
            case 1:
                doSettings();
                break;
            case 2:
                doChangePin();
                break;
            case 3:
                doMyAccounts();
                break;
            case 4:
                doExchangeRates();
                break;
            case 5:
                doSupport();
                break;
            case 6:
                doUnpairWallet();
                break;
        }
    }

    private void selectDrawerItemHd(int position) {
        switch (position) {
            case 0:
                doBackupWallet();
                break;
            case 1:
                doSettings();
                break;
            case 2:
                doChangePin();
                break;
            case 3:
                doMyAccounts();
                break;
            case 4:
                doExchangeRates();
                break;
            case 5:
                doSupport();
                break;
            case 6:
                doUnpairWallet();
                break;
        }
    }

    @Override
    public void setNavigationDrawerToggleEnabled(boolean enabled) {
        for (int i = 0; i < toolbar.getChildCount(); i++) {
            toolbar.getChildAt(i).setEnabled(enabled);
            toolbar.getChildAt(i).setClickable(enabled);
        }

        if (enabled)
            mDrawerLayout.setDrawerLockMode(DrawerLayout.LOCK_MODE_UNLOCKED);
        else
            mDrawerLayout.setDrawerLockMode(DrawerLayout.LOCK_MODE_LOCKED_CLOSED);
    }

    private void doChangePin() {

        AlertDialog.Builder dialogBuilder = new AlertDialog.Builder(this);
        LayoutInflater inflater = this.getLayoutInflater();
        final View dialogView = inflater.inflate(R.layout.alert_change_pin, null);
        dialogBuilder.setView(dialogView);

        final AlertDialog alertDialog = dialogBuilder.create();
        alertDialog.setCanceledOnTouchOutside(false);

        TextView confirmCancel = (TextView) dialogView.findViewById(R.id.confirm_cancel);
        confirmCancel.setOnClickListener(new View.OnClickListener() {
            @Override
            public void onClick(View v) {
                if (alertDialog != null && alertDialog.isShowing()) alertDialog.cancel();
            }
        });

        TextView confirmChangePin = (TextView) dialogView.findViewById(R.id.confirm_unpair);
        confirmChangePin.setOnClickListener(new View.OnClickListener() {
            @Override
            public void onClick(View v) {

                EditText pass = (EditText) dialogView.findViewById(R.id.password_confirm);

                if (pass.getText().toString().equals(PayloadFactory.getInstance().getTempPassword().toString())) {

                    PrefsUtil.getInstance(MainActivity.this).removeValue(PrefsUtil.KEY_PIN_FAILS);
                    PrefsUtil.getInstance(MainActivity.this).removeValue(PrefsUtil.KEY_PIN_IDENTIFIER);

                    startSingleActivity(PinEntryActivity.class);
                    finish();

                    alertDialog.dismiss();
                } else {
                    pass.setText("");
                    ToastCustom.makeText(MainActivity.this, getString(R.string.invalid_password), ToastCustom.LENGTH_SHORT, ToastCustom.TYPE_ERROR);
                }
            }
        });

        alertDialog.show();
    }

    private void doUnpairWallet() {

        AlertDialog.Builder dialogBuilder = new AlertDialog.Builder(this);
        LayoutInflater inflater = this.getLayoutInflater();
        View dialogView = inflater.inflate(R.layout.alert_unpair_wallet, null);
        dialogBuilder.setView(dialogView);

        final AlertDialog alertDialog = dialogBuilder.create();
        alertDialog.setCanceledOnTouchOutside(false);

        TextView confirmCancel = (TextView) dialogView.findViewById(R.id.confirm_cancel);
        confirmCancel.setOnClickListener(new View.OnClickListener() {
            @Override
            public void onClick(View v) {
                if (alertDialog != null && alertDialog.isShowing()) alertDialog.cancel();
            }
        });

        TextView confirmUnpair = (TextView) dialogView.findViewById(R.id.confirm_unpair);
        confirmUnpair.setOnClickListener(new View.OnClickListener() {
            @Override
            public void onClick(View v) {

                if (OSUtil.getInstance(MainActivity.this).isServiceRunning(info.blockchain.wallet.service.WebSocketService.class)) {
                    stopService(new Intent(MainActivity.this, info.blockchain.wallet.service.WebSocketService.class));
                }

                WalletFactory.getInstance().set(null);
                PayloadFactory.getInstance().wipe();
                MultiAddrFactory.getInstance().wipe();
                PrefsUtil.getInstance(MainActivity.this).clear();

                startService(new Intent(MainActivity.this, info.blockchain.wallet.service.WebSocketService.class));

                AppUtil.getInstance(MainActivity.this).restartApp();

                alertDialog.dismiss();
            }
        });

        alertDialog.show();

    }

    private void doMerchantDirectory() {

        LocationManager lm = (LocationManager) getSystemService(LOCATION_SERVICE);
        boolean enabled = lm.isProviderEnabled(LocationManager.GPS_PROVIDER);

        if (!enabled) {
            EnableGeo.displayGPSPrompt(this);
        } else {
            Intent intent = new Intent(MainActivity.this, info.blockchain.merchant.directory.MapActivity.class);
            startActivityForResult(intent, MERCHANT_ACTIVITY);
        }
    }

    private void doMyAccounts() {
<<<<<<< HEAD

        Intent intent = new Intent(MainActivity.this, AccountActivity.class);
=======
        Intent intent = new Intent(MainActivity.this, MyAccountsActivity.class);
>>>>>>> f95eb247
        startActivity(intent);
    }

    private void doSupport() {
        Intent intent = new Intent(MainActivity.this, SupportActivity.class);
        startActivity(intent);
    }

    private void doBackupWallet() {
        Intent intent = new Intent(MainActivity.this, BackupWalletActivity.class);
        startActivityForResult(intent, REQUEST_BACKUP);
    }

    private void doUpgrade() {
        Intent intent = new Intent(MainActivity.this, UpgradeWalletActivity.class);
        startActivity(intent);
    }

    public void setAvatarDrawableFromEmail(String email, ImageView avatarImage) {

        String hash = null;
        try {
            MessageDigest md = java.security.MessageDigest.getInstance("MD5");
            byte[] arr = md.digest(email.getBytes());
            StringBuffer sb = new StringBuffer();
            for (int i = 0; i < arr.length; ++i)
                sb.append(Integer.toHexString((arr[i] & 0xFF) | 0x100).substring(1, 3));

            hash = sb.toString();
        } catch (NoSuchAlgorithmException e) {
//            Log.e("MD5", e.getMessage());
        }

        String gravatarUrl = "http://www.gravatar.com/avatar/" + hash + "?s=204&d=404";

        Picasso.with(MainActivity.this)
                .load(gravatarUrl)
                .placeholder(R.drawable.ic_account_circle_white_48dp)
                .transform(new CircleTransform())
                .into(avatarImage);
    }

    private void setSessionId() {

        new Thread(new Runnable() {
            @Override
            public void run() {
                Looper.prepare();

                String sid = PrefsUtil.getInstance(MainActivity.this).getValue(PrefsUtil.KEY_SESSION_ID, null);
                if (sid.isEmpty()) sid = null;

                if (sid == null) {
                    //Get new SID
                    String guid = PrefsUtil.getInstance(MainActivity.this).getValue(PrefsUtil.KEY_GUID, "");
                    try {
                        sid = WebUtil.getInstance().getCookie(WebUtil.PAYLOAD_URL + "/" + guid + "?format=json&resend_code=false", "SID");
                    } catch (Exception e) {
                        e.printStackTrace();
                    }
                    if (sid != null && !sid.isEmpty())
                        PrefsUtil.getInstance(MainActivity.this).setValue(PrefsUtil.KEY_SESSION_ID, sid);
                }

                Looper.loop();

            }
        }).start();
    }

    @Override
    protected void onPause() {
        AppUtil.getInstance(this).startLogoutTimer();
        super.onPause();
    }

    private void startSingleActivity(Class clazz) {
        Intent intent = new Intent(MainActivity.this, clazz);
        intent.addFlags(Intent.FLAG_ACTIVITY_CLEAR_TASK | Intent.FLAG_ACTIVITY_NEW_TASK);
        startActivity(intent);
    }
}<|MERGE_RESOLUTION|>--- conflicted
+++ resolved
@@ -929,12 +929,7 @@
     }
 
     private void doMyAccounts() {
-<<<<<<< HEAD
-
         Intent intent = new Intent(MainActivity.this, AccountActivity.class);
-=======
-        Intent intent = new Intent(MainActivity.this, MyAccountsActivity.class);
->>>>>>> f95eb247
         startActivity(intent);
     }
 
