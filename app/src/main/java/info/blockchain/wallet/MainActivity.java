--- conflicted
+++ resolved
@@ -1014,18 +1014,10 @@
         startActivity(intent);
     }
 
-<<<<<<< HEAD
-		AppUtil.getInstance(MainActivity.this).updatePinEntryTime();
-		Intent intent = new Intent(MainActivity.this, MyAccountsActivity.class);
-		startActivity(intent);
-	}
-
 	private void doSupport(){
 
 		AppUtil.getInstance(MainActivity.this).updatePinEntryTime();
 		Intent intent = new Intent(MainActivity.this, SupportActivity.class);
 		startActivity(intent);
 	}
-=======
->>>>>>> 197b4a0c
 }