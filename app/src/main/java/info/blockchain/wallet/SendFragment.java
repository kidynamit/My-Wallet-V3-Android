--- conflicted
+++ resolved
@@ -609,13 +609,8 @@
             }
         }
         else {
-<<<<<<< HEAD
             long _lamount = MultiAddrFactory.getInstance().getLegacyBalance(currentSelectedFromAddress);
-            if((MonetaryUtil.getInstance(getActivity()).getUndenominatedAmount(lamount).longValue() + bFee.longValue()) > _lamount) {
-=======
-            long _lamount = MultiAddrFactory.getInstance().getLegacyBalance(currentSelectedAddress);
             if((MonetaryUtil.getInstance(getActivity()).getUndenominatedAmount(lamount).longValue() + SendFactory.bFee.longValue()) > _lamount) {
->>>>>>> bf81b940
                 if(showMessages) {
                     ToastCustom.makeText(getActivity(), getString(R.string.insufficient_funds), ToastCustom.LENGTH_SHORT, ToastCustom.TYPE_ERROR);
                 }
@@ -1175,13 +1170,8 @@
             }
         }
         else {
-<<<<<<< HEAD
             long _lamount = MultiAddrFactory.getInstance().getLegacyBalance(currentSelectedFromAddress);
-            if((MonetaryUtil.getInstance(getActivity()).getUndenominatedAmount(lamount).longValue() + bFee.longValue()) > _lamount) {
-=======
-            long _lamount = MultiAddrFactory.getInstance().getLegacyBalance(currentSelectedAddress);
             if((MonetaryUtil.getInstance(getActivity()).getUndenominatedAmount(lamount).longValue() + SendFactory.bFee.longValue()) > _lamount) {
->>>>>>> bf81b940
                 ToastCustom.makeText(getActivity(), getString(R.string.insufficient_funds), ToastCustom.LENGTH_SHORT, ToastCustom.TYPE_ERROR);
                 return false;
             }
