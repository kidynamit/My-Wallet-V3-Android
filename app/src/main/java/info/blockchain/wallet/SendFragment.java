package info.blockchain.wallet;

import android.app.AlertDialog;
import android.app.Fragment;
import android.app.FragmentManager;
import android.app.ProgressDialog;
import android.content.Context;
import android.content.DialogInterface;
import android.content.Intent;
import android.graphics.Typeface;
import android.media.AudioManager;
import android.media.MediaPlayer;
import android.os.Build;
import android.os.Bundle;
import android.os.Looper;
import android.support.v4.content.LocalBroadcastManager;
import android.support.v7.app.ActionBarActivity;
import android.support.v7.widget.Toolbar;
import android.text.Editable;
import android.text.InputType;
import android.text.TextWatcher;
import android.text.method.DigitsKeyListener;
import android.view.KeyEvent;
import android.view.LayoutInflater;
import android.view.Menu;
import android.view.MenuItem;
import android.view.View;
import android.view.ViewGroup;
import android.view.ViewTreeObserver;
import android.view.inputmethod.EditorInfo;
import android.view.inputmethod.InputMethodManager;
import android.widget.AdapterView;
import android.widget.ArrayAdapter;
import android.widget.EditText;
import android.widget.LinearLayout;
import android.widget.Spinner;
import android.widget.TableLayout;
import android.widget.TextView;
import android.widget.TextView.OnEditorActionListener;

import org.apache.commons.codec.DecoderException;
import org.bitcoinj.core.AddressFormatException;
import org.bitcoinj.core.bip44.Wallet;
import org.bitcoinj.core.bip44.WalletFactory;
import org.bitcoinj.crypto.MnemonicException;

import java.io.IOException;
import java.math.BigDecimal;
import java.math.BigInteger;
import java.text.DecimalFormat;
import java.text.DecimalFormatSymbols;
import java.text.NumberFormat;
import java.text.ParseException;
import java.util.ArrayList;
import java.util.List;
import java.util.Locale;

import info.blockchain.wallet.callbacks.CustomKeypadCallback;
import info.blockchain.wallet.callbacks.OpCallback;
import info.blockchain.wallet.multiaddr.MultiAddrFactory;
import info.blockchain.wallet.payload.Account;
import info.blockchain.wallet.payload.ImportedAccount;
import info.blockchain.wallet.payload.LegacyAddress;
import info.blockchain.wallet.payload.PayloadBridge;
import info.blockchain.wallet.payload.PayloadFactory;
import info.blockchain.wallet.payload.ReceiveAddress;
import info.blockchain.wallet.send.SendFactory;
import info.blockchain.wallet.send.UnspentOutputsBundle;
import info.blockchain.wallet.util.AccountsUtil;
import info.blockchain.wallet.util.AppUtil;
import info.blockchain.wallet.util.CharSequenceX;
import info.blockchain.wallet.util.ConnectivityStatus;
import info.blockchain.wallet.util.DoubleEncryptionFactory;
import info.blockchain.wallet.util.ExchangeRateFactory;
import info.blockchain.wallet.util.FormatsUtil;
import info.blockchain.wallet.util.MonetaryUtil;
import info.blockchain.wallet.util.PrefsUtil;
import info.blockchain.wallet.util.ReselectSpinner;
import info.blockchain.wallet.util.ToastCustom;
import info.blockchain.wallet.util.TypefaceUtil;
import piuk.blockchain.android.R;

//import android.util.Log;

public class SendFragment extends Fragment implements View.OnClickListener, CustomKeypadCallback {

    private Locale locale = null;

    private EditText edDestination = null;
    private EditText edAmount1 = null;
    private TextView tvCurrency1 = null;
    private EditText edAmount2 = null;
    private TextView tvFiat2 = null;
    private Spinner spAccounts = null;
    private ReselectSpinner spDestination = null;
    private MenuItem btSend;
    private TextView tvMax = null;

    private TextWatcher btcTextWatcher = null;
    private TextWatcher fiatTextWatcher = null;

    private String currentSelectedFromAddress = null;
    private String currentSelectedToAddress = null;

    private String strBTC = "BTC";
    private String strFiat = null;
    private boolean isBTC = true;
    private double btc_fx = 319.13;

    private boolean textChangeAllowed = true;
    private String defaultSeparator;//Decimal separator based on locale

    private boolean spendInProgress = false;
    private List<String> _accounts = null;
    private boolean spDestinationSelected = false;
    private TableLayout numpad;
    public static boolean isKeypadVisible = false;

    private ProgressDialog progress = null;

    private static Context context = null;

    private View rootView;

    private class PendingSpend {
        boolean isHD;
        String amount;
        BigInteger bamount;
        BigInteger bfee;
        String destination;
        String sending_from;
        String btc_amount;
        String fiat_amount;
        String btc_units;
    };

    private PendingSpend pendingSpend = new PendingSpend();

    @Override
    public View onCreateView(LayoutInflater inflater, ViewGroup container, Bundle savedInstanceState) {

        rootView = inflater.inflate(R.layout.fragment_send, container, false);

        rootView.setFilterTouchesWhenObscured(true);

        locale = Locale.getDefault();

        ((ActionBarActivity)getActivity()).getSupportActionBar().setDisplayShowTitleEnabled(true);
        ((ActionBarActivity)getActivity()).findViewById(R.id.account_spinner).setVisibility(View.GONE);
        ((ActionBarActivity)getActivity()).getSupportActionBar().setTitle(R.string.send_bitcoin);
        setHasOptionsMenu(true);

        Toolbar toolbar = (Toolbar) getActivity().findViewById(R.id.toolbar);
        toolbar.setNavigationIcon(getResources().getDrawable(R.drawable.ic_arrow_back_white_24dp));
        toolbar.setNavigationOnClickListener(new View.OnClickListener() {
            @Override
            public void onClick(View v) {
                View view = getActivity().getCurrentFocus();
                if (view != null) {
                    InputMethodManager inputManager = (InputMethodManager) getActivity().getSystemService(Context.INPUT_METHOD_SERVICE);
                    inputManager.hideSoftInputFromWindow(view.getWindowToken(), InputMethodManager.HIDE_NOT_ALWAYS);
                }

                //Default to 'Total Funds' for lame mode
                if(AppUtil.getInstance(getActivity()).isLegacy())
                    AccountsUtil.getInstance(getActivity()).setCurrentSpinnerIndex(0);

                Fragment fragment = new BalanceFragment();
                FragmentManager fragmentManager = getFragmentManager();
                fragmentManager.beginTransaction().replace(R.id.content_frame, fragment).commit();
            }
        });

        edDestination = ((EditText)rootView.findViewById(R.id.destination));
        edDestination.setTypeface(TypefaceUtil.getInstance(getActivity()).getRobotoTypeface(), Typeface.NORMAL);
        edDestination.setOnEditorActionListener(new OnEditorActionListener() {
            @Override
            public boolean onEditorAction(TextView v, int actionId, KeyEvent event) {
                if (actionId == EditorInfo.IME_ACTION_DONE) {
                    validateSpend(true, spAccounts.getSelectedItemPosition());
                }

                return false;
            }
        });
        edDestination.addTextChangedListener(new TextWatcher() {
            public void afterTextChanged(Editable s) {

                if (edAmount1 != null && edDestination != null && edAmount2 != null && spAccounts != null) {
                    currentSelectedToAddress = edDestination.getText().toString();
                    validateSpend(false, spAccounts.getSelectedItemPosition());
                }

            }

            public void beforeTextChanged(CharSequence s, int start, int count, int after) {
                ;
            }

            public void onTextChanged(CharSequence s, int start, int before, int count) {
                ;
            }
        });

        DecimalFormat format = (DecimalFormat) DecimalFormat.getInstance(Locale.getDefault());
        DecimalFormatSymbols symbols=format.getDecimalFormatSymbols();
        defaultSeparator =Character.toString(symbols.getDecimalSeparator());

        edAmount1 = ((EditText)rootView.findViewById(R.id.amount1));
        edAmount1.setKeyListener(DigitsKeyListener.getInstance("0123456789" + defaultSeparator));
        edAmount1.setHint("0" + defaultSeparator + "00");
        edAmount1.setTypeface(TypefaceUtil.getInstance(getActivity()).getRobotoTypeface(), Typeface.NORMAL);
        edAmount1.setOnEditorActionListener(new OnEditorActionListener() {
            @Override
            public boolean onEditorAction(TextView v, int actionId, KeyEvent event) {
                if (actionId == EditorInfo.IME_ACTION_DONE) {
                    validateSpend(true, spAccounts.getSelectedItemPosition());
                }

                return false;
            }
        });

        btcTextWatcher = new TextWatcher() {
            public void afterTextChanged(Editable s) {

                long lamount = 0L;
                try {
                    //Long is safe to use, but double can lead to ugly rounding issues..
                    lamount = ( BigDecimal.valueOf(MonetaryUtil.getInstance(getActivity()).getUndenominatedAmount(Double.parseDouble(edAmount1.getText().toString()))).multiply(BigDecimal.valueOf(100000000)).longValue());

                    if(BigInteger.valueOf(lamount).compareTo(BigInteger.valueOf(2100000000000000L)) == 1)    {
                        ToastCustom.makeText(getActivity(), getActivity().getString(R.string.invalid_amount), ToastCustom.LENGTH_LONG, ToastCustom.TYPE_ERROR);
                        edAmount1.setText("0.0");
                        pendingSpend.bamount = BigInteger.ZERO;
                        return;
                    }
                }
                catch(NumberFormatException nfe) {
                    ;
                }
                //TODO: I feel this is a little bit hacky, but it will solve the problem of keeping the amount after a scan
                ((MainActivity)getActivity()).sendFragmentBitcoinAmountStorage = lamount;

                edAmount1.removeTextChangedListener(this);

                int unit = PrefsUtil.getInstance(getActivity()).getValue(PrefsUtil.KEY_BTC_UNITS, MonetaryUtil.UNIT_BTC);
                int max_len = 8;
                NumberFormat btcFormat = NumberFormat.getInstance(Locale.getDefault());
                switch (unit) {
                    case MonetaryUtil.MICRO_BTC:
                        max_len = 2;
                        break;
                    case MonetaryUtil.MILLI_BTC:
                        max_len = 4;
                        break;
                    default:
                        max_len = 8;
                        break;
                }
                btcFormat.setMaximumFractionDigits(max_len + 1);
                btcFormat.setMinimumFractionDigits(0);

                try {
                    double d = Double.parseDouble(s.toString());
                    String s1 = btcFormat.format(d);
                    if (s1.indexOf(defaultSeparator) != -1) {
                        String dec = s1.substring(s1.indexOf(defaultSeparator));
                        if (dec.length() > 0) {
                            dec = dec.substring(1);
                            if (dec.length() > max_len) {
                                edAmount1.setText(s1.substring(0, s1.length() - 1));
                                edAmount1.setSelection(edAmount1.getText().length());
                                s = edAmount1.getEditableText();
                            }
                        }
                    }
                } catch (NumberFormatException nfe) {
                    ;
                }

                edAmount1.addTextChangedListener(this);

                if (textChangeAllowed) {
                    textChangeAllowed = false;
                    updateFiatTextField(s.toString());

                    if (edAmount1 != null && edDestination != null && edAmount2 != null && spAccounts != null) {
                        currentSelectedToAddress = edDestination.getText().toString();
                        validateSpend(false, spAccounts.getSelectedItemPosition());
                    }
                    textChangeAllowed = true;
                }

                if(s.toString().contains(defaultSeparator))
                    edAmount1.setKeyListener(DigitsKeyListener.getInstance("0123456789"));
                else
                    edAmount1.setKeyListener(DigitsKeyListener.getInstance("0123456789" + defaultSeparator));
            }

            public void beforeTextChanged(CharSequence s, int start, int count, int after) {
                ;
            }

            public void onTextChanged(CharSequence s, int start, int before, int count) {
                ;
            }
        };

        edAmount1.addTextChangedListener(btcTextWatcher);

        tvCurrency1 = (TextView)rootView.findViewById(R.id.currency1);
        edAmount2 = (EditText)rootView.findViewById(R.id.amount2);
        edAmount2.setKeyListener(DigitsKeyListener.getInstance("0123456789"+ defaultSeparator));
        edAmount2.setHint("0" + defaultSeparator + "00");
        tvFiat2 = (TextView)rootView.findViewById(R.id.fiat2);
        fiatTextWatcher = new TextWatcher()	{
            public void afterTextChanged(Editable s) {

                edAmount2.removeTextChangedListener(this);

                int max_len = 2;
                NumberFormat fiatFormat = NumberFormat.getInstance(Locale.getDefault());
                fiatFormat.setMaximumFractionDigits(max_len + 1);
                fiatFormat.setMinimumFractionDigits(0);

                try	{
                    double d = Double.parseDouble(s.toString());
                    String s1 = fiatFormat.format(d);
                    if(s1.indexOf(defaultSeparator) != -1)	{
                        String dec = s1.substring(s1.indexOf(defaultSeparator));
                        if(dec.length() > 0)	{
                            dec = dec.substring(1);
                            if(dec.length() > max_len)	{
                                edAmount2.setText(s1.substring(0, s1.length() - 1));
                                edAmount2.setSelection(edAmount2.getText().length());
                                s = edAmount2.getEditableText();
                            }
                        }
                    }
                }
                catch(NumberFormatException nfe)	{
                    ;
                }

                edAmount2.addTextChangedListener(this);

                if(textChangeAllowed) {
                    textChangeAllowed = false;
                    updateBtcTextField(s.toString());

                    if(edAmount1 != null && edDestination != null && edAmount2 != null && spAccounts != null) {
                        currentSelectedToAddress = edDestination.getText().toString();
                        validateSpend(false, spAccounts.getSelectedItemPosition());
                    }
                    textChangeAllowed = true;
                }

                if(s.toString().contains(defaultSeparator))
                    edAmount2.setKeyListener(DigitsKeyListener.getInstance("0123456789"));
                else
                    edAmount2.setKeyListener(DigitsKeyListener.getInstance("0123456789" + defaultSeparator));
            }

            public void beforeTextChanged(CharSequence s, int start, int count, int after)	{ ; }

            public void onTextChanged(CharSequence s, int start, int before, int count)	{ ; }
        };
        edAmount2.addTextChangedListener(fiatTextWatcher);

        spAccounts = (Spinner)rootView.findViewById(R.id.accounts);

        _accounts = AccountsUtil.getInstance(getActivity()).getSendReceiveAccountList();

        if(_accounts.size()==1)rootView.findViewById(R.id.from_row).setVisibility(View.GONE);

        AccountAdapter dataAdapter = new AccountAdapter(getActivity(), R.layout.spinner_item, _accounts);
        spAccounts.setAdapter(dataAdapter);
        spAccounts.getViewTreeObserver().addOnGlobalLayoutListener(new ViewTreeObserver.OnGlobalLayoutListener() {

            @Override
            public void onGlobalLayout() {
                if (android.os.Build.VERSION.SDK_INT >= android.os.Build.VERSION_CODES.JELLY_BEAN) {
                    spAccounts.getViewTreeObserver().removeOnGlobalLayoutListener(this);
                } else {
                    spAccounts.getViewTreeObserver().removeGlobalOnLayoutListener(this);
                }

                spAccounts.setDropDownWidth(spAccounts.getWidth());
            }
        });

        spAccounts.setOnItemSelectedListener(
                new AdapterView.OnItemSelectedListener() {
                    @Override
                    public void onItemSelected(AdapterView<?> arg0, View arg1, int arg2, long arg3) {

                        int position = spAccounts.getSelectedItemPosition();
                        AccountsUtil.getInstance(getActivity()).setCurrentSpinnerIndex(position + 1);//all account included

                        if(AppUtil.getInstance(getActivity()).isLegacy())    {

                            List<LegacyAddress> legacy = PayloadFactory.getInstance().get().getLegacyAddresses();
                            for(int i = 0; i < legacy.size(); i++) {
                                if(legacy.get(i).getTag() == PayloadFactory.NORMAL_ADDRESS) {
                                    currentSelectedFromAddress = legacy.get(i).getAddress();
                                    break;
                                }
                            }

                        }
                        else    {
                            if (position >= AccountsUtil.getInstance(getActivity()).getLastHDIndex()) {

                                LegacyAddress legacyAddress = AccountsUtil.getInstance(getActivity()).getLegacyAddress(position - AccountsUtil.getInstance(getActivity()).getLastHDIndex());

                                if (legacyAddress.getTag() == PayloadFactory.WATCHONLY_ADDRESS) {
                                    spAccounts.setSelection(0);
                                    ToastCustom.makeText(getActivity(), getString(R.string.watchonly_address), ToastCustom.LENGTH_SHORT, ToastCustom.TYPE_GENERAL);
                                    return;
                                } else if (legacyAddress.getTag() == PayloadFactory.ARCHIVED_ADDRESS) {
                                    spAccounts.setSelection(0);
                                    ToastCustom.makeText(getActivity(), getString(R.string.archived_address), ToastCustom.LENGTH_SHORT, ToastCustom.TYPE_GENERAL);
                                    return;
                                } else {
                                    currentSelectedFromAddress = legacyAddress.getAddress();
                                }

                            }
                        }

                        displayMaxAvailable();
                    }

                    @Override
                    public void onNothingSelected(AdapterView<?> arg0) {
                        ;
                    }
                }
        );

        strBTC = MonetaryUtil.getInstance().getBTCUnit(PrefsUtil.getInstance(getActivity()).getValue(PrefsUtil.KEY_BTC_UNITS, MonetaryUtil.UNIT_BTC));
        strFiat = PrefsUtil.getInstance(getActivity()).getValue(PrefsUtil.KEY_SELECTED_FIAT, PrefsUtil.DEFAULT_CURRENCY);
        btc_fx = ExchangeRateFactory.getInstance(getActivity()).getLastPrice(strFiat);

        tvCurrency1.setText(strBTC);
        tvFiat2.setText(strFiat);

        tvMax = (TextView)rootView.findViewById(R.id.max);
        tvMax.setTypeface(TypefaceUtil.getInstance(getActivity()).getRobotoTypeface());

        DestinationAdapter destinationAdapter = new DestinationAdapter(getActivity(), R.layout.spinner_item, _accounts);
        destinationAdapter.setDropDownViewResource(R.layout.spinner_dropdown);
        spDestination = (ReselectSpinner)rootView.findViewById(R.id.sp_destination);
        if(_accounts.size() <= 1)
            spDestination.setVisibility(View.GONE);
        spDestination.setAdapter(destinationAdapter);
        spDestination.getViewTreeObserver().addOnGlobalLayoutListener(new ViewTreeObserver.OnGlobalLayoutListener() {

            @Override
            public void onGlobalLayout() {
                if (android.os.Build.VERSION.SDK_INT >= android.os.Build.VERSION_CODES.JELLY_BEAN) {
                    spDestination.getViewTreeObserver().removeOnGlobalLayoutListener(this);
                } else {
                    spDestination.getViewTreeObserver().removeGlobalOnLayoutListener(this);
                }

                spDestination.setDropDownWidth(spAccounts.getWidth());

                if(AppUtil.getInstance(getActivity()).isLegacy())    {
                    LinearLayout fromRow = (LinearLayout)rootView.findViewById(R.id.from_row);
                    fromRow.setVisibility(View.GONE);
                }
            }
        });

        spDestination.setOnItemSelectedEvenIfUnchangedListener(
                new AdapterView.OnItemSelectedListener() {
                    @Override
                    public void onItemSelected(AdapterView<?> arg0, View arg1, int arg2, long arg3) {

                        int position = spDestination.getSelectedItemPosition();
                        spDestination.getSelectedItem().toString();

                        if (position >= AccountsUtil.getInstance(getActivity()).getLastHDIndex()) {
                            //Legacy addresses
                            LegacyAddress account = AccountsUtil.getInstance(getActivity()).getLegacyAddress(position - AccountsUtil.getInstance(getActivity()).getLastHDIndex());

                            if(account.getTag() == PayloadFactory.WATCHONLY_ADDRESS)    {
                                edDestination.setText("");
                                ToastCustom.makeText(getActivity(), getString(R.string.watchonly_address), ToastCustom.LENGTH_SHORT, ToastCustom.TYPE_GENERAL);
                                return;
                            }
                            else if(account.getTag() == PayloadFactory.ARCHIVED_ADDRESS)   {
                                edDestination.setText("");
                                ToastCustom.makeText(getActivity(), getString(R.string.archived_address), ToastCustom.LENGTH_SHORT, ToastCustom.TYPE_GENERAL);
                                return;
                            }
                            else    {
                                currentSelectedToAddress = account.getAddress();
                            }

                        } else {
                            //hd accounts
                            Integer currentSelectedAccount = AccountsUtil.getInstance(getActivity()).getSendReceiveAccountIndexResolver().get(position);
                            try {
                                ReceiveAddress currentSelectedReceiveAddress = HDPayloadBridge.getInstance(getActivity()).getReceiveAddress(currentSelectedAccount);
                                currentSelectedToAddress = currentSelectedReceiveAddress.getAddress();

                            } catch (IOException | MnemonicException.MnemonicLengthException | MnemonicException.MnemonicChecksumException
                                    | MnemonicException.MnemonicWordException | AddressFormatException
                                    | DecoderException e) {
                                e.printStackTrace();
                            }
                        }

//                        edDestination.setText(label);//future use
                        edDestination.setText(currentSelectedToAddress);
                        spDestinationSelected = true;
                    }

                    @Override
                    public void onNothingSelected(AdapterView<?> parent) {
                    }
                }
        );

        // get bundle
        Bundle bundle = this.getArguments();
        if(bundle != null) {
            boolean validate = false;
            String address_arg = bundle.getString("btc_address", "");
            String amount_arg = bundle.getString("btc_amount", "");
            if(!address_arg.equals("")) {
                edDestination.setText(address_arg);
                validate = false;
            }
            if(!amount_arg.equals("")) {
                edAmount1.removeTextChangedListener(btcTextWatcher);
                edAmount2.removeTextChangedListener(fiatTextWatcher);

                edAmount1.setText(amount_arg);
                edAmount1.setSelection(edAmount1.getText().toString().length());

                double btc_amount = 0.0;
                try {
                    btc_amount = MonetaryUtil.getInstance(getActivity()).getUndenominatedAmount(Double.parseDouble(edAmount1.getText().toString()));
                }
                catch(NumberFormatException e) {
                    btc_amount = 0.0;
                }

                // sanity check on strFiat, necessary if the result of a URI scan
                if(strFiat == null) {
                    strFiat = PrefsUtil.getInstance(getActivity()).getValue(PrefsUtil.KEY_SELECTED_FIAT, PrefsUtil.DEFAULT_CURRENCY);
                }
                btc_fx = ExchangeRateFactory.getInstance(getActivity()).getLastPrice(strFiat);

                double fiat_amount = btc_fx * btc_amount;
                edAmount2.setText(MonetaryUtil.getInstance().getFiatFormat(strFiat).format(fiat_amount));
//                PrefsUtil.getInstance(getActivity()).setValue(PrefsUtil.KEY_BTC_UNITS, MonetaryUtil.UNIT_BTC);
                strBTC = MonetaryUtil.getInstance().getBTCUnit(MonetaryUtil.UNIT_BTC);
                tvCurrency1.setText(strBTC);
                tvFiat2.setText(strFiat);

                edAmount1.addTextChangedListener(btcTextWatcher);
                edAmount2.addTextChangedListener(fiatTextWatcher);

                validate = true;
            }
            if(validate) {
                int currentSelected = AccountsUtil.getInstance(getActivity()).getCurrentSpinnerIndex();
                if(currentSelected!=0)currentSelected--;//exclude 'all account'
                validateSpend(true, currentSelected);
            }
        }

        edAmount1.removeTextChangedListener(btcTextWatcher);
        edAmount2.removeTextChangedListener(fiatTextWatcher);
        decimalCompatCheck(rootView);
        edAmount1.addTextChangedListener(btcTextWatcher);
        edAmount2.addTextChangedListener(fiatTextWatcher);

        return rootView;
    }

    /*
    Custom keypad implementation
    Numerous Samsung devices have keypad issues where decimal separators are absent.
     */
    private void decimalCompatCheck(View rootView){

        numpad = ((TableLayout) rootView.findViewById(R.id.numericPad));

        if (Build.MANUFACTURER.toLowerCase().contains("samsung")) {

            numpad.setVisibility(View.GONE);
            isKeypadVisible = false;
            edAmount1.setTextIsSelectable(true);
            edAmount1.setOnFocusChangeListener(new View.OnFocusChangeListener() {
                @Override
                public void onFocusChange(View v, boolean hasFocus) {
                    if (hasFocus) {
                        View view = getActivity().getCurrentFocus();
                        if (view != null) {
                            InputMethodManager inputManager = (InputMethodManager) getActivity().getSystemService(Context.INPUT_METHOD_SERVICE);
                            inputManager.hideSoftInputFromWindow(view.getWindowToken(), InputMethodManager.HIDE_NOT_ALWAYS);
                        }
                        numpad.setVisibility(View.VISIBLE);
                        isKeypadVisible = true;
                    } else {
                        numpad.setVisibility(View.GONE);
                        isKeypadVisible = false;
                    }
                }
            });
            edAmount1.setOnClickListener(new View.OnClickListener() {
                @Override
                public void onClick(View v) {
                    numpad.setVisibility(View.VISIBLE);
                    isKeypadVisible = true;
                }
            });

            edAmount2.setTextIsSelectable(true);
            edAmount2.setOnFocusChangeListener(new View.OnFocusChangeListener() {
                @Override
                public void onFocusChange(View v, boolean hasFocus) {

                    if (hasFocus) {
                        View view = getActivity().getCurrentFocus();
                        if (view != null) {
                            InputMethodManager inputManager = (InputMethodManager) getActivity().getSystemService(Context.INPUT_METHOD_SERVICE);
                            inputManager.hideSoftInputFromWindow(view.getWindowToken(), InputMethodManager.HIDE_NOT_ALWAYS);
                        }
                        numpad.setVisibility(View.VISIBLE);
                        isKeypadVisible = true;
                    } else {
                        numpad.setVisibility(View.GONE);
                        isKeypadVisible = false;
                    }
                }
            });
            edAmount2.setOnClickListener(new View.OnClickListener() {
                @Override
                public void onClick(View v) {
                    numpad.setVisibility(View.VISIBLE);
                    isKeypadVisible = true;
                }
            });

            rootView.findViewById(R.id.button1).setOnClickListener(this);
            rootView.findViewById(R.id.button2).setOnClickListener(this);
            rootView.findViewById(R.id.button3).setOnClickListener(this);
            rootView.findViewById(R.id.button4).setOnClickListener(this);
            rootView.findViewById(R.id.button5).setOnClickListener(this);
            rootView.findViewById(R.id.button6).setOnClickListener(this);
            rootView.findViewById(R.id.button7).setOnClickListener(this);
            rootView.findViewById(R.id.button8).setOnClickListener(this);
            rootView.findViewById(R.id.button9).setOnClickListener(this);
            rootView.findViewById(R.id.button10).setOnClickListener(this);
            rootView.findViewById(R.id.button0).setOnClickListener(this);
            rootView.findViewById(R.id.buttonDeleteBack).setOnClickListener(this);
            rootView.findViewById(R.id.buttonDone).setOnClickListener(this);

        }
    }

    @Override
    public void setUserVisibleHint(boolean isVisibleToUser) {
        super.setUserVisibleHint(isVisibleToUser);

        if(isVisibleToUser) {
            strBTC = MonetaryUtil.getInstance().getBTCUnit(PrefsUtil.getInstance(getActivity()).getValue(PrefsUtil.KEY_BTC_UNITS, MonetaryUtil.UNIT_BTC));
            strFiat = PrefsUtil.getInstance(getActivity()).getValue(PrefsUtil.KEY_SELECTED_FIAT, PrefsUtil.DEFAULT_CURRENCY);
            btc_fx = ExchangeRateFactory.getInstance(getActivity()).getLastPrice(strFiat);
            tvCurrency1.setText(isBTC ? strBTC : strFiat);
            tvFiat2.setText(isBTC ? strFiat : strBTC);
            displayMaxAvailable();
        }
        else {
            ;
        }
    }

    @Override
    public void onResume() {
        super.onResume();

        MainActivity.currentFragment = this;

        strBTC = MonetaryUtil.getInstance().getBTCUnit(PrefsUtil.getInstance(getActivity()).getValue(PrefsUtil.KEY_BTC_UNITS, MonetaryUtil.UNIT_BTC));
        strFiat = PrefsUtil.getInstance(getActivity()).getValue(PrefsUtil.KEY_SELECTED_FIAT, PrefsUtil.DEFAULT_CURRENCY);
        btc_fx = ExchangeRateFactory.getInstance(getActivity()).getLastPrice(strFiat);
        tvCurrency1.setText(isBTC ? strBTC : strFiat);
        tvFiat2.setText(isBTC ? strFiat : strBTC);

        if(getArguments()!=null)
            if(getArguments().getBoolean("incoming_from_scan", false)) {
                ;
            }

        if(spAccounts != null) {

            int currentSelected = AccountsUtil.getInstance(getActivity()).getCurrentSpinnerIndex();
            if(currentSelected!=0)currentSelected--;//exclude 'all account'
            spAccounts.setSelection(currentSelected);
        }

        displayMaxAvailable();
    }

    @Override
    public void onPause() {
        super.onPause();
    }

    @Override
    public void onDestroy() {
        super.onDestroy();
    }

    private void validateSpend(boolean showMessages, int position) {

        if(edAmount1.getText() == null || edAmount1.getText().toString().isEmpty()) return;
        if(edAmount2.getText() == null || edAmount2.getText().toString().isEmpty()) return;
        
        pendingSpend.amount = null;
        pendingSpend.destination = null;
        pendingSpend.bamount = BigInteger.ZERO;
        pendingSpend.bfee = BigInteger.valueOf(PayloadFactory.getInstance().get().getOptions().getFeePerKB());
        pendingSpend.isHD = true;
        pendingSpend.btc_units = strBTC;



        int hdAccountsIdx = AccountsUtil.getInstance(getActivity()).getLastHDIndex();

        //Legacy addresses
        if(position >= hdAccountsIdx) {
            LegacyAddress legacyAddress = AccountsUtil.getInstance(getActivity()).getLegacyAddress(position - hdAccountsIdx);
            currentSelectedFromAddress = legacyAddress.getAddress();
            if(legacyAddress.getLabel() != null && legacyAddress.getLabel().length() > 0) {
                pendingSpend.sending_from = legacyAddress.getLabel();
            }
            else {
                pendingSpend.sending_from = legacyAddress.getAddress();
            }
            pendingSpend.isHD = false;
        }
        else {

            //HD accounts
            Account hda = AccountsUtil.getInstance(getActivity()).getSendReceiveAccountMap().get(AccountsUtil.getInstance(getActivity()).getSendReceiveAccountIndexResolver().get(position));
            pendingSpend.sending_from = hda.getLabel();
            pendingSpend.isHD = true;
        }

        pendingSpend.destination = currentSelectedToAddress;
        if(!FormatsUtil.getInstance().isValidBitcoinAddress(pendingSpend.destination)) {
            if(showMessages) {
                ToastCustom.makeText(getActivity(), getString(R.string.invalid_bitcoin_address), ToastCustom.LENGTH_SHORT, ToastCustom.TYPE_ERROR);
            }
            return;
        }

        if(isBTC) {
            pendingSpend.amount = edAmount1.getText().toString();
        }
        else {
            pendingSpend.amount = edAmount2.getText().toString();
        }
        long lamount = 0L;
        try {
            //Long is safe to use, but double can lead to ugly rounding issues..
            lamount = ( BigDecimal.valueOf(MonetaryUtil.getInstance(getActivity()).getUndenominatedAmount(Double.parseDouble(edAmount1.getText().toString()))).multiply(BigDecimal.valueOf(100000000)).longValue());

            pendingSpend.bamount = BigInteger.valueOf(lamount);
            if(pendingSpend.bamount.compareTo(BigInteger.valueOf(2100000000000000L)) == 1)    {
                ToastCustom.makeText(getActivity(), getActivity().getString(R.string.invalid_amount), ToastCustom.LENGTH_LONG, ToastCustom.TYPE_ERROR);
                edAmount1.setText("0.0");
                pendingSpend.bamount = BigInteger.ZERO;
                return;
            }
            if(!(pendingSpend.bamount.compareTo(BigInteger.ZERO) >= 0)) {
                if(showMessages) {
                    ToastCustom.makeText(getActivity(), getString(R.string.invalid_amount), ToastCustom.LENGTH_SHORT, ToastCustom.TYPE_ERROR);
                }
                return;
            }
        }
        catch(NumberFormatException nfe) {
            if(showMessages) {
                ToastCustom.makeText(getActivity(), getString(R.string.invalid_amount), ToastCustom.LENGTH_SHORT, ToastCustom.TYPE_ERROR);
            }
            return;
        }

        if(pendingSpend.isHD) {
            String xpub = HDPayloadBridge.getInstance().account2Xpub(AccountsUtil.getInstance(getActivity()).getSendReceiveAccountIndexResolver().get(position));

            if(xpub != null && MultiAddrFactory.getInstance().getXpubAmounts().containsKey(xpub)) {
                long _lamount = MultiAddrFactory.getInstance().getXpubAmounts().get(xpub);
                if((MonetaryUtil.getInstance(getActivity()).getUndenominatedAmount(lamount).longValue() + SendFactory.bFee.longValue()) > _lamount) {
                    if(showMessages) {
                        ToastCustom.makeText(getActivity(), getString(R.string.insufficient_funds), ToastCustom.LENGTH_SHORT, ToastCustom.TYPE_ERROR);
                    }
                    return;
                }
            }
        }
        else {
            long _lamount = MultiAddrFactory.getInstance().getLegacyBalance(currentSelectedFromAddress);
            if((MonetaryUtil.getInstance(getActivity()).getUndenominatedAmount(lamount).longValue() + SendFactory.bFee.longValue()) > _lamount) {
                if(showMessages) {
                    ToastCustom.makeText(getActivity(), getString(R.string.insufficient_funds), ToastCustom.LENGTH_SHORT, ToastCustom.TYPE_ERROR);
                }
                return;
            }
        }

    }

    private void updateFiatTextField(String cBtc) {
        double btc_amount = 0.0;
        try {
            btc_amount = MonetaryUtil.getInstance(getActivity()).getUndenominatedAmount(NumberFormat.getInstance(locale).parse(cBtc).doubleValue());
        }
        catch(NumberFormatException nfe) {
            btc_amount = 0.0;
        }
        catch(ParseException pe) {
            btc_amount = 0.0;
        }
        double fiat_amount = btc_fx * btc_amount;
        edAmount2.setText(MonetaryUtil.getInstance().getFiatFormat(strFiat).format(fiat_amount));
    }

    private void updateBtcTextField(String cfiat){

        double fiat_amount = 0.0;
        try {
            fiat_amount = NumberFormat.getInstance(locale).parse(cfiat).doubleValue();
        }
        catch(NumberFormatException | ParseException e) {
            fiat_amount = 0.0;
        }
        double btc_amount = fiat_amount / btc_fx;
        edAmount1.setText(MonetaryUtil.getInstance().getBTCFormat().format(MonetaryUtil.getInstance(getActivity()).getDenominatedAmount(btc_amount)));
    }

    private void displayMaxAvailable() {

        int position = spAccounts.getSelectedItemPosition();
        long amount = 0L;
        int hdAccountsIdx = AccountsUtil.getInstance(getActivity()).getLastHDIndex();
        if(position >= hdAccountsIdx) {
            if(AppUtil.getInstance(getActivity()).isLegacy())    {
                amount = MultiAddrFactory.getInstance().getLegacyBalance();
            }
            else    {
                amount = MultiAddrFactory.getInstance().getLegacyBalance(AccountsUtil.getInstance(getActivity()).getLegacyAddress(position - hdAccountsIdx).getAddress());
            }
        }
        else {
            String xpub = account2Xpub(position);
            if(MultiAddrFactory.getInstance().getXpubAmounts().containsKey(xpub)) {
                amount = MultiAddrFactory.getInstance().getXpubAmounts().get(xpub);
            }
            else {
                amount = 0L;
            }
        }

        long amount_available = amount - SendFactory.bFee.longValue();
        if(amount_available > 0L) {
            double btc_balance = (((double)amount_available) / 1e8);
            tvMax.setText(getActivity().getResources().getText(R.string.max_available) + " " + MonetaryUtil.getInstance().getBTCFormat().format(MonetaryUtil.getInstance(getActivity()).getDenominatedAmount(btc_balance)) + " " + strBTC);
        }
        else {
            if(AppUtil.getInstance(getActivity()).isLegacy())    {
                tvMax.setText(R.string.no_funds_available2);
            }
            else    {
                tvMax.setText(R.string.no_funds_available);
            }
        }

    }

    public String account2Xpub(int sel) {

        Account hda = AccountsUtil.getInstance(getActivity()).getSendReceiveAccountMap().get(AccountsUtil.getInstance(getActivity()).getSendReceiveAccountIndexResolver().get(sel));
        String xpub = null;
        if(hda instanceof ImportedAccount) {
            xpub = null;
        }
        else {
            xpub = HDPayloadBridge.getInstance(getActivity()).account2Xpub(AccountsUtil.getInstance(getActivity()).getSendReceiveAccountIndexResolver().get(sel));
        }

        return xpub;
    }

    @Override
    public void onPrepareOptionsMenu(Menu menu) {
        super.onPrepareOptionsMenu(menu);

        menu.findItem(R.id.action_merchant_directory).setVisible(false);
        menu.findItem(R.id.action_qr).setVisible(true);
        menu.findItem(R.id.action_share_receive).setVisible(false);

        btSend = menu.findItem(R.id.action_send);
        btSend.setVisible(true);

        btSend.setOnMenuItemClickListener(new MenuItem.OnMenuItemClickListener() {
            @Override
            public boolean onMenuItemClick(MenuItem item) {

                sendClicked();

                return false;
            }
        });
    }

    private void sendClicked(){

        if(isBTC) {
            pendingSpend.btc_amount = edAmount1.getText().toString().replace(defaultSeparator,".");
            pendingSpend.fiat_amount = edAmount2.getText().toString().replace(defaultSeparator, ".");
        }
        else {
            pendingSpend.fiat_amount = edAmount1.getText().toString().replace(defaultSeparator, ".");
            pendingSpend.btc_amount = edAmount2.getText().toString().replace(defaultSeparator,".");
        }

        pendingSpend.btc_units = strBTC;

        double amt = 0.0;
        try {
            amt = Double.parseDouble(pendingSpend.btc_amount);
        }
        catch(NumberFormatException nfe) {
            ;
        }
        if(amt == 0.0) {
            ToastCustom.makeText(getActivity(), getString(R.string.invalid_amount), ToastCustom.LENGTH_SHORT, ToastCustom.TYPE_ERROR);
            return;
        }

        View view = getActivity().getCurrentFocus();
        if (view != null) {
            InputMethodManager inputManager = (InputMethodManager) getActivity().getSystemService(Context.INPUT_METHOD_SERVICE);
            inputManager.hideSoftInputFromWindow(view.getWindowToken(), InputMethodManager.HIDE_NOT_ALWAYS);
        }

        if(pendingSpend.isHD) {

            if(!PayloadFactory.getInstance().get().isDoubleEncrypted()) {

                confirmPayment(true, AccountsUtil.getInstance(getActivity()).getSendReceiveAccountIndexResolver().get(spAccounts.getSelectedItemPosition()), null);
            }
            else if(DoubleEncryptionFactory.getInstance().isActivated()) {

                confirmPayment(true, AccountsUtil.getInstance(getActivity()).getSendReceiveAccountIndexResolver().get(spAccounts.getSelectedItemPosition()), null);
            }
            else {

                final EditText password = new EditText(getActivity());
                password.setInputType(InputType.TYPE_CLASS_TEXT | InputType.TYPE_TEXT_VARIATION_PASSWORD | InputType.TYPE_TEXT_FLAG_NO_SUGGESTIONS);

                new AlertDialog.Builder(getActivity())
                        .setTitle(R.string.app_name)
                        .setMessage(R.string.enter_double_encryption_pw)
                        .setView(password)
                        .setCancelable(false)
                        .setPositiveButton(R.string.ok, new DialogInterface.OnClickListener() {
                            public void onClick(DialogInterface dialog, int whichButton) {

                                final String pw = password.getText().toString();

                                if (DoubleEncryptionFactory.getInstance().validateSecondPassword(PayloadFactory.getInstance().get().getDoublePasswordHash(), PayloadFactory.getInstance().get().getSharedKey(), new CharSequenceX(pw), PayloadFactory.getInstance().get().getIterations())) {

                                    String encrypted_hex = PayloadFactory.getInstance().get().getHdWallet().getSeedHex();
                                    String decrypted_hex = DoubleEncryptionFactory.getInstance().decrypt(
                                            encrypted_hex,
                                            PayloadFactory.getInstance().get().getSharedKey(),
                                            pw,
                                            PayloadFactory.getInstance().get().getIterations());

                                    try {
                                        Wallet hdw = WalletFactory.getInstance().restoreWallet(decrypted_hex, "", PayloadFactory.getInstance().get().getHdWallet().getAccounts().size());
                                        WalletFactory.getInstance().setWatchOnlyWallet(hdw);
                                    } catch (IOException | DecoderException | AddressFormatException |
                                            MnemonicException.MnemonicChecksumException | MnemonicException.MnemonicLengthException |
                                            MnemonicException.MnemonicWordException e) {
                                        e.printStackTrace();
                                    } finally {
                                        ;
                                    }

                                    confirmPayment(true, AccountsUtil.getInstance(getActivity()).getSendReceiveAccountIndexResolver().get(spAccounts.getSelectedItemPosition()), null);
                                } else {
                                    ToastCustom.makeText(getActivity(), getString(R.string.double_encryption_password_error), ToastCustom.LENGTH_SHORT, ToastCustom.TYPE_ERROR);
                                }

                            }
                        }).setNegativeButton(R.string.cancel, new DialogInterface.OnClickListener() {
                    public void onClick(DialogInterface dialog, int whichButton) {
                        ;
                    }
                }).show();

            }
        }
        else {
            LegacyAddress addr = null;
//            List<LegacyAddress> legacy = AccountsUtil.getInstance(getActivity()).getLegacyAddresses();
            List<LegacyAddress> legacy = PayloadFactory.getInstance().get().getLegacyAddresses();
            for(int i = 0; i < legacy.size(); i++) {
                if(legacy.get(i).getAddress().equals(currentSelectedFromAddress)) {
                    addr = legacy.get(i);
                    break;
                }
            }

            if(addr.getTag() != PayloadFactory.NORMAL_ADDRESS)    {
                for(int i = 0; i < legacy.size(); i++) {
                    if(legacy.get(i).getTag() == PayloadFactory.NORMAL_ADDRESS) {
                        addr = legacy.get(i);
                        break;
                    }
                }
            }

            if(!PayloadFactory.getInstance().get().isDoubleEncrypted()) {

                confirmPayment(false, -1, addr);
            }
            else if(DoubleEncryptionFactory.getInstance().isActivated()) {

                confirmPayment(false, -1, addr);
            }
            else {

                final LegacyAddress legacyAddress = addr;
                final EditText password = new EditText(getActivity());
                password.setInputType(InputType.TYPE_CLASS_TEXT | InputType.TYPE_TEXT_VARIATION_PASSWORD | InputType.TYPE_TEXT_FLAG_NO_SUGGESTIONS);

                new AlertDialog.Builder(getActivity())
                        .setTitle(R.string.app_name)
                        .setMessage(R.string.enter_double_encryption_pw)
                        .setView(password)
                        .setCancelable(false)
                        .setPositiveButton(R.string.ok, new DialogInterface.OnClickListener() {
                            public void onClick(DialogInterface dialog, int whichButton) {

                                final String pw = password.getText().toString();

                                if (DoubleEncryptionFactory.getInstance().validateSecondPassword(PayloadFactory.getInstance().get().getDoublePasswordHash(), PayloadFactory.getInstance().get().getSharedKey(), new CharSequenceX(pw), PayloadFactory.getInstance().get().getIterations())) {
                                    PayloadFactory.getInstance().setTempDoubleEncryptPassword(new CharSequenceX(pw));

                                    confirmPayment(false, -1, legacyAddress);
                                } else {
                                    ToastCustom.makeText(getActivity(), getString(R.string.double_encryption_password_error), ToastCustom.LENGTH_SHORT, ToastCustom.TYPE_ERROR);
                                }

                            }
                        }).setNegativeButton(R.string.cancel, new DialogInterface.OnClickListener() {
                    public void onClick(DialogInterface dialog, int whichButton) {
                        ;
                    }
                }).show();
            }

        }

    }

    class AccountAdapter extends ArrayAdapter<String>{

        public AccountAdapter(Context context, int textViewResourceId, List<String> accounts) {
            super(context, textViewResourceId, accounts);
        }

        @Override
        public View getDropDownView(int position, View convertView, ViewGroup parent) {
            return getCustomView(position, convertView, parent, true);
        }

        @Override
        public View getView(int position, View convertView, ViewGroup parent) {
            return getCustomView(position, convertView, parent, false);
        }

        public View getCustomView(int position, View convertView, ViewGroup parent, boolean isDropdown) {

            LayoutInflater inflater = getActivity().getLayoutInflater();

            int layoutRes = R.layout.spinner_item;
            if(isDropdown)layoutRes = R.layout.fragment_send_account_row_dropdown;

            View row =  inflater.inflate(layoutRes, parent, false);

            TextView label = null;
            TextView balance = null;
            if(isDropdown) {
                label = (TextView) row.findViewById(R.id.receive_account_label);
                balance = (TextView) row.findViewById(R.id.receive_account_balance);
            }else
                label = (TextView) row.findViewById(R.id.text);

            String labelText = "";
            long amount = 0L;
            int hdAccountsIdx = AccountsUtil.getInstance(getActivity()).getLastHDIndex();
            if(position >= hdAccountsIdx) {
                LegacyAddress legacyAddress = AccountsUtil.getInstance(getActivity()).getLegacyAddress(position - hdAccountsIdx);
                if(legacyAddress.getLabel() != null && legacyAddress.getLabel().length() > 0) {
                    labelText = legacyAddress.getLabel();
                }
                else {
                    labelText = legacyAddress.getAddress();
                }
            }
            else {
                Account hda = AccountsUtil.getInstance(getActivity()).getSendReceiveAccountMap().get(AccountsUtil.getInstance(getActivity()).getSendReceiveAccountIndexResolver().get(position));
                labelText = hda.getLabel();
            }

            if(position >= hdAccountsIdx) {
                LegacyAddress legacyAddress = AccountsUtil.getInstance(getActivity()).getLegacyAddress(position - hdAccountsIdx);
                amount = MultiAddrFactory.getInstance().getLegacyBalance(legacyAddress.getAddress());
            }
            else {
                Account hda = AccountsUtil.getInstance(getActivity()).getSendReceiveAccountMap().get(AccountsUtil.getInstance(getActivity()).getSendReceiveAccountIndexResolver().get(position));
                String xpub = account2Xpub(position);
                if(MultiAddrFactory.getInstance().getXpubAmounts().containsKey(xpub)) {
                    amount = MultiAddrFactory.getInstance().getXpubAmounts().get(xpub);
                }
                else {
                    amount = 0L;
                }
            }

            if(isDropdown) {
                balance.setText("(" + MonetaryUtil.getInstance(getActivity()).getDisplayAmount(amount) + " " + strBTC + ")");
                label.setText(labelText);
            }else
                label.setText(labelText);

            return row;
        }
    }

    private void confirmPayment(final boolean isHd, final int currentAcc, final LegacyAddress legacyAddress){

        if(ConnectivityStatus.hasConnectivity(getActivity()))    {

            if(isValidSpend()) {

                new Thread(new Runnable() {
                    @Override
                    public void run() {

                        Looper.prepare();

                        final UnspentOutputsBundle unspents = SendFactory.getInstance(getActivity()).prepareSend(isHd ? currentAcc : -1, pendingSpend.destination, pendingSpend.bamount, legacyAddress == null ? null : legacyAddress, BigInteger.ZERO, null);

                        AlertDialog.Builder dialogBuilder = new AlertDialog.Builder(getActivity());
                        LayoutInflater inflater = getActivity().getLayoutInflater();
                        View dialogView = inflater.inflate(R.layout.fragment_send_confirm, null);
                        dialogBuilder.setView(dialogView);

                        final AlertDialog alertDialog = dialogBuilder.create();
                        alertDialog.setCanceledOnTouchOutside(false);

                        TextView confirmDestination = (TextView) dialogView.findViewById(R.id.confirm_to);
                        confirmDestination.setText(pendingSpend.destination);

                        TextView confirmFee = (TextView) dialogView.findViewById(R.id.confirm_fee);
//                        pendingSpend.bfee = unspents.getRecommendedFee();
                        pendingSpend.bfee = BigInteger.valueOf(10000L);
                        confirmFee.setText(MonetaryUtil.getInstance(getActivity()).getDisplayAmount(pendingSpend.bfee.longValue()) + " " + strBTC);

                        TextView confirmTotal = (TextView) dialogView.findViewById(R.id.confirm_total_to_send);
                        BigInteger cTotal = (pendingSpend.bamount.add(pendingSpend.bfee));
                        confirmTotal.setText(MonetaryUtil.getInstance(getActivity()).getDisplayAmount(cTotal.longValue()) + " " + strBTC);

                        TextView confirmCancel = (TextView) dialogView.findViewById(R.id.confirm_cancel);
                        confirmCancel.setOnClickListener(new View.OnClickListener() {
                            @Override
                            public void onClick(View v) {
                                if (alertDialog != null && alertDialog.isShowing()) {
                                    alertDialog.cancel();
                                }
                            }
                        });

                        TextView confirmSend = (TextView) dialogView.findViewById(R.id.confirm_send);
                        confirmSend.setOnClickListener(new View.OnClickListener() {
                            @Override
                            public void onClick(View v) {

                                if(!spendInProgress) {
                                    spendInProgress = true;

                                    final int account = currentAcc;
                                    final String destination = pendingSpend.destination;
                                    final BigInteger bamount = pendingSpend.bamount;
                                    final BigInteger bfee = pendingSpend.bfee;
                                    final String strNote = null;

                                    if(progress != null && progress.isShowing()) {
                                        progress.dismiss();
                                        progress = null;
                                    }
                                    progress = new ProgressDialog(getActivity());
                                    progress.setCancelable(false);
                                    progress.setTitle(R.string.app_name);
                                    progress.setMessage(getString(R.string.sending));
                                    progress.show();

                                    context = getActivity();

                                    if(unspents != null) {

                                        if(isHd) {

                                            SendFactory.getInstance(context).execSend(account, unspents.getOutputs(), destination, bamount, null, bfee, strNote, false, new OpCallback() {

                                                public void onSuccess() {
                                                }

                                                @Override
                                                public void onSuccess(final String hash) {

                                                    AudioManager audioManager = (AudioManager) context.getSystemService(Context.AUDIO_SERVICE);
                                                    if (audioManager!=null && audioManager.getRingerMode() == AudioManager.RINGER_MODE_NORMAL) {
                                                        MediaPlayer mp;
                                                        mp = MediaPlayer.create(context, R.raw.alert);
                                                        mp.setOnCompletionListener(new MediaPlayer.OnCompletionListener() {

                                                            @Override
                                                            public void onCompletion(MediaPlayer mp) {
                                                                mp.reset();
                                                                mp.release();
                                                            }

                                                        });
                                                        mp.start();
                                                    }

                                                    ToastCustom.makeText(context, getResources().getString(R.string.transaction_submitted), ToastCustom.LENGTH_SHORT, ToastCustom.TYPE_OK);
                                                    PayloadBridge.getInstance(context).remoteSaveThread();

                                                    MultiAddrFactory.getInstance().setXpubBalance(MultiAddrFactory.getInstance().getXpubBalance() - (bamount.longValue() + bfee.longValue()));
                                                    MultiAddrFactory.getInstance().setXpubAmount(HDPayloadBridge.getInstance(context).account2Xpub(account), MultiAddrFactory.getInstance().getXpubAmounts().get(HDPayloadBridge.getInstance(context).account2Xpub(account)) - (bamount.longValue() + bfee.longValue()));

                                                    closeDialog(alertDialog, true);
                                                }

                                                public void onFail() {
                                                    //Initial send failed - Put send in queue for reattempt
                                                    String direction = MultiAddrFactory.SENT;
                                                    if(spDestinationSelected)direction = MultiAddrFactory.MOVED;

                                                    final Intent intent = new Intent("info.blockchain.wallet.BalanceFragment.REFRESH");
                                                    Bundle bundle = new Bundle();
                                                    bundle.putLong("queued_bamount", (bamount.longValue() + bfee.longValue()));
                                                    bundle.putString("queued_strNote", strNote);
                                                    bundle.putString("queued_direction", direction);
                                                    bundle.putLong("queued_time", System.currentTimeMillis() / 1000);
                                                    intent.putExtras(bundle);

                                                    ToastCustom.makeText(context, getResources().getString(R.string.transaction_queued), ToastCustom.LENGTH_SHORT, ToastCustom.TYPE_GENERAL);
                                                    SendFactory.getInstance(context).execSend(account, unspents.getOutputs(), destination, bamount, null, bfee, strNote, true, this);

                                                    closeDialog(alertDialog, true);

                                                    new Thread(new Runnable() {
                                                        @Override
                                                        public void run() {
                                                            Looper.prepare();
                                                            try{Thread.sleep(1000);}catch (Exception e){}//wait for broadcast receiver to register
                                                            LocalBroadcastManager.getInstance(context).sendBroadcastSync(intent);
                                                            Looper.loop();
                                                        }
                                                    }).start();

                                                }

                                                @Override
                                                public void onFailPermanently() {
<<<<<<< HEAD
                                                    ToastCustom.makeText(context, getResources().getString(R.string.send_failed), ToastCustom.LENGTH_SHORT, ToastCustom.TYPE_GENERAL);
                                                    closeDialog(alertDialog, false);
=======
                                                    if(getActivity()!=null)ToastCustom.makeText(getActivity().getApplicationContext(), getResources().getString(R.string.send_failed), ToastCustom.LENGTH_SHORT, ToastCustom.TYPE_GENERAL);
                                                    closeDialog(alertDialog);
>>>>>>> e4d5124f
                                                }

                                            });
                                        }
                                        else if (legacyAddress != null) {

                                            SendFactory.getInstance(context).execSend(-1, unspents.getOutputs(), destination, bamount, legacyAddress, bfee, strNote, false, new OpCallback() {

                                                public void onSuccess() {
                                                }

                                                @Override
                                                public void onSuccess(final String hash) {
                                                    ToastCustom.makeText(getActivity().getApplicationContext(), getResources().getString(R.string.transaction_submitted), ToastCustom.LENGTH_SHORT, ToastCustom.TYPE_OK);
                                                    if (strNote != null) {
                                                        PayloadBridge.getInstance(getActivity()).remoteSaveThread();
                                                    }

                                                    MultiAddrFactory.getInstance().setLegacyBalance(MultiAddrFactory.getInstance().getLegacyBalance() - (bamount.longValue() + bfee.longValue()));

                                                    List<String> legacyAddrs = PayloadFactory.getInstance().get().getLegacyAddressStrings(PayloadFactory.NORMAL_ADDRESS);
                                                    String[] addrs = legacyAddrs.toArray(new String[legacyAddrs.size()]);
                                                    MultiAddrFactory.getInstance().getLegacy(addrs, false);

//                                                    updateTx(isHd, strNote, hash, 0, legacyAddress);
                                                    PayloadFactory.getInstance().setTempDoubleEncryptPassword(new CharSequenceX(""));

                                                    closeDialog(alertDialog, true);
                                                }

                                                public void onFail() {

                                                    //Initial send failed - Put send in queue for reattempt
                                                    String direction = MultiAddrFactory.SENT;
                                                    if(spDestinationSelected)direction = MultiAddrFactory.MOVED;

                                                    final Intent intent = new Intent("info.blockchain.wallet.BalanceFragment.REFRESH");
                                                    Bundle bundle = new Bundle();
                                                    bundle.putLong("queued_bamount", (bamount.longValue() + bfee.longValue()));
                                                    bundle.putString("queued_strNote", strNote);
                                                    bundle.putString("queued_direction", direction);
                                                    bundle.putLong("queued_time", System.currentTimeMillis() / 1000);
                                                    intent.putExtras(bundle);

                                                    ToastCustom.makeText(getActivity().getApplicationContext(), getResources().getString(R.string.transaction_queued), ToastCustom.LENGTH_SHORT, ToastCustom.TYPE_GENERAL);
                                                    SendFactory.getInstance(getActivity()).execSend(-1, unspents.getOutputs(), destination, bamount, legacyAddress, bfee, strNote, true, this);

                                                    PayloadFactory.getInstance().setTempDoubleEncryptPassword(new CharSequenceX(""));

                                                    closeDialog(alertDialog, true);

                                                    new Thread(new Runnable() {
                                                        @Override
                                                        public void run() {
                                                            Looper.prepare();
                                                            try{Thread.sleep(1000);}catch (Exception e){}//wait for broadcast receiver to register
                                                            LocalBroadcastManager.getInstance(context).sendBroadcastSync(intent);
                                                            Looper.loop();
                                                        }
                                                    }).start();

                                                }

                                                @Override
                                                public void onFailPermanently() {
                                                    PayloadFactory.getInstance().setTempDoubleEncryptPassword(new CharSequenceX(""));
<<<<<<< HEAD
                                                    ToastCustom.makeText(context, getResources().getString(R.string.send_failed), ToastCustom.LENGTH_SHORT, ToastCustom.TYPE_ERROR);
                                                    closeDialog(alertDialog, false);
=======
                                                    if(getActivity()!=null)ToastCustom.makeText(getActivity().getApplicationContext(), getResources().getString(R.string.send_failed), ToastCustom.LENGTH_SHORT, ToastCustom.TYPE_ERROR);
                                                    closeDialog(alertDialog);
>>>>>>> e4d5124f
                                                }

                                            });
                                        }
                                    }
                                    else{

                                        PayloadFactory.getInstance().setTempDoubleEncryptPassword(new CharSequenceX(""));
                                        ToastCustom.makeText(getActivity().getApplicationContext(), getResources().getString(R.string.transaction_failed), ToastCustom.LENGTH_SHORT, ToastCustom.TYPE_ERROR);
                                        closeDialog(alertDialog, false);
                                    }

                                    spendInProgress = false;
                                }
                            }
                        });

                        alertDialog.show();

                        Looper.loop();

                    }
                }).start();

            }
        }
        else    {
            PayloadFactory.getInstance().setTempDoubleEncryptPassword(new CharSequenceX(""));
            ToastCustom.makeText(getActivity(), getString(R.string.check_connectivity_exit), ToastCustom.LENGTH_LONG, ToastCustom.TYPE_ERROR);
        }

    }

    private void closeDialog(AlertDialog alertDialog, boolean sendSuccess){

        if(progress != null && progress.isShowing()) {
            progress.dismiss();
            progress = null;
        }

        if (alertDialog != null && alertDialog.isShowing()) {
            alertDialog.cancel();
        }

        if(sendSuccess) {
            //Default to 'Total Funds' for lame mode
            if (AppUtil.getInstance(getActivity()).isLegacy()) {
                AccountsUtil.getInstance(getActivity()).setCurrentSpinnerIndex(0);
            }

            Fragment fragment = new BalanceFragment();
            FragmentManager fragmentManager = getFragmentManager();
            fragmentManager.beginTransaction().replace(R.id.content_frame, fragment).commit();
        }
    }

    private boolean isValidSpend() {

        try{
            if(!FormatsUtil.getInstance().isValidBitcoinAddress(pendingSpend.destination)) {
                ToastCustom.makeText(getActivity(), getString(R.string.invalid_bitcoin_address), ToastCustom.LENGTH_SHORT, ToastCustom.TYPE_ERROR);
                return false;
            }
        }catch(Exception e){
            ToastCustom.makeText(getActivity(), getString(R.string.invalid_bitcoin_address), ToastCustom.LENGTH_SHORT, ToastCustom.TYPE_ERROR);
            return false;
        }

        long lamount = 0L;
        try {
            lamount = (long) (( MonetaryUtil.getInstance(getActivity()).getUndenominatedAmount(Double.parseDouble(pendingSpend.amount) ) ) * 1e8);
            if(!(pendingSpend.bamount.compareTo(BigInteger.ZERO) >= 0)) {
                ToastCustom.makeText(getActivity(), getString(R.string.invalid_amount), ToastCustom.LENGTH_SHORT, ToastCustom.TYPE_ERROR);
                return false;
            }
        }
        catch(NumberFormatException e) {
            ToastCustom.makeText(getActivity(), getString(R.string.invalid_amount), ToastCustom.LENGTH_SHORT, ToastCustom.TYPE_ERROR);
            return false;
        }

        if(pendingSpend.isHD) {

            String xpub = HDPayloadBridge.getInstance().account2Xpub(AccountsUtil.getInstance(getActivity()).getSendReceiveAccountIndexResolver().get(spAccounts.getSelectedItemPosition()));

            if(xpub != null && MultiAddrFactory.getInstance().getXpubAmounts().containsKey(xpub)) {
                long _lamount = MultiAddrFactory.getInstance().getXpubAmounts().get(xpub);
                if((MonetaryUtil.getInstance(getActivity()).getUndenominatedAmount(lamount).longValue() + SendFactory.bFee.longValue()) > _lamount) {
                    ToastCustom.makeText(getActivity(), getString(R.string.insufficient_funds), ToastCustom.LENGTH_SHORT, ToastCustom.TYPE_ERROR);
                    return false;
                }
            }
        }
        else {
            long _lamount = 0L;
            if(AppUtil.getInstance(getActivity()).isLegacy())    {
                _lamount = MultiAddrFactory.getInstance().getLegacyBalance();
            }
            else    {
                _lamount = MultiAddrFactory.getInstance().getLegacyBalance(currentSelectedFromAddress);
            }

            if((MonetaryUtil.getInstance(getActivity()).getUndenominatedAmount(lamount).longValue() + SendFactory.bFee.longValue()) > _lamount) {
                ToastCustom.makeText(getActivity(), getString(R.string.insufficient_funds), ToastCustom.LENGTH_SHORT, ToastCustom.TYPE_ERROR);
                return false;
            }
        }

        return true;
    }

    class DestinationAdapter extends ArrayAdapter<String> {

        private ArrayList<String> items;

        public DestinationAdapter(Context context, int resource, List<String> items) {
            super(context, resource, items);
            this.items = new ArrayList<String>(items);
        }

        @Override
        public View getDropDownView(int position, View convertView, ViewGroup parent) {
            return getCustomView(position, convertView, parent, true);
        }

        @Override
        public View getView(int position, View convertView, ViewGroup parent) {
            return getCustomView(position, convertView, parent, false);
        }

        public View getCustomView(int position, View convertView, ViewGroup parent, boolean isDropdown) {

            LayoutInflater inflater = getActivity().getLayoutInflater();

            View row = null;
            if(isDropdown){
                int layoutRes = R.layout.fragment_send_account_row_dropdown;
                row = inflater.inflate(layoutRes, parent, false);
                TextView label = (TextView) row.findViewById(R.id.receive_account_label);
                label.setText(items.get(position));
            }else{
                int layoutRes = R.layout.spinner_item;
                row = inflater.inflate(layoutRes, parent, false);
                TextView label = (TextView) row.findViewById(R.id.text);
                label.setText("");
            }

            return row;
        }
    }

    @Override
    public void onClick(View v) {

        String pad = "";
        switch (v.getId()) {
            case R.id.button1:pad = v.getTag().toString().substring(0, 1);break;
            case R.id.button2:pad = v.getTag().toString().substring(0, 1);break;
            case R.id.button3:pad = v.getTag().toString().substring(0, 1);break;
            case R.id.button4:pad = v.getTag().toString().substring(0, 1);break;
            case R.id.button5:pad = v.getTag().toString().substring(0, 1);break;
            case R.id.button6:pad = v.getTag().toString().substring(0, 1);break;
            case R.id.button7:pad = v.getTag().toString().substring(0, 1);break;
            case R.id.button8:pad = v.getTag().toString().substring(0, 1);break;
            case R.id.button9:pad = v.getTag().toString().substring(0, 1);break;
            case R.id.button10:pad = ".";break;
            case R.id.button0:pad = v.getTag().toString().substring(0, 1);break;
            case R.id.buttonDeleteBack:pad = null;break;
            case R.id.buttonDone:numpad.setVisibility(View.GONE);break;
        }

        if(pad!=null) {
            // Append tapped #
            if (edAmount1.hasFocus()) {
                edAmount1.append(pad);
            } else if (edAmount2.hasFocus()) {
                edAmount2.append(pad);
            }
        }else{
            // Back clicked
            if (edAmount1.hasFocus()) {
                String e1 = edAmount1.getText().toString();
                if(e1.length()>0)edAmount1.setText(e1.substring(0, e1.length() - 1));
            } else if (edAmount2.hasFocus()) {
                String e2 = edAmount2.getText().toString();
                if(e2.length()>0)edAmount2.setText(e2.substring(0, e2.length() - 1));
            }
        }

        if (edAmount1.hasFocus() && edAmount1.getText().length()>0) {
            edAmount1.post(new Runnable() {
                @Override
                public void run() {
                    edAmount1.setSelection(edAmount1.getText().toString().length());
                }
            });
        } else if (edAmount2.hasFocus() && edAmount2.getText().length()>0) {
            edAmount2.post(new Runnable() {
                @Override
                public void run() {
                    edAmount2.setSelection(edAmount2.getText().toString().length());
                }
            });
        }
    }

    @Override
    public void onKeypadClose() {
        numpad.setVisibility(View.GONE);
        isKeypadVisible = false;
    }
}<|MERGE_RESOLUTION|>--- conflicted
+++ resolved
@@ -1292,13 +1292,8 @@
 
                                                 @Override
                                                 public void onFailPermanently() {
-<<<<<<< HEAD
-                                                    ToastCustom.makeText(context, getResources().getString(R.string.send_failed), ToastCustom.LENGTH_SHORT, ToastCustom.TYPE_GENERAL);
+                                                    if(getActivity()!=null)ToastCustom.makeText(getActivity().getApplicationContext(), getResources().getString(R.string.send_failed), ToastCustom.LENGTH_SHORT, ToastCustom.TYPE_GENERAL);
                                                     closeDialog(alertDialog, false);
-=======
-                                                    if(getActivity()!=null)ToastCustom.makeText(getActivity().getApplicationContext(), getResources().getString(R.string.send_failed), ToastCustom.LENGTH_SHORT, ToastCustom.TYPE_GENERAL);
-                                                    closeDialog(alertDialog);
->>>>>>> e4d5124f
                                                 }
 
                                             });
@@ -1365,13 +1360,8 @@
                                                 @Override
                                                 public void onFailPermanently() {
                                                     PayloadFactory.getInstance().setTempDoubleEncryptPassword(new CharSequenceX(""));
-<<<<<<< HEAD
-                                                    ToastCustom.makeText(context, getResources().getString(R.string.send_failed), ToastCustom.LENGTH_SHORT, ToastCustom.TYPE_ERROR);
+                                                    if(getActivity()!=null)ToastCustom.makeText(getActivity().getApplicationContext(), getResources().getString(R.string.send_failed), ToastCustom.LENGTH_SHORT, ToastCustom.TYPE_ERROR);
                                                     closeDialog(alertDialog, false);
-=======
-                                                    if(getActivity()!=null)ToastCustom.makeText(getActivity().getApplicationContext(), getResources().getString(R.string.send_failed), ToastCustom.LENGTH_SHORT, ToastCustom.TYPE_ERROR);
-                                                    closeDialog(alertDialog);
->>>>>>> e4d5124f
                                                 }
 
                                             });
