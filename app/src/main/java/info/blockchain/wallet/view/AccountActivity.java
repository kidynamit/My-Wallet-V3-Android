--- conflicted
+++ resolved
@@ -446,7 +446,7 @@
 
                             }
                         });
-                        }catch (Exception e){
+                    }catch (Exception e){
                         e.printStackTrace();
                     }
                     return null;
@@ -683,7 +683,7 @@
 
                                         FrameLayout frameLayout = new FrameLayout(AccountActivity.this);
                                         FrameLayout.LayoutParams params = new FrameLayout.LayoutParams(
-                                                                ViewGroup.LayoutParams.MATCH_PARENT, ViewGroup.LayoutParams.WRAP_CONTENT);
+                                                ViewGroup.LayoutParams.MATCH_PARENT, ViewGroup.LayoutParams.WRAP_CONTENT);
                                         int marginInPixels = (int) ViewUtils.convertDpToPixel(20, AccountActivity.this);
                                         params.setMargins(marginInPixels, 0, marginInPixels, 0);
                                         frameLayout.addView(address_label, params);
@@ -1031,10 +1031,10 @@
 
                                         }).setNegativeButton(R.string.polite_no, (dialog, whichButton) -> {
 
-                                            legacyAddress.setLabel(legacyAddress.getAddress());
-                                            remoteSaveNewAddress(legacyAddress);
-
-                                        }).show();
+                                    legacyAddress.setLabel(legacyAddress.getAddress());
+                                    remoteSaveNewAddress(legacyAddress);
+
+                                }).show();
                             });
                         } catch (Exception e) {
                             e.printStackTrace();
@@ -1272,18 +1272,11 @@
                             ((LegacyAddress)spend.sendingObject.accountObject).setTag(PayloadManager.ARCHIVED_ADDRESS);
                         }
 
-<<<<<<< HEAD
                         new ArchiveAsync(this, payloadManager).execute();
                     })
                     .setNegativeButton(android.R.string.no, null)
                     .show();
         });
-=======
-                    new ArchiveAsync(this, payloadManager).execute();
-                })
-                .setNegativeButton(android.R.string.no, null)
-                .show();
->>>>>>> b6297cdf
     }
 
     private static class ArchiveAsync extends AsyncTask<Void, Void, Void> {
@@ -1320,11 +1313,7 @@
             }
             AccountActivity accountActivity = context.get();
             if (accountActivity != null) {
-<<<<<<< HEAD
                 accountActivity.onUpdateAccountsList();
-=======
-                accountActivity.updateAccountsList();
->>>>>>> b6297cdf
             }
         }
 
@@ -1340,20 +1329,4 @@
             return null;
         }
     }
-<<<<<<< HEAD
-=======
-
-    @Override
-    public void onRequestPermissionsResult(int requestCode, @NonNull String[] permissions, @NonNull int[] grantResults) {
-        if (requestCode == PermissionUtil.PERMISSION_REQUEST_CAMERA) {
-            if (grantResults.length == 1 && grantResults[0] == PackageManager.PERMISSION_GRANTED) {
-                startScanActivity();
-            } else {
-                // Permission request was denied.
-            }
-        } else {
-            super.onRequestPermissionsResult(requestCode, permissions, grantResults);
-        }
-    }
->>>>>>> b6297cdf
 }