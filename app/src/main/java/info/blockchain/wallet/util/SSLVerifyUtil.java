package info.blockchain.wallet.util;

import android.content.Context;
import android.util.Log;

import info.blockchain.api.BaseApi;
import info.blockchain.wallet.connectivity.ConnectivityStatus;

import org.thoughtcrime.ssl.pinning.util.PinningHelper;

import java.io.IOException;
import java.net.URL;

import javax.inject.Inject;
import javax.net.ssl.HttpsURLConnection;
import javax.net.ssl.SSLHandshakeException;

import piuk.blockchain.android.annotations.Thunk;
import rx.Observable;
import rx.schedulers.Schedulers;
import rx.subjects.PublishSubject;
import rx.subjects.Subject;

// openssl s_client -showcerts -connect blockchain.info:443

public class SSLVerifyUtil {

    @SuppressWarnings("WeakerAccess")
    @Thunk static final String TAG = SSLVerifyUtil.class.getSimpleName();
    @SuppressWarnings("WeakerAccess")
    @Thunk static final Subject<SslEvent, SslEvent> mSslPinningSubject = PublishSubject.create();

    private Context context;

    @Inject
    public SSLVerifyUtil(Context context) {
        this.context = context;
    }

    public void validateSSL() {
        if (ConnectivityStatus.hasConnectivity(context)) {
            checkSslStatus(new CertificateCheckInterface() {
                @Override
                public void onSuccess() {
                    Log.i(TAG, "SSL pinning completed successfully");
                    mSslPinningSubject.onNext(SslEvent.Success);
                }

                @Override
                public void onServerDown() {
                    mSslPinningSubject.onNext(SslEvent.ServerDown);
                }

                @Override
                public void onPinningFail() {
                    mSslPinningSubject.onNext(SslEvent.PinningFail);
                }
            });
        } else {
            mSslPinningSubject.onNext(SslEvent.NoConnection);
        }
    }

    public Subject<SslEvent, SslEvent> getSslPinningSubject() {
        return mSslPinningSubject;
    }

    @SuppressWarnings("WeakerAccess")
    public enum SslEvent {
        Success,
        ServerDown,
        PinningFail,
        NoConnection
    }

    interface CertificateCheckInterface {

        void onSuccess();

        void onServerDown();

        void onPinningFail();
    }

    private void checkSslStatus(CertificateCheckInterface listener) {
        getPinnedConnection()
                .subscribe(httpsURLConnection -> {
                    try {
                        byte[] data = new byte[4096];
                        int read = httpsURLConnection.getInputStream().read(data);
                        listener.onSuccess();

                    } catch (IOException e) {
                        e.printStackTrace();

                        if (e instanceof SSLHandshakeException) {
                            listener.onPinningFail();
                        } else {
                            listener.onServerDown();
                        }
                    }
                }, throwable -> {
                    listener.onServerDown();
                });
    }

    private Observable<HttpsURLConnection> getPinnedConnection() {
        return Observable.fromCallable(() -> {
            // DER encoded public key:
            // 30820122300d06092a864886f70d01010105000382010f003082010a0282010100bff56f562096307165320b0f04ff30e3f7d7e7a2813a35c16bfbe549c23f2a5d0388818fc0f9326a9679322fd7a6d4a1f2c4d45129c8641f6a3e7d9175938f050352a1cf09440399a36a358a846e4b5ef43baafbcb6af9f3615a7a49aae497cfeaaeb943e0175bab546abacc60b29c9bb7f588c62ac81e21038e760f044c07fe6d8a1cba4f8b5e9835bb8eddec79d506dc47fd73030630bf1af7bd70352ced281efae1675e70a6918d98645ebc389d2169ff72a82c7ff7a6328f0cd337197d87e208d2bc8cdd21182157fcb12a6db697dbd62b76800debef8feea2da2a5e074feea56af52f4300c17892018f7584eb5d4946c10156a85746ae8eacc5ebe112df0203010001
<<<<<<< HEAD
            String[] pins = new String[]{"10902ad9c6fb7d84c133b8682a7e7e30a5b6fb90"};    // SHA-1 hash of DER encoded public key byte array

            URL url = null;
            try {
                url = new URL(BaseApi.PROTOCOL + BaseApi.SERVER_ADDRESS);
            } catch (MalformedURLException e) {
                e.printStackTrace();
            }

            HttpsURLConnection connection = null;
            try {
                connection = PinningHelper.getPinnedHttpsURLConnection(context, pins, url);
            } catch (IOException e) {
                e.printStackTrace();
                listener.onServerDown();
            }

            try {
                byte[] data = new byte[4096];
                connection.getInputStream().read(data);
                listener.onSuccess();

            } catch (IOException e) {
                e.printStackTrace();

                if (e instanceof SSLHandshakeException) {
                    listener.onPinningFail();
                } else {
                    listener.onServerDown();
                }
            }
            return null;
        }
=======

            // SHA-1 hash of DER encoded public key byte array
            String[] pins = new String[]{"10902ad9c6fb7d84c133b8682a7e7e30a5b6fb90"};
            URL url = new URL(WebUtil.VALIDATE_SSL_URL);
            return PinningHelper.getPinnedHttpsURLConnection(context, pins, url);
        }).subscribeOn(Schedulers.io());
>>>>>>> 4ff481ad
    }
}<|MERGE_RESOLUTION|>--- conflicted
+++ resolved
@@ -9,6 +9,7 @@
 import org.thoughtcrime.ssl.pinning.util.PinningHelper;
 
 import java.io.IOException;
+import java.net.MalformedURLException;
 import java.net.URL;
 
 import javax.inject.Inject;
@@ -108,47 +109,10 @@
         return Observable.fromCallable(() -> {
             // DER encoded public key:
             // 30820122300d06092a864886f70d01010105000382010f003082010a0282010100bff56f562096307165320b0f04ff30e3f7d7e7a2813a35c16bfbe549c23f2a5d0388818fc0f9326a9679322fd7a6d4a1f2c4d45129c8641f6a3e7d9175938f050352a1cf09440399a36a358a846e4b5ef43baafbcb6af9f3615a7a49aae497cfeaaeb943e0175bab546abacc60b29c9bb7f588c62ac81e21038e760f044c07fe6d8a1cba4f8b5e9835bb8eddec79d506dc47fd73030630bf1af7bd70352ced281efae1675e70a6918d98645ebc389d2169ff72a82c7ff7a6328f0cd337197d87e208d2bc8cdd21182157fcb12a6db697dbd62b76800debef8feea2da2a5e074feea56af52f4300c17892018f7584eb5d4946c10156a85746ae8eacc5ebe112df0203010001
-<<<<<<< HEAD
-            String[] pins = new String[]{"10902ad9c6fb7d84c133b8682a7e7e30a5b6fb90"};    // SHA-1 hash of DER encoded public key byte array
-
-            URL url = null;
-            try {
-                url = new URL(BaseApi.PROTOCOL + BaseApi.SERVER_ADDRESS);
-            } catch (MalformedURLException e) {
-                e.printStackTrace();
-            }
-
-            HttpsURLConnection connection = null;
-            try {
-                connection = PinningHelper.getPinnedHttpsURLConnection(context, pins, url);
-            } catch (IOException e) {
-                e.printStackTrace();
-                listener.onServerDown();
-            }
-
-            try {
-                byte[] data = new byte[4096];
-                connection.getInputStream().read(data);
-                listener.onSuccess();
-
-            } catch (IOException e) {
-                e.printStackTrace();
-
-                if (e instanceof SSLHandshakeException) {
-                    listener.onPinningFail();
-                } else {
-                    listener.onServerDown();
-                }
-            }
-            return null;
-        }
-=======
-
             // SHA-1 hash of DER encoded public key byte array
             String[] pins = new String[]{"10902ad9c6fb7d84c133b8682a7e7e30a5b6fb90"};
-            URL url = new URL(WebUtil.VALIDATE_SSL_URL);
+            URL url = new URL(BaseApi.PROTOCOL + BaseApi.SERVER_ADDRESS);
             return PinningHelper.getPinnedHttpsURLConnection(context, pins, url);
         }).subscribeOn(Schedulers.io());
->>>>>>> 4ff481ad
     }
 }