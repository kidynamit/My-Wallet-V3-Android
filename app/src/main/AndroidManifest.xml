<?xml version="1.0" encoding="utf-8"?>
<manifest xmlns:android="http://schemas.android.com/apk/res/android"
    xmlns:tools="http://schemas.android.com/tools"
    package="piuk.blockchain.android"
    android:installLocation="auto">

    <uses-sdk tools:overrideLibrary="com.mtramin.rxfingerprint" />

    <uses-permission android:name="com.google.android.providers.gsf.permission.READ_GSERVICES" />
    <uses-permission android:name="android.permission.ACCESS_FINE_LOCATION" />
    <uses-permission android:name="android.permission.ACCESS_COARSE_LOCATION" />
    <uses-permission android:name="android.permission.WRITE_EXTERNAL_STORAGE" />
    <uses-permission android:name="android.permission.INTERNET" />
    <uses-permission android:name="android.permission.CAMERA" />
    <uses-permission android:name="android.permission.ACCESS_NETWORK_STATE" />
    <uses-permission android:name="android.permission.USE_FINGERPRINT" />

    <uses-feature android:name="android.hardware.location.gps" />

    <application
        android:name=".BlockchainApplication"
        android:allowBackup="false"
        android:icon="@drawable/ic_launcher"
        android:label="@string/app_name"
        android:theme="@style/AppTheme">
        <activity
            android:name=".ui.launcher.LauncherActivity"
            android:configChanges="keyboardHidden|orientation|screenSize"
            android:launchMode="singleTask">
            <intent-filter>
                <action android:name="android.intent.action.MAIN" />

                <category android:name="android.intent.category.LAUNCHER" />
            </intent-filter>
            <intent-filter>
                <action android:name="android.intent.action.VIEW" />

                <data android:scheme="bitcoin" />

                <category android:name="android.intent.category.DEFAULT" />
                <category android:name="android.intent.category.BROWSABLE" />
            </intent-filter>
            <intent-filter>
                <action android:name="android.intent.action.VIEW" />

                <data
                    android:host="blockchain.info"
                    android:pathPrefix="/invite"
                    android:scheme="http" />

                <category android:name="android.intent.category.DEFAULT" />
                <category android:name="android.intent.category.BROWSABLE" />
            </intent-filter>
        </activity>
        <activity
            android:name=".ui.home.MainActivity"
            android:configChanges="keyboardHidden|orientation|screenSize"
            android:theme="@style/AppTheme.MainActivity"
            android:windowSoftInputMode="adjustPan" />
        <activity
            android:name=".ui.settings.SettingsActivity"
            android:configChanges="keyboardHidden|orientation|screenSize" />
        <activity
            android:name=".ui.auth.PinEntryActivity"
            android:configChanges="keyboardHidden|orientation|screenSize" />
        <activity
            android:name=".ui.auth.LandingActivity"
            android:configChanges="keyboardHidden|orientation|screenSize" />
        <activity
            android:name=".ui.pairing.PairOrCreateWalletActivity"
            android:configChanges="keyboardHidden|orientation|screenSize"
            android:windowSoftInputMode="adjustResize" />
        <activity android:name=".ui.directory.MapActivity" />
        <activity android:name=".ui.directory.SuggestMerchantActivity" />
        <activity
            android:name=".ui.account.AccountActivity"
            android:configChanges="keyboardHidden|orientation|screenSize" />
        <activity
            android:name=".ui.account.AccountEditActivity"
            android:configChanges="keyboardHidden|orientation|screenSize" />
        <activity
            android:name=".ui.backup.BackupWalletActivity"
            android:configChanges="keyboardHidden|orientation|screenSize" />
        <activity
            android:name=".ui.upgrade.UpgradeWalletActivity"
            android:configChanges="keyboardHidden|orientation|screenSize" />
        <activity
            android:name=".ui.pairing.ManualPairingActivity"
            android:configChanges="keyboardHidden|orientation|screenSize" />
        <activity
            android:name=".ui.auth.LogoutActivity"
            android:excludeFromRecents="true"
            android:noHistory="true"
            android:theme="@android:style/Theme.NoDisplay" />
        <activity
            android:name=".ui.auth.PasswordRequiredActivity"
            android:configChanges="keyboardHidden|orientation|screenSize" />
        <activity
            android:name=".ui.recover.RecoverFundsActivity"
            android:configChanges="keyboardHidden|orientation|screenSize" />
        <activity
            android:name=".ui.zxing.CaptureActivity"
            android:configChanges="keyboardHidden|orientation|screenSize" />
        <activity
<<<<<<< HEAD
            android:name=".ui.send.SendActivity"
            android:configChanges="keyboardHidden|orientation|screenSize" />
        <activity
            android:name=".ui.receive.ReceiveActivity"
            android:configChanges="keyboardHidden|orientation|screenSize"
            android:windowSoftInputMode="stateAlwaysHidden" />
        <activity
=======
>>>>>>> ae549970
            android:name=".ui.receive.ReceiveQrActivity"
            android:configChanges="keyboardHidden|orientation|screenSize"
            android:theme="@style/AppTheme.ReceiveQrWindow" />
        <activity
            android:name=".ui.transactions.TransactionDetailActivity"
            android:configChanges="keyboardHidden|orientation|screenSize"
            android:windowSoftInputMode="stateHidden" />
        <activity
            android:name=".ui.transactions.TransactionDetailWebViewActivity"
            android:configChanges="keyboardHidden|orientation|screenSize" />
        <activity
            android:name=".ui.contacts.ContactsActivity"
            android:configChanges="keyboardHidden|orientation|screenSize" />

        <activity
            android:name=".ui.contacts.ContactPairingMethodActivity"
            android:configChanges="keyboardHidden|orientation|screenSize" />

        <service
            android:name=".data.websocket.WebSocketService"
            android:stopWithTask="true" />

        <meta-data
            android:name="com.google.android.maps.v2.API_KEY"
            android:value="@string/google_maps_key" />
        <meta-data
            android:name="com.google.android.gms.version"
            android:value="@integer/google_play_services_version" />

        <!-- Set custom default icon. This is used when no icon is set for incoming notification messages. -->
        <meta-data
            android:name="com.google.firebase.messaging.default_notification_icon"
            android:resource="@drawable/ic_notification_transparent" />
        <!-- Set color used with incoming notification messages. This is used when no color is set for the incoming
             notification message. -->
        <meta-data
            android:name="com.google.firebase.messaging.default_notification_color"
            android:resource="@color/white" />

        <provider
            android:name="android.support.v4.content.FileProvider"
            android:authorities="${applicationId}.fileProvider"
            android:exported="false"
            android:grantUriPermissions="true">
            <meta-data
                android:name="android.support.FILE_PROVIDER_PATHS"
                android:resource="@xml/provider_paths" />
        </provider>

        <service
            android:name=".data.notifications.FcmCallbackService"
            android:exported="false">
            <intent-filter>
                <action android:name="com.google.firebase.MESSAGING_EVENT" />
            </intent-filter>
        </service>
        <service
            android:name=".data.notifications.InstanceIdService"
            android:exported="false">
            <intent-filter>
                <action android:name="com.google.firebase.INSTANCE_ID_EVENT" />
            </intent-filter>
        </service>

    </application>

</manifest><|MERGE_RESOLUTION|>--- conflicted
+++ resolved
@@ -102,16 +102,6 @@
             android:name=".ui.zxing.CaptureActivity"
             android:configChanges="keyboardHidden|orientation|screenSize" />
         <activity
-<<<<<<< HEAD
-            android:name=".ui.send.SendActivity"
-            android:configChanges="keyboardHidden|orientation|screenSize" />
-        <activity
-            android:name=".ui.receive.ReceiveActivity"
-            android:configChanges="keyboardHidden|orientation|screenSize"
-            android:windowSoftInputMode="stateAlwaysHidden" />
-        <activity
-=======
->>>>>>> ae549970
             android:name=".ui.receive.ReceiveQrActivity"
             android:configChanges="keyboardHidden|orientation|screenSize"
             android:theme="@style/AppTheme.ReceiveQrWindow" />
