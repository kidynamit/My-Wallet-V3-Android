<?xml version="1.0" encoding="utf-8"?>
<manifest xmlns:android="http://schemas.android.com/apk/res/android"
    package="piuk.blockchain.android"
<<<<<<< HEAD
    android:versionCode="181"
=======
    android:versionCode="182"
>>>>>>> 682e86b5
    android:installLocation="auto"
    android:versionName="@string/version_name"
    >

    <uses-sdk android:minSdkVersion="14" android:targetSdkVersion="21" />

    <uses-permission android:name="piuk.blockchain.android.permission.MAPS_RECEIVE" />
    <uses-permission android:name="com.google.android.providers.gsf.permission.READ_GSERVICES" />
    <uses-permission android:name="android.permission.ACCESS_FINE_LOCATION"/>
    <uses-permission android:name="android.permission.ACCESS_COARSE_LOCATION"/>
    <uses-permission android:name="android.permission.WRITE_EXTERNAL_STORAGE" />

    <uses-permission android:name="android.permission.INTERNET" />
    <uses-permission android:name="android.permission.CAMERA" />
    <uses-permission android:name="android.permission.NFC" />
    <uses-permission android:name="android.permission.ACCESS_NETWORK_STATE" />

    <permission
        android:name="piuk.blockchain.android.permission.MAPS_RECEIVE"
        android:protectionLevel="signature" />

    <uses-feature android:name="android.hardware.nfc" android:required="false" />
    <uses-feature
        android:glEsVersion="0x00020000"
        android:required="true" />

    <application
        android:icon="@drawable/ic_launcher"
        android:label="@string/app_name"
        android:name="android.support.multidex.MultiDexApplication"
        android:theme="@style/AppTheme" >

        <activity
            android:name="info.blockchain.wallet.MainActivity"
            android:label="@string/app_name"
            android:configChanges="keyboardHidden|orientation|screenSize"
            android:windowSoftInputMode="adjustPan"
            >

            <intent-filter>
                <action android:name="android.intent.action.MAIN" />
                <category android:name="android.intent.category.LAUNCHER" />
            </intent-filter>

            <intent-filter>
                <action android:name="android.intent.action.VIEW" />
                <data android:scheme="bitcoin" />
                <category android:name="android.intent.category.DEFAULT" />
                <category android:name="android.intent.category.BROWSABLE" />
            </intent-filter>

            <intent-filter>
                <action android:name="android.nfc.action.NDEF_DISCOVERED" />
                <category android:name="android.intent.category.DEFAULT"/>
                <data android:scheme="bitcoin" />
            </intent-filter>
            <intent-filter>
                <action android:name="android.nfc.action.NDEF_DISCOVERED" />
                <category android:name="android.intent.category.DEFAULT"/>
                <data android:mimeType="application/x-btctx" />
            </intent-filter>
            <intent-filter>
                <action android:name="android.nfc.action.NDEF_DISCOVERED" />
                <data android:mimeType="application/bitcoin-paymentrequest" />
                <category android:name="android.intent.category.DEFAULT" />
            </intent-filter>

        </activity>

        <activity android:name="info.blockchain.wallet.SettingsActivity"
            android:label="@string/app_name"
            android:configChanges="keyboardHidden|orientation|screenSize"
            >
        </activity>

        <activity android:name="info.blockchain.wallet.Exit"
            android:label="@string/app_name"
            >
        </activity>

        <activity android:name="info.blockchain.wallet.PinEntryActivity"
            android:label="@string/app_name"
            android:configChanges="keyboardHidden|orientation|screenSize"
            >
        </activity>

        <activity android:name="info.blockchain.wallet.LandingActivity"
            android:label="@string/app_name"
            android:configChanges="keyboardHidden|orientation|screenSize"
            >
        </activity>

		<activity android:name="info.blockchain.wallet.PairOrCreateWalletActivity"
				  android:label="@string/app_name"
				  android:configChanges="keyboardHidden|orientation|screenSize"
				  android:windowSoftInputMode="adjustResize"
			>
		</activity>

        <activity android:name="info.blockchain.wallet.AboutActivity"
            android:label="@string/app_name"
            android:theme="@android:style/Theme.Dialog" >
        </activity>

        <activity android:name="info.blockchain.merchant.directory.MapActivity"
            android:label="@string/app_name"
            >
        </activity>

        <activity android:name="info.blockchain.merchant.directory.ListActivity"
            android:label="@string/app_name"
            >
        </activity>

        <activity android:name="info.blockchain.merchant.directory.SuggestMerchant"
            android:label="@string/app_name"
            >
        </activity>

		<activity android:name="info.blockchain.wallet.MyAccountsActivity"
				  android:label="@string/app_name"
				  android:configChanges="keyboardHidden|orientation|screenSize"
			>
		</activity>

		<activity android:name="info.blockchain.wallet.SupportActivity"
				  android:label="@string/app_name"
				  android:configChanges="keyboardHidden|orientation|screenSize" >
		</activity>

		<activity android:name="info.blockchain.wallet.BackupWalletActivity"
				  android:label="@string/app_name"
				  android:configChanges="keyboardHidden|orientation|screenSize" >
		</activity>

		<activity android:name="info.blockchain.wallet.ConfirmationCodeActivity"
				  android:label="@string/app_name"
				  android:configChanges="keyboardHidden|orientation|screenSize" >
		</activity>

        <!-- Activity renamed for 'lame' mode -->
		<activity android:name="info.blockchain.wallet.UpgradeWalletActivity"
				  android:label="@string/app_name"
				  android:configChanges="keyboardHidden|orientation|screenSize"
			>
		</activity>

        <activity android:name="piuk.blockchain.android.PlaceHolder"
            android:label="@string/app_name"
            android:configChanges="keyboardHidden|orientation|screenSize"
            >
        </activity>

        <activity android:name="info.blockchain.wallet.PolicyActivity"
                  android:label="@string/app_name"
                  android:theme="@android:style/Theme.Dialog" >
        </activity>

        <activity android:name="com.google.zxing.client.android.CaptureActivity"
                  android:label="@string/app_name"
                  android:configChanges="keyboardHidden|orientation|screenSize"
            >
        </activity>

        <service android:name="info.blockchain.wallet.service.WebSocketService" />

        <meta-data
            android:name="com.google.android.maps.v2.API_KEY"
            android:value="AIzaSyB_5WN2exwvF4pqQ6rW6JdkHcYWjZOim4w" />
        <!--
        debug: AIzaSyASTnx7wjsCTkMr_RtLQYTzMAf7A9SWIMw
        release: AIzaSyB_5WN2exwvF4pqQ6rW6JdkHcYWjZOim4w
        -->
        <meta-data
            android:name="com.google.android.gms.version"
            android:value="@integer/google_play_services_version" />

        <receiver android:name="info.blockchain.wallet.NetworkStateReceiver">
            <intent-filter>
                <action android:name="android.net.conn.CONNECTIVITY_CHANGE" />
            </intent-filter>
        </receiver>

    </application>

</manifest><|MERGE_RESOLUTION|>--- conflicted
+++ resolved
@@ -1,11 +1,7 @@
 <?xml version="1.0" encoding="utf-8"?>
 <manifest xmlns:android="http://schemas.android.com/apk/res/android"
     package="piuk.blockchain.android"
-<<<<<<< HEAD
-    android:versionCode="181"
-=======
-    android:versionCode="182"
->>>>>>> 682e86b5
+    android:versionCode="183"
     android:installLocation="auto"
     android:versionName="@string/version_name"
     >
