--- conflicted
+++ resolved
@@ -18,12 +18,8 @@
             android:allowBackup="false"
             android:theme="@style/AppTheme">
 
-<<<<<<< HEAD
-        <activity android:name=".LauncherActivity"
-=======
         <activity
                 android:name=".LauncherActivity"
->>>>>>> ce09d5e0
                 android:configChanges="keyboardHidden|orientation|screenSize">
 
             <intent-filter>
@@ -65,7 +61,6 @@
                 android:windowSoftInputMode="adjustResize"/>
 
         <activity
-<<<<<<< HEAD
                 android:name="info.blockchain.merchant.directory.MapActivity"/>
 
         <activity
@@ -73,18 +68,6 @@
 
         <activity
                 android:name="info.blockchain.merchant.directory.SuggestMerchant"/>
-=======
-                android:name="info.blockchain.merchant.directory.MapActivity"
-                android:label="@string/app_name"/>
-
-        <activity
-                android:name="info.blockchain.merchant.directory.ListActivity"
-                android:label="@string/app_name"/>
-
-        <activity
-                android:name="info.blockchain.merchant.directory.SuggestMerchant"
-                android:label="@string/app_name"/>
->>>>>>> ce09d5e0
 
         <activity
                 android:name="info.blockchain.wallet.view.AccountActivity"
@@ -127,7 +110,6 @@
         <activity
                 android:name="com.google.zxing.client.android.CaptureActivity"
                 android:configChanges="keyboardHidden|orientation|screenSize"/>
-<<<<<<< HEAD
 
         <activity
                 android:name="info.blockchain.wallet.view.SendActivity"
@@ -136,12 +118,6 @@
         <activity android:name="info.blockchain.wallet.view.ReceiveActivity"
                   android:windowSoftInputMode="stateAlwaysHidden"
                   android:configChanges="keyboardHidden|orientation|screenSize"/>
-=======
-
-        <activity
-                android:name="info.blockchain.wallet.view.SendActivity"
-                android:configChanges="keyboardHidden|orientation|screenSize"/>
->>>>>>> ce09d5e0
 
         <service android:name="info.blockchain.wallet.websocket.WebSocketService"/>
 
