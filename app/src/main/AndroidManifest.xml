--- conflicted
+++ resolved
@@ -110,10 +110,6 @@
             android:name=".ui.transactions.TransactionDetailActivity"
             android:configChanges="keyboardHidden|orientation|screenSize"
             android:windowSoftInputMode="stateHidden" />
-<<<<<<< HEAD
-        <activity
-            android:name=".ui.transactions.TransactionDetailWebViewActivity"
-            android:configChanges="keyboardHidden|orientation|screenSize" />
         <activity
             android:name=".ui.contacts.list.ContactsListActivity"
             android:configChanges="keyboardHidden|orientation|screenSize" />
@@ -132,8 +128,6 @@
         <activity
             android:name=".ui.chooser.AccountChooserActivity"
             android:configChanges="keyboardHidden|orientation|screenSize" />
-=======
->>>>>>> e512e137
 
         <service
             android:name=".data.websocket.WebSocketService"
