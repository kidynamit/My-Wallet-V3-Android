--- conflicted
+++ resolved
@@ -223,12 +223,7 @@
     <string name="upgrade_page_1">Đơn giản hóa sao lưu và khôi phục.</string>
     <string name="upgrade_page_2">Tăng cường bảo mật thông qua các địa chỉ xác định thứ bậc.</string>
     <string name="upgrade_page_3">Tùy chỉnh cách bạn tổ chức Bitcoin trong Ví Blockchain của mình.</string>
-<<<<<<< HEAD
     <string name="upgrading">Đang nâng cấp...</string>
-=======
-    <!--<string name="confirm_upgrade_info">The upgrade takes just a second and your Bitcoin and history will be safe. Here is what’s better:\n\n✓ Completely updated design and user experience\n✓ Robust security center\n✓ Enhanced Privacy\n✓ Simplified backup and recovery\n✓ Customized fund management\n\nOne advanced transaction type (Shared Coin) is not supported in the new version at this time.</string>--><string name="confirm_upgrade_header">Chúng tôi đã thêm một vài tính năng mới cho ví Blockchain:</string>
-    <string name="upgrading">Đang nâng cấp…</string>
->>>>>>> f9ae0473
     <string name="upgrading_started_info">Ví của bạn đang nâng cấp, thời gian phụ thuộc vào kích cỡ và thời gian sử dụng ví của bạn.</string>
     <string name="upgrade_success_heading">Ví của bạn đã được nâng cấp!</string>
     <string name="upgrade_success_info">Bạn đang sử dụng Ví Blockchain an toàn và bảo mật nhất. Bạn có thể tiếp tục sử dụng ví của mình.</string>
