<?xml version="1.0" encoding="UTF-8"?>
<resources>

    <string name="backup_wallet">Сделать резервную копию средств</string>
    <string name="upgrade_wallet">Обновить</string>

    <string name="app_name">Blockchain</string>
    <string name="action_settings">Настройки</string>

    <string name="all_accounts">Все</string>

    <string name="please_wait">Подождите</string>

    <string name="send_bitcoin">Отправить</string>
    <string name="receive_bitcoin">Получить</string>

    <string name="cancel">Отмена</string>
    <string name="yes">Да</string>
    <string name="no">Нет</string>
    <string name="polite_no">Нет, спасибо</string>

    <string name="YESTERDAY">Вчера</string>

    <string name="SENT">Отправлено</string>
    <string name="RECEIVED">Получена</string>
    <string name="MOVED">Переведено</string>

    <string name="copied_to_clipboard">Скопировано в буфер обмена</string>

    <string name="options_id">ID кошелька</string>
    <string name="preferences_about_title">О системе</string>

    <string name="ask_you_sure_unpair">Вы уверены, что хотите отменить сопряжение устройства?</string>

    <string name="select_currency">Выбор валюты</string>
    <string name="options_currency">Местная валюта</string>

    <string name="options_units">Единица Bitcoin</string>
    <string name="options_tos">Условия предоставления услуг</string>
    <string name="options_privacy">Политика конфиденциальности</string>

    <string name="invalid_email">Недействительный адрес электронной почты</string>
    <string name="invalid_mobile">Недействительный номер мобильного телефона</string>
    <string name="invalid_password">Недействительный пароль</string>
    <string name="invalid_guid">Недопустимый ID кошелька</string>
    <string name="password_mismatch_error">Пароли не совпадают</string>

    <string name="no_private_key">Невозможно создать личный ключ.</string>
    <string name="pin_4_strikes">4 неудачных попытки ввода PIN-кода. Предоставьте пароль.</string>
    <string name="pin_4_strikes_password_accepted">Пароль принят. Введите новый PIN-код.</string>

    <string name="bip38_password_entry">Введите пароль личного ключа</string>

    <string name="pin_entry">Введите PIN-код</string>
    <string name="password_entry">Введите пароль</string>
    <string name="zero_pin">0000 является недействительным PIN-кодом. Попробуйте еще раз.</string>
    <string name="invalid_pin">Недействительный PIN-код. Попробуйте еще раз.</string>
    <string name="pin_mismatch_error">PIN-коды не совпадают</string>
    <string name="create_pin">Создать PIN-код</string>
    <string name="confirm_pin">Подтвердить PIN-код</string>
    <string name="create_pin_failed">Сбой при создании PIN-кода. Выполните сопряжение устройства еще раз.</string>
    <string name="pairing_failed">Сопряжение не удалось. Попробуйте еще раз.</string>

    <string name="check_connectivity_exit">Кошелек Blockchain не может получить доступ к Интернету. Проверьте связь с Интернетом на вашем устройстве и повторите попытку.</string>
    <string name="dialog_continue">Продолжить</string>

    <string name="double_encryption_password_error">Ошибка двойного шифрования пароля. Попробуйте еще раз.</string>

    <string name="command2">Отсканируйте код сопряжения</string>
    <string name="command3">Я не могу получить доступ к своей камере</string>
    <string name="CREATE">СОЗДАТЬ НОВЫЙ КОШЕЛЕК</string>
    <string name="LOGIN">Войти в мой кошелек</string>
    <string name="pair_your_wallet">Выполните сопряжение своего кошелька</string>
    <string name="manual_pairing">Ручное сопряжение</string>
    <string name="pair_wallet_step_1">Войдите в свой кошелек Blockchain на ПК или Mac, пройдя по ссылке https:// blockchain.info/wallet.</string>
    <string name="pair_wallet_step_2">Если вы используете старый кошелек, нажмите кнопку «Параметры учетной записи» и выберите вкладку «Устройства». Если вы используете нашу новую бета-версию кошелька, перейдите в «Настройки / Информация о кошельке».</string>
    <string name="pair_wallet_step_3">Нажмите кнопку «Показать код сопряжения», чтобы открыть QR-код, черно-белый квадрат со штрих-кодом. Отсканируйте код своей камерой.</string>
    <string name="disable_two_factor">Прежде чем пытаться вручную выполнить сопряжение своего кошелька, необходимо отключить двухфакторную аутентификацию</string>
    <string name="wallet_id">ID кошелька</string>
    <string name="default_wallet_name">Мой кошелек Bitcoin</string>

    <string name="password">Пароль</string>
    <string name="email">Адрес эл.почты</string>
    <string name="agree_terms_of_service">Создавая новый кошелек, вы соглашаетесь с</string>
    <string name="blockchain_tos">Условиями предоставления услуг Blockchain</string>
    <string name="create_wallet">Создать кошелек</string>
    <string name="new_wallet">Новый кошелек</string>
    <string name="strength_weak">Ненадежный</string>
    <string name="strength_medium">Обычный</string>
    <string name="strength_strong">Надежный</string>
    <string name="strength_normal">Нормальный</string>

    <string name="CONTINUE">Продолжить</string>
    <string name="SEND">ОТПРАВИТЬ</string>

    <string name="total">Всего</string>

    <string name="max_available">Использовать все доступное минус комиссия:</string>

    <string name="invalid_bitcoin_address">Недействительный адрес Bitcoin</string>
    <string name="invalid_amount">Недействительная сумма</string>
    <string name="insufficient_funds">Недостаточно средств</string>

    <string name="enter_double_encryption_pw">Введите пароль с двойным шифрованием</string>

    <string name="support">Поддержка</string>
    <string name="rate_us">Оцените нас</string>
    <string name="email_chooser">Отправить электронное сообщение...</string>
    <string name="about">Blockchain Кошелек %1$s\n©%2$s Blockchain.info</string>
    <string name="merchant_download">Приложение Free Merchant</string>
    <string name="password_or_wipe">Войдите, используя свой пароль или удалите этот кошелек</string>
    <string name="use_password">Использовать пароль</string>
    <string name="wipe_wallet">Удалить кошелек</string>

    <string name="select_units">Выберите единицы BTC</string>
    <string name="weak_password">Выбранный пароль слишком ненадежный, чтобы обезопасить ваши средства. Мы настоятельно рекомендуем вам выбрать другой. Хотите задать новый пароль?</string>

    <string name="from">От</string>
    <string name="to">Кому</string>

    <string name="confirm_details">Подтвердить оплату</string>
    <string name="fee">Комиссия</string>
    <string name="dialog_cancel">ОТМЕНА</string>
    <string name="exit_confirm">Для выхода еще раз нажмите кнопку «Назад»</string>

    <string name="label_address">Ваш адрес успешно импортирован. При необходимости присвойте понятное отображаемое имя этому адресу.</string>
    <string name="label_address2">Ваш адрес успешно создан. При необходимости присвойте понятное отображаемое имя этому адресу.</string>

    <string name="bip38_error">Недействительный пароль личного ключа</string>
    <string name="privkey_error">Нераспознанный формат личного ключа</string>
    <string name="hd_error">Ошибка кошелька HD</string>
    <string name="scan_not_recognized">Невозможно расшифровать скан</string>

    <string name="imported_addresses">Импортированные адреса</string>

    <string name="remote_save_ok">Удаленное сохранение выполнено</string>
    <string name="remote_save_ko">Сбой удаленного сохранения</string>

    <string name="unpair_wallet">Отменить сопряжение кошелька</string>
    <string name="unpair">ОТМЕНИТЬ СОПРЯЖЕНИЕ</string>

    <string name="ok_cap">OK</string>
    <string name="change_pin_code">Изменить PIN</string>
    <string name="enter_current_pin">Пожалуйста, введите текущий PIN-код.</string>

    <string name="suggest_merchant">Предложить торговца</string>
    <string name="business_category">Категория</string>
    <string name="street_address">Почтовый адрес</string>
    <string name="description">Описание</string>
    <string name="city">Город</string>
    <string name="postal">Почтовый индекс</string>
    <string name="telephone">Телефон</string>
    <string name="web">Веб</string>
    <string name="merchant_cat_hint">Выберите категорию...</string>
    <string name="merchant_cat1">Кафе</string>
    <string name="merchant_cat2">Бары/напитки</string>
    <string name="merchant_cat3">Продукты и рестораны</string>
    <string name="merchant_cat4">Шоппинг/расходы</string>
    <string name="merchant_cat5">Банкоматы</string>
    <string name="ok_writing_merchant">Спасибо за ваше предложение.</string>
    <string name="error_writing_merchant">Ошибка при записи в базу данных. Попробуйте еще раз.</string>
    <string name="call">Вызов</string>
    <string name="navigate">Навигация</string>
    <string name="enable_geo">Включите GPS или любую другую службу определения местоположения для поиска текущего местоположения. Чтобы сделать это, нажмите ОК, чтобы перейти к настройкам службы определения местоположения.</string>

    <string name="my_addresses">Адреса</string>
    <string name="addresses">Адреса</string>
    <string name="create_new">Создать новый</string>
    <string name="import_address">Импортировать адреса</string>
    <string name="save_name">Сохранить имя</string>

    <string name="receive_address_to_clipboard">Скопировать этот адрес получения в буфер обмена? В этом случае имейте в виду, что другие приложения могут иметь доступ к этой информации.</string>
    <string name="receive_address_to_share">Поделиться этим адресом получения для отправки? В этом случае имейте в виду, что другие приложения могут иметь доступ к этой информации.</string>
    <string name="guid_to_clipboard">Скопировать ID кошелька в буфер обмена? В этом случае имейте в виду, что другие приложения могут иметь доступ к этой информации.</string>

    <string name="ssl_pinning_invalid">SSL-сертификат закрепить не удалось. Это может указывать на злонамеренную активность. Прежде чем продолжить, проверьте сетевое подключение и устройство.</string>

    <string name="my_wallet_id">Мой ID кошелька</string>
    <string name="EMAIL">АДРЕС ЭЛЕКТРОННОЙ ПОЧТЫ</string>
    <string name="new_support_request">Новый запрос группе поддержки</string>
    <string name="contact_support">Связаться с группой поддержки</string>
    <string name="email_subject">Запрос группе поддержки Android</string>

    <string name="merchant_map">Карта расположения торговцев</string>
    <string name="merchant_suggest">Предложить торговца</string>
    <string name="name">Имя</string>
    <string name="location">Местоположение</string>
    <string name="manual_entry">РУЧНОЙ ВВОД</string>
    <string name="use_my_current_location">ИСПОЛЬЗОВАТЬ МОЕ ТЕКУЩЕЕ МЕСТОПОЛОЖЕНИЕ</string>
    <string name="save">Сохранить</string>
    <string name="next">Далее</string>
    <string name="address_lookup_fail">Невозможно восстановить адрес. Введите адрес вручную.</string>

    <string name="backup_write_down_words">Важно записывать слова точно в таком же виде, как они появляются здесь, и в том же порядке.</string>
    <string name="backup_next_word">СЛЕДУЮЩЕЕ СЛОВО</string>
    <string name="backup_verify_heading">Введите следующие слова из вашей фразы для восстановления, чтобы завершить процесс создания резервной копии.</string>
    <string name="backup_word">Слово</string>
    <string name="backup_of">из</string>
    <string name="backup_confirmed">Резервное копирование подтверждено</string>
    <string name="backup_word_mismatch">Несоответствие слова</string>

    <string name="received_bitcoin">Полученные Bitcoin</string>

    <string-array name="mnemonic_word_requests">
        <item>первое слово</item>
        <item>второе слово</item>
        <item>третье слово</item>
        <item>четвертое слово</item>
        <item>пятое слово</item>
        <item>шестое слово</item>
        <item>седьмое слово</item>
        <item>восьмое слово</item>
        <item>девятое слово</item>
        <item>десятое слово</item>
        <item>одиннадцатое слово</item>
        <item>двенадцатое слово</item>
    </string-array>

    <string name="verification_failed">Сбой верификации</string>

    <string name="send_payment">Отправить платеж</string>
    <string name="share">Поделиться адресом получения</string>
    <string name="scan_qr">Сканировать QR-код</string>
    <string name="confirm_password">Подтвердить пароль</string>
    <string name="check_email_to_auth_login">Проверьте свою электронную почту, чтобы одобрить эту попытку входа.</string>
    <string name="transaction_fee">Комиссия транзакции</string>
    <string name="your_transactions">Ваши транзакции</string>
    <string name="transaction_occur_when">Транзакции осуществляются, когда вы получаете и отправляете bitcoin.</string>
    <string name="click">Нажмите</string>
    <string name="to_start_sending_and_receiving_btc">для начала отправки и получения bitcoin.</string>

    <string name="watch_only_label">(только для просмотра)</string>
    <string name="address_book_label">(адресная книга)</string>
    <string name="archived_label">(архивировано)</string>

    <string name="transaction_submitted">Транзакция выполнена</string>
    <string name="transaction_failed">Сбой транзакции</string>
    <string name="UPGRADE_YOUR_WALLET">Ок, приступим!</string>
    <string name="upgrade_page_1">Упрошенное создание резервной копии и восстановление.</string>
    <string name="upgrade_page_2">Усиленная конфиденциальность достигается путем использования иерархических детерминированных адресов.</string>
    <string name="upgrade_page_3">Настройте структуру хранения биткоинов в кошельке Blockchain</string>
<<<<<<< HEAD
    <string name="CONFIRM">ОБНОВИТЬ СЕЙЧАС</string>
    <string name="confirm_upgrade">Подтвердить обновление</string>
    <!--<string name="confirm_upgrade_info">The upgrade takes just a second and your Bitcoin and history will be safe. Here is what’s better:\n\n✓ Completely updated design and user experience\n✓ Robust security center\n✓ Enhanced Privacy\n✓ Simplified backup and recovery\n✓ Customized fund management\n\nOne advanced transaction type (Shared Coin) is not supported in the new version at this time.</string>-->
    <string name="confirm_upgrade_header">Заметьте, мы добавили в кошелек Blockchain вот такие новые функции:</string>
=======
    <!--<string name="confirm_upgrade_info">The upgrade takes just a second and your Bitcoin and history will be safe. Here is what’s better:\n\n✓ Completely updated design and user experience\n✓ Robust security center\n✓ Enhanced Privacy\n✓ Simplified backup and recovery\n✓ Customized fund management\n\nOne advanced transaction type (Shared Coin) is not supported in the new version at this time.</string>--><string name="confirm_upgrade_header">Заметьте, мы добавили в кошелек Blockchain вот такие новые функции:</string>
>>>>>>> ca324daa
    <string name="upgrading">Идет обновление...</string>
    <string name="upgrading_started_info">Ваш кошелек обновляется, будьте терпеливы, это может занять некоторое время в зависимости от размера и продолжительности действия вашего кошелька.</string>
    <string name="upgrade_success_heading">Ваш кошелек был обновлен!</string>
    <string name="upgrade_success_info">Теперь у вас есть наиболее безопасный и конфиденциальный кошелек Blockchain. Теперь вы можете перейти к кошельку.</string>
    <string name="CLOSE">ЗАКРЫТЬ</string>
    <string name="total_funds">Все</string>
    <string name="unexpected_error">Непредвиденная ошибка, повторите попытку позже.</string>
    <string name="upgrade_fail_heading">Не удалось обновить кошелек!</string>
    <string name="upgrade_fail_info">Произошла ошибка при обновлении кошелька. Попробуйте еще раз попозже.</string>
    <string name="not_sane_error">Установка вашего Blockchain кошелька не завершена. Выполните сопряжение вашего кошелька еще раз или создайте новый кошелек.</string>

    <string name="watchonly_address_receive_warning">Вы получите биткоины на адрес только для просмотра. Вы сможете воспользоваться этими средствами только если у Вас есть доступ к личному ключу. Продолжить?</string>

    <string name="camera_unavailable">Сейчас камера открыта другим приложением. Закройте другое приложение и повторите попытку.</string>

    <string name="validating_password">Идет проверка пароля...</string>
    <string name="validating_pin">Идет проверка PIN-кода...</string>
    <string name="creating_pin">Идет создание PIN-кода...</string>
    <string name="decrypting_wallet">Идет расшифровка кошелька...</string>
    <string name="password_unchanged">Пароль не изменен</string>
    <string name="password_changed">Пароль изменен</string>
    <string name="verify_email2">Ваш подтвержденный электронный адрес используется для отправки кодов входа в систему, при подозрительной или необычной активности, для напоминания ID для доступа к кошельку и отправления сообщений о поступлении средств на счет. Мы не будем использовать ваш электронный адрес в маркетинговых целях.</string>
    <string name="disable_root_warning">Отключить предупреждение корневого устройства</string>

    <string name="show_balance">Показать баланс</string>
    <string name="create_new_address">Создать новый адрес</string>
    <string name="auth_failed">Сбой авторизации. Попробуйте еще раз.</string>
    <string name="send_failed">Сбой отправки. Попробуйте еще раз.</string>

    <string name="wallet_updated">Обновление кошелька получено</string>

    <string name="device_rooted">Возможно, ваше устройство корневое. Имейте в виду, что хранение средств на корневом устройстве является небезопасным и, кроме того, может вызвать проблемы со стабильностью. Если вы продолжаете использовать наш Bitcoin кошелек на этом устройстве, мы рекомендуем использовать двойное шифрование вашей учетной записи Blockchain.</string>
    <string name="address_already_in_wallet">Ваш кошелек уже содержит этот адрес.</string>
    <string name="cannot_create_address">В данный момент невозможно создать новый адрес. Попробуйте еще раз.</string>
    <string name="saving_address">Идет сохранение адреса...</string>

    <string name="cannot_launch_app">На этом устройстве невозможно запустить кошелек Blockchain.</string>
    <string name="support_guide">Подробно опишите проблему, с которой вы столкнулись, а также шаги, которые мы можем предпринять, чтобы отследить ошибку.</string>
    <string name="label">Ярлык</string>
    <string name="edit">Правка</string>
    <string name="label_cant_be_empty">Метка не может быть пустой.</string>
    <string name="warning">Предупреждение</string>

    <string name="ssl_no_connection">Мы не можем подключиться к хосту для проверки SSL-сертификата. Прежде чем продолжить, проверьте сетевое подключение и устройство.</string>
    <string name="retry">Повтор</string>
    <string name="exit">Выход</string>
    <string name="screen_overlay_warning">Обнаружено окно данных!</string>
    <string name="screen_overlay_note">Приложения, которые используют окна данных, представляют угрозу кражи средств, так как вы можете нажать на что-то, что вы не будете видеть. Обратите внимание, что это предупреждение также может быть связано с приложением, затемняющим экран. Если вы уверены, что никакой опасности нет, продолжайте работу. </string>
    <string name="archived_description">Этот элемент перемещен в архив и недоступен для использования в мобильных приложениях. Хотя средства отсюда нельзя отправлять, они будут находиться в безопасности. Чтобы начать пользоваться снова, достаточно просто разархивировать.</string>
    <string name="not_archived_description">Этот объект не в архиве. Отправьте это в архив, если НЕ хотите больше этим пользоваться. Ваши средства будут в безопасности, и вы можете при необходимости разархивировать этот объект в любое время.</string>
    <string name="transfer_success_archive_prompt_title">Адреса перемещены в архив?</string>
    <plurals name="transfer_success_archive_prompt_plurals">
        <item quantity="one">1 адрес был успешно перенесен в Мой кошелек Bitcoin. Хотите отправить этот адрес в архив?</item>
        <item quantity="other">%d адреса(ов) были успешно перенесены в Мой кошелек Bitcoin. Хотите отправить эти адреса в архив?</item>
    </plurals>
    <string name="default_account_description">Этот элемент задан по умолчанию и не может быть помещен в архив.</string>
    <string name="extended_public_key">Расширенный общий ключ</string>
    <string name="address">Адрес</string>
    <string name="copy_xpub">Скопировать xpub</string>
    <string name="scan_this_code">Сканируйте этот код или скопируйте его в приложение Blockchain Merchant для безопасного получения Bitcoin. </string>
    <string name="xpub_sharing_warning">Предоставление данных вашего xPub разрешает третьим сторонам отслеживать историю ваших транзакций. Так как уполномоченные лица могут быть в состоянии нарушить ваш доступ к кошельку, предоставляйте данные xPub только людям, которым вы доверяете.</string>
    <string name="assign_display_name">Назначьте понятное отображаемое имя.</string>
    <string name="copy_address">Cкопировать адрес</string>
    <string name="archive">Архивировать</string>
    <string name="unarchive">Разархивировать</string>
    <string name="archive_are_you_sure">Хотите отправить элемент в архив?</string>
    <string name="unarchive_are_you_sure">Хотите извлечь элемент из архива?</string>
    <string name="send_to_same_address_warning">Нельзя отправить на тот же адрес.</string>
    <string name="make_default">Сделать настройкой по умолчанию</string>
    <string name="privx_required">Нужен личный ключ</string>
    <string name="watch_only_spend_instructionss">Это действие требует использования личного ключа для адреса биткоинов %1$s. Сканируйте QR-код.</string>
    <string name="invalid_private_key">Недействительный личный ключ</string>
    <string name="watch_only_import_warning">Вы собираетесь импортировать адрес только для просмотра, адрес (или скрипт открытого ключа), хранящийся в кошельке без соответствующего личного ключа. Это означает, что средства могут быть потрачены, ТОЛЬКО если у вас есть личный ключ, который хранится в другом месте. Если у вас отсутствует личный ключ, хранящийся в другом месте, вам НЕ следует давать кому-то указания переводить вам биткоины на адрес только для просмотра.\n\nЭти опции рекомендуются только для опытных пользователей. Продолжить? </string>
    <string name="scan_private_key">Сканировать личный ключ</string>
    <string name="private_key_successfully_imported">Вы успешно импортировали личный ключ.</string>
    <string name="private_key_not_matching_address">ПРИМЕЧАНИЕ. Сканированный личный ключ не соответствует вашему адресу только для просмотра. Чтобы воспользоваться средствами из этого кошелька, отсканируйте верный личный ключ.</string>
    <string name="watch_only">Только для просмотра</string>
    <string name="extended_public_key_description">Покажите xPub, если вы выступаете в роли торговца, и используйте приложение Blockchain Merchant для обеспечения безопасности и конфиденциальности при получении средств.\n\nСохраняйте конфиденциальность xPub.         Человек, получивший доступ к xPub, получит доступ к информации о ваших средствах и операциях. </string>
    <string name="watch_only_description">Этот адрес предназначен только для просмотра. Чтобы воспользоваться средствами из этого кошелька, отсканируйте свой личный ключ. </string>
    <string name="success">Успешно</string>
    <string name="default_label">По умолчанию</string>
    <string name="try_again">Повторите попытку</string>
    <string name="transfer">Перевести</string>
    <string name="transfer_funds">Перевод средств</string>
    <string name="transfer_recommend">Для вашей безопасности мы рекомендуем переводить балансовые остатки в импортируемых адресах на кошелек Blockchain.</string>
    <string name="spendable_addresses">адреса для расходов</string>

    <string name="dont_ask_again">Не спрашивать снова.</string>
    <string name="insufficient_fee">Комиссия слишком низкая.</string>
    <string name="customize">персональные настройки</string>
    <string name="amount">Сумма</string>
    <string name="recommended_fee">Сумма комиссионных влияет на быстроту подтверждения транзакции в сети Bitcoin и зависит от текущих условий сети. Мы рекомендуем следующую сумму комиссии для данной транзакции в настоящее время.</string>
    <string name="not_now">Не сейчас</string>
    <string name="high_fee_not_necessary_info">Вы указали необычно высокую сумму комиссии в размере %1$s.\n\nДаже если вы снизите ее до%2$s, вы можете ожидать подтверждения транзакции в течение примерно 10 минут (1 блок).</string>

    <string name="low_fee_suggestion">Вы указали очень низкую сумму комиссии в размере %1$s.\n\nВаша транзакция может быть задержана и никогда не получить подтверждения. Для увеличения вероятности подтверждения транзакции в течение приблизительно одного часа (6 блоков) мы рекомендуем указать сумму комиссии не менее %2$s.</string>
    <string name="raise_fee">Увеличить комиссию</string>
    <string name="lower_fee">Снизить комиссию</string>
    <string name="keep_high_fee">Сохранить высокую комиссию</string>
    <string name="keep_low_fee">Сохранить низкую комиссию</string>

    <string name="no_confirmed_funds">Нет подтвержденных средств для расходования.</string>
    <string name="estimate_confirm_block_count">Примерное время подтверждения: ~%1$d минут (%2$d блока)</string>
    <string name="fee_too_low_no_confirm">Ваша комиссия настолько мала, что ваша транзакция может никогда не получить подтверждения.</string>
    <string name="transaction_surge">Активность сети Bitcoin в настоящее время очень высока, поэтому рекомендуемые комиссии выше, чем обычно.</string>
    <string name="unsupported_encryption_version">Кошелек версии %1$s не поддерживается.</string>
    <string name="logout">Выйти</string>
    <string name="to_field_helper">Введите адрес Bitcoin или выберите</string>

    <string name="update">Обновить</string>
    <string name="mobile">Мобильный телефон</string>
    <string name="profile">Профиль</string>
    <string name="app">Приложение</string>
    <string name="verify">Верифицировать</string>
    <string name="resend">Отправить заново</string>
    <string name="verified">Подтвержден</string>
    <string name="unverified">Не подтвержден</string>

    <string name="allow">Разрешить</string>
    <string name="block">Заблокировать</string>
    <string name="security">Безопасность</string>
    <string name="enable">Активировать</string>
    <string name="disable">Деактивировать</string>

    <string name="request_camera_permission">Необходим доступ к камере.</string>
    <string name="request_location_permission">Необходим доступ к местоположению.</string>
    <string name="not_specified">не указан</string>
    <string name="update_failed">Не удалось обновить.</string>
    <string name="verify_mobile">Проверить мобильный</string>
    <string name="select_country">Выберите страну</string>
    <string name="verify_sms_summary">Мы отправили на ваш мобильный телефон SMS с кодом верификации. Введите код ниже, чтобы верифицировать ваш номер мобильного телефона</string>
    <string name="mobile_description">Можно воспользоваться мобильным телефоном в системе двухфакторнной аутентификации, что помогает защитить ваш кошелек от несанкционированного доступа.</string>

    <string name="two_fa">2-шаговую верификацию</string>
    <string name="tor_requests">Заблокировать запросы сети Tor</string>
    <string name="tor_summary">Хотите запретить IP-адресам, известным как часть анонимной сети Tor, получать доступ к вашему кошельку? Сеть Tor часто используется хакерами, пытающимися получить доступ к кошелкам пользователей Blockchain.</string>
    <string name="password_hint">Подсказка для пароля</string>
    <string name="password_hint_summary">Ваш кошелек Blockchain не передает ваш пароль на наши серверы. Это означает, что у нас нет информации о вашем пароле, и мы не сможем восстановить его, если вы его забыли. Создайте запоминающуюся подсказку для пароля, которую мы можем отправить на ваш электронный адрес в случае, если вы забыли свой пароль.</string>
    <string name="change_password">Изменить пароль</string>
    <string name="change_password_summary">Ваш пароль не хранится на наших серверах. Это означает, что мы не сможем восстановить пароль, если вы забыли его. Обязательно запишите свою фразу для восстановления, которая поможет восстановить доступ к вашему кошельку в случае потери пароля.</string>
    <string name="verify_email_notice">Мы отправили на ваш адрес электронной почты ссылку для подтверждения. Нажмите на ссылку для подтверждения своего адреса электронной почты.</string>
    <string name="email_notifications">Уведомления по электронной почте</string>
    <string name="email_notifications_summary">Активируйте уведомления, чтобы получать электронные сообщения, когда вы получаете bitcoins. Включение уведомлений разрешено только для маркированных и импортированных адресов.</string>
    <string name="current_password">Действующий пароль</string>
    <string name="new_password">Новый пароль</string>
    <string name="sms_verified">Номер мобильного телефона проверен</string>
    <string name="preferences">Предпочтения</string>
    <string name="two_fa_summary">Защитите свой кошелек от несанкционированного доступа, активировав 2-шаговую верификацию. Для обеспечения безопасности кошелька можно использовать номер мобильного телефона. Этот код будет запрашиваться, когда вы предпримете попытку зайти в свой кошелек через веб-браузер.\n\nЕсли вы вместо этого хотите использовать другие методы аутентификации, выполняйте вход в наш веб-кошелек.</string>

    <string name="backup_previous_word">ПРЕДЫДУЩЕЕ СЛОВО</string>
    <string name="backup_done">ГОТОВО</string>
    <string name="backup_lost_mnemonic">Потеряли свою фразу для восстановления из 12 слов?</string>
    <string name="rate_title">Оценить кошелек Blockchain Wallet</string>
    <string name="rate_message">Вам нравится кошелек Blockchain Wallet? Пожалуйста, найдите минутку, чтобы оставить отзыв в Google Play и дайте другим знать об этом.</string>
    <string name="rate_yes">Да, оценить Blockchain Wallet</string>
    <string name="rate_no">Нет, спасибо</string>
    <string name="rate_later">Напомните мне позже</string>
    <string name="hint_reveals_password_error">Вы не можете задать пароль кошелька в качестве подсказки для пароля.</string>
    <string name="why_has_my_address_changed">Почему мой адрес изменился?</string>
    <string name="learn_more">Подробнее</string>
    <string name="new_address_info">С целью усиления конфиденциальности мы генерируем уникальный адрес для каждого платежа. Все адреса, сгенерированные в вашем кошельке, могут и дальше принимать средства, даже если эти адреса не находятся под словом Получить.</string>

    <!-- SHARE RECEIVE ADDRESS -->
    <string name="email_request_subject">Запрос платежа Bitcoin</string>
    <string name="email_request_body">Отправьте %1$s BTC на Bitcoin-адрес%2$s.</string>
    <string name="email_request_body_fallback">вложение</string>

    <!-- COMMON PIN CODES -->
    <string name="common_pin_dialog_title">Предупреждение</string>
    <string name="common_pin_dialog_message">PIN-код, который вы выбрали, широко используется и может быть легко угадан кем-то с доступом к телефону с 3 попыток. Вы хотели бы использовать этот PIN-код в любом случае?</string>
    <string name="common_pin_dialog_try_again">Повторить</string>
    <string name="common_pin_dialog_continue">Продолжить</string>

    <!-- PASSWORD REENTRY ACTIVITY -->
    <string name="logged_out_enter_password">Вы вышли из системы или произошла ошибка при дешифровке вашего кошелька. Введите свой пароль ниже для входа в систему.</string>
    <string name="logged_out_forget_wallet">Если вы хотите забыть об этом кошельке и начать заново, нажмите \'Забыть кошелек\'.</string>

    <string name="api_fail">Не удалось подключиться к серверу. Попробуйте еще раз попозже.</string>

    <!-- FEE WARNING -->
    <string name="large_tx_warning">Это слишком большая транзакция bitcoin. Ваш кошелек должен консолидировать много мелких платежей, которые вы получили ранее. Для быстрого подтверждения этой транзакции требуется относительно высокая комиссия. Если вы не против, чтобы на подтверждение транзакции ушло больше времени, вы можете вручную уменьшить комиссию, нажав "индивидуальная настройка". </string>
    <string name="go_back">Назад</string>
    <string name="accept_higher_fee">Принять более высокую комиссию</string>
    <string name="large_tx_high_fee_warning">"Эта транзакция требует более высокой комиссии за поглощение незначительных сумм в связи с малым количеством выдаваемой сдачи."</string>
</resources><|MERGE_RESOLUTION|>--- conflicted
+++ resolved
@@ -105,7 +105,6 @@
 
     <string name="support">Поддержка</string>
     <string name="rate_us">Оцените нас</string>
-    <string name="email_chooser">Отправить электронное сообщение...</string>
     <string name="about">Blockchain Кошелек %1$s\n©%2$s Blockchain.info</string>
     <string name="merchant_download">Приложение Free Merchant</string>
     <string name="password_or_wipe">Войдите, используя свой пароль или удалите этот кошелек</string>
@@ -175,12 +174,6 @@
 
     <string name="ssl_pinning_invalid">SSL-сертификат закрепить не удалось. Это может указывать на злонамеренную активность. Прежде чем продолжить, проверьте сетевое подключение и устройство.</string>
 
-    <string name="my_wallet_id">Мой ID кошелька</string>
-    <string name="EMAIL">АДРЕС ЭЛЕКТРОННОЙ ПОЧТЫ</string>
-    <string name="new_support_request">Новый запрос группе поддержки</string>
-    <string name="contact_support">Связаться с группой поддержки</string>
-    <string name="email_subject">Запрос группе поддержки Android</string>
-
     <string name="merchant_map">Карта расположения торговцев</string>
     <string name="merchant_suggest">Предложить торговца</string>
     <string name="name">Имя</string>
@@ -239,14 +232,7 @@
     <string name="upgrade_page_1">Упрошенное создание резервной копии и восстановление.</string>
     <string name="upgrade_page_2">Усиленная конфиденциальность достигается путем использования иерархических детерминированных адресов.</string>
     <string name="upgrade_page_3">Настройте структуру хранения биткоинов в кошельке Blockchain</string>
-<<<<<<< HEAD
-    <string name="CONFIRM">ОБНОВИТЬ СЕЙЧАС</string>
-    <string name="confirm_upgrade">Подтвердить обновление</string>
-    <!--<string name="confirm_upgrade_info">The upgrade takes just a second and your Bitcoin and history will be safe. Here is what’s better:\n\n✓ Completely updated design and user experience\n✓ Robust security center\n✓ Enhanced Privacy\n✓ Simplified backup and recovery\n✓ Customized fund management\n\nOne advanced transaction type (Shared Coin) is not supported in the new version at this time.</string>-->
-    <string name="confirm_upgrade_header">Заметьте, мы добавили в кошелек Blockchain вот такие новые функции:</string>
-=======
     <!--<string name="confirm_upgrade_info">The upgrade takes just a second and your Bitcoin and history will be safe. Here is what’s better:\n\n✓ Completely updated design and user experience\n✓ Robust security center\n✓ Enhanced Privacy\n✓ Simplified backup and recovery\n✓ Customized fund management\n\nOne advanced transaction type (Shared Coin) is not supported in the new version at this time.</string>--><string name="confirm_upgrade_header">Заметьте, мы добавили в кошелек Blockchain вот такие новые функции:</string>
->>>>>>> ca324daa
     <string name="upgrading">Идет обновление...</string>
     <string name="upgrading_started_info">Ваш кошелек обновляется, будьте терпеливы, это может занять некоторое время в зависимости от размера и продолжительности действия вашего кошелька.</string>
     <string name="upgrade_success_heading">Ваш кошелек был обновлен!</string>
@@ -284,7 +270,6 @@
     <string name="saving_address">Идет сохранение адреса...</string>
 
     <string name="cannot_launch_app">На этом устройстве невозможно запустить кошелек Blockchain.</string>
-    <string name="support_guide">Подробно опишите проблему, с которой вы столкнулись, а также шаги, которые мы можем предпринять, чтобы отследить ошибку.</string>
     <string name="label">Ярлык</string>
     <string name="edit">Правка</string>
     <string name="label_cant_be_empty">Метка не может быть пустой.</string>
@@ -409,25 +394,21 @@
     <string name="learn_more">Подробнее</string>
     <string name="new_address_info">С целью усиления конфиденциальности мы генерируем уникальный адрес для каждого платежа. Все адреса, сгенерированные в вашем кошельке, могут и дальше принимать средства, даже если эти адреса не находятся под словом Получить.</string>
 
-    <!-- SHARE RECEIVE ADDRESS -->
-    <string name="email_request_subject">Запрос платежа Bitcoin</string>
+    <!-- SHARE RECEIVE ADDRESS --><string name="email_request_subject">Запрос платежа Bitcoin</string>
     <string name="email_request_body">Отправьте %1$s BTC на Bitcoin-адрес%2$s.</string>
     <string name="email_request_body_fallback">вложение</string>
 
-    <!-- COMMON PIN CODES -->
-    <string name="common_pin_dialog_title">Предупреждение</string>
+    <!-- COMMON PIN CODES --><string name="common_pin_dialog_title">Предупреждение</string>
     <string name="common_pin_dialog_message">PIN-код, который вы выбрали, широко используется и может быть легко угадан кем-то с доступом к телефону с 3 попыток. Вы хотели бы использовать этот PIN-код в любом случае?</string>
     <string name="common_pin_dialog_try_again">Повторить</string>
     <string name="common_pin_dialog_continue">Продолжить</string>
 
-    <!-- PASSWORD REENTRY ACTIVITY -->
-    <string name="logged_out_enter_password">Вы вышли из системы или произошла ошибка при дешифровке вашего кошелька. Введите свой пароль ниже для входа в систему.</string>
+    <!-- PASSWORD REENTRY ACTIVITY --><string name="logged_out_enter_password">Вы вышли из системы или произошла ошибка при дешифровке вашего кошелька. Введите свой пароль ниже для входа в систему.</string>
     <string name="logged_out_forget_wallet">Если вы хотите забыть об этом кошельке и начать заново, нажмите \'Забыть кошелек\'.</string>
 
     <string name="api_fail">Не удалось подключиться к серверу. Попробуйте еще раз попозже.</string>
 
-    <!-- FEE WARNING -->
-    <string name="large_tx_warning">Это слишком большая транзакция bitcoin. Ваш кошелек должен консолидировать много мелких платежей, которые вы получили ранее. Для быстрого подтверждения этой транзакции требуется относительно высокая комиссия. Если вы не против, чтобы на подтверждение транзакции ушло больше времени, вы можете вручную уменьшить комиссию, нажав "индивидуальная настройка". </string>
+    <!-- FEE WARNING --><string name="large_tx_warning">Это слишком большая транзакция bitcoin. Ваш кошелек должен консолидировать много мелких платежей, которые вы получили ранее. Для быстрого подтверждения этой транзакции требуется относительно высокая комиссия. Если вы не против, чтобы на подтверждение транзакции ушло больше времени, вы можете вручную уменьшить комиссию, нажав "индивидуальная настройка". </string>
     <string name="go_back">Назад</string>
     <string name="accept_higher_fee">Принять более высокую комиссию</string>
     <string name="large_tx_high_fee_warning">"Эта транзакция требует более высокой комиссии за поглощение незначительных сумм в связи с малым количеством выдаваемой сдачи."</string>
