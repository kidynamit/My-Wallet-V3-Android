<?xml version="1.0" encoding="UTF-8"?>
<resources>

    <string name="backup_wallet">Сделать резервную копию средств</string>
    <string name="upgrade_wallet">Обновить</string>

    <string name="app_name">Blockchain</string>
    <string name="action_settings">Настройки</string>

    <string name="all_accounts">Все кошельки</string>

    <string name="please_wait">Подождите</string>

    <string name="send_bitcoin">Отправить</string>
    <string name="receive_bitcoin">Получить</string>

    <string name="cancel">Отмена</string>
    <string name="yes">Да</string>
    <string name="no">Нет</string>
    <string name="polite_no">Нет, спасибо</string>

    <string name="YESTERDAY">Вчера</string>

    <string name="SENT">Отправлено</string>
    <string name="RECEIVED">Получена</string>
    <string name="MOVED">Переведено</string>

    <string name="copied_to_clipboard">Скопировано в буфер обмена</string>

    <string name="options_id">ID кошелька</string>
    <string name="preferences_about_title">О системе</string>

    <string name="ask_you_sure_unpair">Вы уверены, что хотите отменить сопряжение устройства?</string>

    <string name="select_currency">Выбор валюты</string>
    <string name="options_currency">Местная валюта</string>

    <string name="options_units">Единица Bitcoin</string>
    <string name="options_tos">Условия предоставления услуг</string>
    <string name="options_privacy">Политика конфиденциальности</string>

    <string name="invalid_email">Недействительный адрес электронной почты</string>
    <string name="invalid_mobile">Недействительный номер мобильного телефона</string>
    <string name="invalid_password">Недействительный пароль</string>
    <string name="invalid_guid">Недопустимый ID кошелька</string>
    <string name="password_mismatch_error">Пароли не совпадают</string>

    <string name="no_private_key">Невозможно создать личный ключ.</string>
    <string name="pin_4_strikes">4 неудачных попытки ввода PIN-кода. Предоставьте пароль.</string>
    <string name="pin_4_strikes_password_accepted">Пароль принят. Введите новый PIN-код.</string>

    <string name="bip38_password_entry">Введите пароль личного ключа</string>

    <string name="pin_entry">Введите PIN-код</string>
    <string name="password_entry">Введите пароль</string>
    <string name="zero_pin">0000 является недействительным PIN-кодом. Попробуйте еще раз.</string>
    <string name="invalid_pin">Недействительный PIN-код. Попробуйте еще раз.</string>
    <string name="pin_mismatch_error">PIN-коды не совпадают</string>
    <string name="create_pin">Создать PIN-код</string>
    <string name="confirm_pin">Подтвердить PIN-код</string>
    <string name="create_pin_failed">Сбой при создании PIN-кода. Выполните сопряжение устройства еще раз.</string>
    <string name="pairing_failed">Сопряжение не удалось. Попробуйте еще раз.</string>

    <string name="check_connectivity_exit">Кошелек Blockchain не может получить доступ к Интернету. Проверьте связь с Интернетом на вашем устройстве и повторите попытку.</string>
    <string name="dialog_continue">Продолжить</string>

    <string name="double_encryption_password_error">Ошибка двойного шифрования пароля. Попробуйте еще раз.</string>

    <string name="command2">Отсканируйте код сопряжения</string>
    <string name="command3">Я не могу получить доступ к своей камере</string>
    <string name="pair_your_wallet">Выполните сопряжение своего кошелька</string>
    <string name="manual_pairing">Ручное сопряжение</string>
    <string name="pair_wallet_step_1">Войдите в свой кошелек Blockchain на ПК или Mac, пройдя по ссылке %1$s.</string>
    <string name="pair_wallet_step_2">Если вы используете старый кошелек, нажмите кнопку «Параметры учетной записи» и выберите вкладку «Устройства». Если вы используете нашу новую бета-версию кошелька, перейдите в «Настройки / Информация о кошельке».</string>
    <string name="pair_wallet_step_3">Нажмите кнопку «Показать код сопряжения», чтобы открыть QR-код, черно-белый квадрат со штрих-кодом. Отсканируйте код своей камерой.</string>
    <string name="disable_two_factor">Прежде чем пытаться вручную выполнить сопряжение своего кошелька, необходимо отключить двухфакторную аутентификацию</string>
    <string name="wallet_id">ID кошелька</string>
    <string name="default_wallet_name">Мой кошелек Bitcoin</string>

    <string name="password">Пароль</string>
    <string name="email">Адрес эл.почты</string>
    <string name="agree_terms_of_service">Создавая новый кошелек, вы соглашаетесь с</string>
    <string name="blockchain_tos">Условиями предоставления услуг Blockchain</string>
    <string name="create_wallet">Создать кошелек</string>
    <string name="new_wallet">Новый кошелек</string>
    <string name="strength_weak">Ненадежный</string>
    <string name="strength_medium">Обычный</string>
    <string name="strength_strong">Надежный</string>
    <string name="strength_normal">Нормальный</string>

    <string name="CONTINUE">Продолжить</string>
    <string name="SEND">ОТПРАВИТЬ</string>

    <string name="total">Всего</string>

    <string name="max_available">Использовать все доступное минус комиссия:</string>

    <string name="invalid_bitcoin_address">Недействительный адрес Bitcoin</string>
    <string name="invalid_amount">Недействительная сумма</string>
    <string name="insufficient_funds">Недостаточно средств</string>

    <string name="enter_double_encryption_pw">Введите пароль с двойным шифрованием</string>

    <string name="support">Поддержка</string>
    <string name="rate_us">Оцените нас</string>
    <string name="merchant_download">Приложение Free Merchant</string>
    <string name="password_or_wipe">Войдите, используя свой пароль или удалите этот кошелек</string>
    <string name="use_password">Использовать пароль</string>
    <string name="wipe_wallet">Удалить кошелек</string>

    <string name="select_units">Выберите единицы BTC</string>
    <string name="weak_password">Выбранный пароль слишком ненадежный, чтобы обезопасить ваши средства. Мы настоятельно рекомендуем вам выбрать другой. Хотите задать новый пароль?</string>

    <string name="from">От</string>
    <string name="to">Кому</string>

    <string name="confirm_details">Подтвердить оплату</string>
    <string name="fee">Комиссия</string>
    <string name="exit_confirm">Для выхода еще раз нажмите кнопку «Назад»</string>

    <string name="label_address">Ваш адрес успешно импортирован. При необходимости присвойте понятное отображаемое имя этому адресу.</string>
    <string name="label_address2">Ваш адрес успешно создан. При необходимости присвойте понятное отображаемое имя этому адресу.</string>

    <string name="bip38_error">Недействительный пароль личного ключа</string>
    <string name="privkey_error">Нераспознанный формат личного ключа</string>
    <string name="hd_error">Ошибка кошелька HD</string>
    <string name="scan_not_recognized">Невозможно расшифровать скан</string>

    <string name="imported_addresses">Импортированные адреса</string>

    <string name="remote_save_ok">Удаленное сохранение выполнено</string>
    <string name="remote_save_ko">Сбой удаленного сохранения</string>

    <string name="unpair_wallet">Отменить сопряжение кошелька</string>
    <string name="unpair">ОТМЕНИТЬ СОПРЯЖЕНИЕ</string>

    <string name="ok_cap">OK</string>
    <string name="change_pin_code">Изменить PIN</string>
    <string name="enter_current_pin">Пожалуйста, введите текущий PIN-код.</string>

    <string name="suggest_merchant">Предложить торговца</string>
    <string name="business_category">Категория</string>
    <string name="street_address">Почтовый адрес</string>
    <string name="description">Описание</string>
    <string name="city">Город</string>
    <string name="postal">Почтовый индекс</string>
    <string name="telephone">Телефон</string>
    <string name="web">Веб</string>
    <string name="merchant_cat_hint">Выберите категорию…</string>
    <string name="merchant_cat1">Кафе</string>
    <string name="merchant_cat2">Бары/напитки</string>
    <string name="merchant_cat3">Продукты и рестораны</string>
    <string name="merchant_cat4">Шоппинг/расходы</string>
    <string name="merchant_cat5">Банкоматы</string>
    <string name="ok_writing_merchant">Спасибо за ваше предложение.</string>
    <string name="error_writing_merchant">Ошибка при записи в базу данных. Попробуйте еще раз.</string>
    <string name="call">Вызов</string>
    <string name="navigate">Навигация</string>
    <string name="enable_geo">Включите GPS или любую другую службу определения местоположения для поиска текущего местоположения. Чтобы сделать это, нажмите ОК, чтобы перейти к настройкам службы определения местоположения.</string>

    <string name="my_addresses">Адреса</string>
    <string name="addresses">Адреса</string>
    <string name="create_new">Создать новый</string>
    <string name="import_address">Импортировать адреса</string>
    <string name="save_name">Сохранить имя</string>

    <string name="receive_address_to_clipboard">Скопировать этот адрес получения в буфер обмена? В этом случае имейте в виду, что другие приложения могут иметь доступ к этой информации.</string>
    <string name="receive_address_to_share">Поделиться этим адресом получения для отправки? В этом случае имейте в виду, что другие приложения могут иметь доступ к этой информации.</string>
    <string name="guid_to_clipboard">Скопировать ID кошелька в буфер обмена? В этом случае имейте в виду, что другие приложения могут иметь доступ к этой информации.</string>

    <string name="ssl_pinning_invalid">SSL-сертификат закрепить не удалось. Это может указывать на злонамеренную активность. Прежде чем продолжить, проверьте сетевое подключение и устройство.</string>

    <string name="merchant_map">Карта расположения торговцев</string>
    <string name="merchant_suggest">Предложить торговца</string>
    <string name="name">Имя</string>
    <string name="location">Местоположение</string>
    <string name="manual_entry">РУЧНОЙ ВВОД</string>
    <string name="use_my_current_location">ИСПОЛЬЗОВАТЬ МОЕ ТЕКУЩЕЕ МЕСТОПОЛОЖЕНИЕ</string>
    <string name="save">Сохранить</string>
    <string name="next">Далее</string>
    <string name="address_lookup_fail">Невозможно восстановить адрес. Введите адрес вручную.</string>

    <string name="backup_write_down_words">Важно записывать слова точно в таком же виде, как они появляются здесь, и в том же порядке.</string>
    <string name="backup_verify_heading">Введите следующие слова из вашей фразы для восстановления, чтобы завершить процесс создания резервной копии.</string>
    <string name="backup_of">из</string>
    <string name="backup_confirmed">Резервное копирование подтверждено</string>
    <string name="backup_word_mismatch">Несоответствие слова</string>

    <string name="received_bitcoin">Полученные Bitcoin</string>

    <string-array name="mnemonic_word_requests">
        <item>первое слово</item>
        <item>второе слово</item>
        <item>третье слово</item>
        <item>четвертое слово</item>
        <item>пятое слово</item>
        <item>шестое слово</item>
        <item>седьмое слово</item>
        <item>восьмое слово</item>
        <item>девятое слово</item>
        <item>десятое слово</item>
        <item>одиннадцатое слово</item>
        <item>двенадцатое слово</item>
    </string-array>

    <string name="verification_failed">Сбой верификации</string>

    <string name="send_payment">Отправить платеж</string>
    <string name="share">Поделиться адресом получения</string>
    <string name="scan_qr">Сканировать QR-код</string>
    <string name="confirm_password">Подтвердить пароль</string>
    <string name="check_email_to_auth_login">Проверьте свою электронную почту, чтобы одобрить эту попытку входа.</string>
    <string name="transaction_fee">Комиссия транзакции</string>
    <string name="transaction_occur_when">Транзакции осуществляются, когда вы получаете и отправляете bitcoin.</string>
    <string name="click">Нажмите</string>
    <string name="to_start_sending_and_receiving_btc">для начала отправки и получения bitcoin.</string>

    <string name="watch_only_label">(только для просмотра)</string>
    <string name="address_book_label">(адресная книга)</string>

    <string name="transaction_submitted">Транзакция выполнена</string>
    <string name="transaction_failed">Сбой транзакции</string>
    <string name="upgrade_page_1">Упрошенное создание резервной копии и восстановление.</string>
    <string name="upgrade_page_2">Усиленная конфиденциальность достигается путем использования иерархических детерминированных адресов.</string>
    <string name="upgrade_page_3">Настройте структуру хранения биткоинов в кошельке Blockchain</string>
<<<<<<< HEAD
    <string name="upgrading">Идет обновление...</string>
=======
    <!--<string name="confirm_upgrade_info">The upgrade takes just a second and your Bitcoin and history will be safe. Here is what’s better:\n\n✓ Completely updated design and user experience\n✓ Robust security center\n✓ Enhanced Privacy\n✓ Simplified backup and recovery\n✓ Customized fund management\n\nOne advanced transaction type (Shared Coin) is not supported in the new version at this time.</string>--><string name="confirm_upgrade_header">Заметьте, мы добавили в кошелек Blockchain вот такие новые функции:</string>
    <string name="upgrading">Идет обновление…</string>
>>>>>>> f9ae0473
    <string name="upgrading_started_info">Ваш кошелек обновляется, будьте терпеливы, это может занять некоторое время в зависимости от размера и продолжительности действия вашего кошелька.</string>
    <string name="upgrade_success_heading">Ваш кошелек был обновлен!</string>
    <string name="upgrade_success_info">Теперь у вас есть наиболее безопасный и конфиденциальный кошелек Blockchain. Теперь вы можете перейти к кошельку.</string>
    <string name="CLOSE">ЗАКРЫТЬ</string>
    <string name="total_funds">Все</string>
    <string name="unexpected_error">Непредвиденная ошибка, повторите попытку позже.</string>
    <string name="upgrade_fail_heading">Не удалось обновить кошелек!</string>
    <string name="upgrade_fail_info">Произошла ошибка при обновлении кошелька. Попробуйте еще раз попозже.</string>
    <string name="not_sane_error">Установка вашего Blockchain кошелька не завершена. Выполните сопряжение вашего кошелька еще раз или создайте новый кошелек.</string>

    <string name="watchonly_address_receive_warning">Вы получите биткоины на адрес только для просмотра. Вы сможете воспользоваться этими средствами только если у Вас есть доступ к личному ключу. Продолжить?</string>

    <string name="camera_unavailable">Сейчас камера открыта другим приложением. Закройте другое приложение и повторите попытку.</string>

    <string name="validating_password">Идет проверка пароля…</string>
    <string name="validating_pin">Идет проверка PIN-кода…</string>
    <string name="creating_pin">Идет создание PIN-кода…</string>
    <string name="decrypting_wallet">Идет расшифровка кошелька…</string>
    <string name="password_unchanged">Пароль не изменен</string>
    <string name="password_changed">Пароль изменен</string>
    <string name="disable_root_warning">Отключить предупреждение корневого устройства</string>

    <string name="show_balance">Показать баланс</string>
    <string name="create_new_address">Создать новый адрес</string>
    <string name="auth_failed">Сбой авторизации. Попробуйте еще раз.</string>
    <string name="send_failed">Сбой отправки. Попробуйте еще раз.</string>

    <string name="wallet_updated">Обновление кошелька получено</string>

    <string name="device_rooted">Возможно, ваше устройство корневое. Имейте в виду, что хранение средств на корневом устройстве является небезопасным и, кроме того, может вызвать проблемы со стабильностью. Если вы продолжаете использовать наш Bitcoin кошелек на этом устройстве, мы рекомендуем использовать двойное шифрование вашей учетной записи Blockchain.</string>
    <string name="address_already_in_wallet">Ваш кошелек уже содержит этот адрес.</string>
    <string name="cannot_create_address">В данный момент невозможно создать новый адрес. Попробуйте еще раз.</string>
    <string name="saving_address">Идет сохранение адреса…</string>

    <string name="cannot_launch_app">На этом устройстве невозможно запустить кошелек Blockchain.</string>
    <string name="label">Ярлык</string>
    <string name="edit">Правка</string>
    <string name="label_cant_be_empty">Метка не может быть пустой.</string>
    <string name="warning">Предупреждение</string>

    <string name="ssl_no_connection">Мы не можем подключиться к хосту для проверки SSL-сертификата. Прежде чем продолжить, проверьте сетевое подключение и устройство.</string>
    <string name="retry">Повтор</string>
    <string name="exit">Выход</string>
    <string name="screen_overlay_warning">Обнаружено окно данных!</string>
    <string name="screen_overlay_note">Приложения, которые используют окна данных, представляют угрозу кражи средств, так как вы можете нажать на что-то, что вы не будете видеть. Обратите внимание, что это предупреждение также может быть связано с приложением, затемняющим экран. Если вы уверены, что никакой опасности нет, продолжайте работу. </string>
    <string name="archived_description">Этот элемент перемещен в архив и недоступен для использования в мобильных приложениях. Хотя средства отсюда нельзя отправлять, они будут находиться в безопасности. Чтобы начать пользоваться снова, достаточно просто разархивировать.</string>
    <string name="not_archived_description">Этот объект не в архиве. Отправьте это в архив, если НЕ хотите больше этим пользоваться. Ваши средства будут в безопасности, и вы можете при необходимости разархивировать этот объект в любое время.</string>
    <string name="transfer_success_archive_prompt_title">Адреса перемещены в архив?</string>
    <plurals name="transfer_success_archive_prompt_plurals">
        <item quantity="one">1 адрес был успешно перенесен в Мой кошелек Bitcoin. Хотите отправить этот адрес в архив?</item>
        <item quantity="other">%d адреса(ов) были успешно перенесены в Мой кошелек Bitcoin. Хотите отправить эти адреса в архив?</item>
    </plurals>
    <string name="default_account_description">Этот элемент задан по умолчанию и не может быть помещен в архив.</string>
    <string name="extended_public_key">Расширенный общий ключ</string>
    <string name="address">Адрес</string>
    <string name="copy_xpub">Скопировать xpub</string>
    <string name="scan_this_code">Сканируйте этот код или скопируйте его в приложение Blockchain Merchant для безопасного получения Bitcoin. </string>
    <string name="xpub_sharing_warning">Предоставление данных вашего xPub разрешает третьим сторонам отслеживать историю ваших транзакций. Так как уполномоченные лица могут быть в состоянии нарушить ваш доступ к кошельку, предоставляйте данные xPub только людям, которым вы доверяете.</string>
    <string name="assign_display_name">Назначьте понятное отображаемое имя.</string>
    <string name="copy_address">Cкопировать адрес</string>
    <string name="archive">Архивировать</string>
    <string name="unarchive">Разархивировать</string>
    <string name="archive_are_you_sure">Хотите отправить элемент в архив?</string>
    <string name="unarchive_are_you_sure">Хотите извлечь элемент из архива?</string>
    <string name="send_to_same_address_warning">Нельзя отправить на тот же адрес.</string>
    <string name="make_default">Сделать настройкой по умолчанию</string>
    <string name="privx_required">Нужен личный ключ</string>
    <string name="watch_only_spend_instructionss">Это действие требует использования личного ключа для адреса биткоинов %1$s. Сканируйте QR-код.</string>
    <string name="invalid_private_key">Недействительный личный ключ</string>
    <string name="watch_only_import_warning">Вы собираетесь импортировать адрес только для просмотра, адрес (или скрипт открытого ключа), хранящийся в кошельке без соответствующего личного ключа. Это означает, что средства могут быть потрачены, ТОЛЬКО если у вас есть личный ключ, который хранится в другом месте. Если у вас отсутствует личный ключ, хранящийся в другом месте, вам НЕ следует давать кому-то указания переводить вам биткоины на адрес только для просмотра.\n\nЭти опции рекомендуются только для опытных пользователей. Продолжить? </string>
    <string name="scan_private_key">Сканировать личный ключ</string>
    <string name="private_key_successfully_imported">Вы успешно импортировали личный ключ.</string>
    <string name="private_key_not_matching_address">ПРИМЕЧАНИЕ. Сканированный личный ключ не соответствует вашему адресу только для просмотра. Чтобы воспользоваться средствами из этого кошелька, отсканируйте верный личный ключ.</string>
    <string name="watch_only">Только для просмотра</string>
    <string name="extended_public_key_description">Покажите xPub, если вы выступаете в роли торговца, и используйте приложение Blockchain Merchant для обеспечения безопасности и конфиденциальности при получении средств.\n\nСохраняйте конфиденциальность xPub.         Человек, получивший доступ к xPub, получит доступ к информации о ваших средствах и операциях. </string>
    <string name="watch_only_description">Этот адрес предназначен только для просмотра. Чтобы воспользоваться средствами из этого кошелька, отсканируйте свой личный ключ. </string>
    <string name="success">Успешно</string>
    <string name="default_label">По умолчанию</string>
    <string name="try_again">Повторите попытку</string>
    <string name="transfer">Перевести</string>
    <string name="transfer_funds">Перевод средств</string>
    <string name="transfer_recommend">Для вашей безопасности мы рекомендуем переводить балансовые остатки в импортируемых адресах на кошелек Blockchain.</string>
    <string name="spendable_addresses">адреса для расходов</string>

    <string name="dont_ask_again">Не спрашивать снова.</string>
    <string name="insufficient_fee">Комиссия слишком низкая.</string>
    <string name="customize">персональные настройки</string>
    <string name="amount">Сумма</string>
    <string name="recommended_fee">Сумма комиссионных влияет на быстроту подтверждения транзакции в сети Bitcoin и зависит от текущих условий сети. Мы рекомендуем следующую сумму комиссии для данной транзакции в настоящее время.</string>
    <string name="not_now">Не сейчас</string>
    <string name="high_fee_not_necessary_info">Вы указали необычно высокую сумму комиссии в размере %1$s.\n\nДаже если вы снизите ее до%2$s, вы можете ожидать подтверждения транзакции в течение примерно 10 минут (1 блок).</string>

    <string name="low_fee_suggestion">Вы указали очень низкую сумму комиссии в размере %1$s.\n\nВаша транзакция может быть задержана и никогда не получить подтверждения. Для увеличения вероятности подтверждения транзакции в течение приблизительно одного часа (6 блоков) мы рекомендуем указать сумму комиссии не менее %2$s.</string>
    <string name="raise_fee">Увеличить комиссию</string>
    <string name="lower_fee">Снизить комиссию</string>
    <string name="keep_high_fee">Сохранить высокую комиссию</string>
    <string name="keep_low_fee">Сохранить низкую комиссию</string>

    <string name="no_confirmed_funds">Нет подтвержденных средств для расходования.</string>
    <string name="estimate_confirm_block_count">Примерное время подтверждения: ~%1$d минут (%2$d блока)</string>
    <string name="fee_too_low_no_confirm">Ваша комиссия настолько мала, что ваша транзакция может никогда не получить подтверждения.</string>
    <string name="transaction_surge">Активность сети Bitcoin в настоящее время очень высока, поэтому рекомендуемые комиссии выше, чем обычно.</string>
    <string name="unsupported_encryption_version">Кошелек версии %1$s не поддерживается.</string>
    <string name="logout">Выйти</string>
    <string name="to_field_helper">Введите адрес Bitcoin или выберите</string>

    <string name="update">Обновить</string>
    <string name="mobile">Мобильный телефон</string>
    <string name="profile">Профиль</string>
    <string name="app">Приложение</string>
    <string name="verify">Верифицировать</string>
    <string name="resend">Отправить заново</string>
    <string name="verified">Подтвержден</string>
    <string name="unverified">Не подтвержден</string>

    <string name="allow">Разрешить</string>
    <string name="block">Заблокировать</string>
    <string name="security">Безопасность</string>
    <string name="enable">Активировать</string>
    <string name="disable">Деактивировать</string>

    <string name="request_camera_permission">Необходим доступ к камере.</string>
    <string name="request_location_permission">Необходим доступ к местоположению.</string>
    <string name="not_specified">не указан</string>
    <string name="update_failed">Не удалось обновить.</string>
    <string name="verify_mobile">Проверить мобильный</string>
    <string name="select_country">Выберите страну</string>
    <string name="verify_sms_summary">Мы отправили на ваш мобильный телефон SMS с кодом верификации. Введите код ниже, чтобы верифицировать ваш номер мобильного телефона</string>
    <string name="mobile_description">Можно воспользоваться мобильным телефоном в системе двухфакторнной аутентификации, что помогает защитить ваш кошелек от несанкционированного доступа.</string>

    <string name="two_fa">2-шаговую верификацию</string>
    <string name="tor_requests">Заблокировать запросы сети Tor</string>
    <string name="tor_summary">Хотите запретить IP-адресам, известным как часть анонимной сети Tor, получать доступ к вашему кошельку? Сеть Tor часто используется хакерами, пытающимися получить доступ к кошелкам пользователей Blockchain.</string>
    <string name="change_password">Изменить пароль</string>
    <string name="change_password_summary">Ваш пароль не хранится на наших серверах. Это означает, что мы не сможем восстановить пароль, если вы забыли его. Обязательно запишите свою фразу для восстановления, которая поможет восстановить доступ к вашему кошельку в случае потери пароля.</string>
    <string name="verify_email_notice">Мы отправили на ваш адрес электронной почты ссылку для подтверждения. Нажмите на ссылку для подтверждения своего адреса электронной почты.</string>
    <string name="email_notifications">Уведомления по электронной почте</string>
    <string name="email_notifications_summary">Получать уведомления о получении биткоинов.</string>
    <string name="current_password">Действующий пароль</string>
    <string name="new_password">Новый пароль</string>
    <string name="sms_verified">Номер мобильного телефона проверен</string>
    <string name="preferences">Предпочтения</string>
    <string name="two_fa_summary">Защитите свой кошелек от несанкционированного доступа, активировав 2-шаговую верификацию. Для обеспечения безопасности кошелька можно использовать номер мобильного телефона. Этот код будет запрашиваться, когда вы предпримете попытку зайти в свой кошелек через веб-браузер.\n\nЕсли вы вместо этого хотите использовать другие методы аутентификации, выполняйте вход в наш веб-кошелек.</string>

    <string name="rate_title">Оценить кошелек Blockchain Wallet</string>
    <string name="rate_message">Вам нравится кошелек Blockchain Wallet? Пожалуйста, найдите минутку, чтобы оставить отзыв в Google Play и дайте другим знать об этом.</string>
    <string name="rate_yes">Да, оценить Blockchain Wallet</string>
    <string name="rate_no">Нет, спасибо</string>
    <string name="rate_later">Напомните мне позже</string>
    <string name="why_has_my_address_changed">Почему мой адрес изменился?</string>
    <string name="learn_more">Подробнее</string>

    <!-- SHARE RECEIVE ADDRESS --><string name="email_request_subject">Запрос платежа Bitcoin</string>
    <string name="email_request_body">Отправьте %1$s BTC на Bitcoin-адрес%2$s.</string>
    <string name="email_request_body_fallback">вложение</string>

    <!-- COMMON PIN CODES --><string name="common_pin_dialog_title">Предупреждение</string>
    <string name="common_pin_dialog_message">PIN-код, который вы выбрали, широко используется и может быть легко угадан кем-то с доступом к телефону с 3 попыток. Вы хотели бы использовать этот PIN-код в любом случае?</string>
    <string name="common_pin_dialog_try_again">Повторить</string>
    <string name="common_pin_dialog_continue">Продолжить</string>

    <!-- PASSWORD REENTRY ACTIVITY --><string name="logged_out_enter_password">Вы вышли из системы или произошла ошибка при дешифровке вашего кошелька. Введите свой пароль ниже для входа в систему.</string>
    <string name="logged_out_forget_wallet">Если вы хотите забыть об этом кошельке и начать заново, нажмите \'Забыть кошелек\'.</string>

    <string name="api_fail">Не удалось подключиться к серверу. Попробуйте еще раз попозже.</string>

    <!-- FEE WARNING --><string name="large_tx_warning">Это слишком большая транзакция bitcoin. Ваш кошелек должен консолидировать много мелких платежей, которые вы получили ранее. Для быстрого подтверждения этой транзакции требуется относительно высокая комиссия. Если вы не против, чтобы на подтверждение транзакции ушло больше времени, вы можете вручную уменьшить комиссию, нажав "индивидуальная настройка". </string>
    <string name="go_back">Назад</string>
    <string name="accept_higher_fee">Принять более высокую комиссию</string>
    <string name="large_tx_high_fee_warning">"Эта транзакция требует более высокой комиссии за поглощение незначительных сумм в связи с малым количеством выдаваемой сдачи."</string>

    <string name="invalid_password_too_short">Нужно ввести более 3 символов</string>
    <string name="change_pin_new_matches_current">Нельзя использовать текущий PIN как новый PIN</string>
    <string name="account_locked_title">Аккаунт заблокирован</string>
    <string name="account_locked_message">Ваш аккаунт временно заблокирован в качестве меры предосторожности. Смотрите дополнительную информацию в сообщении электронной почты и повторите попытку позже.</string>
    <string name="licenses">Лицензии</string>
    <string name="email_chooser">Отправить эл. письмо…</string>
    <string name="password_changed_explanation">Ваш пароль изменен, выполните повторное сопряжение вашего кошелька</string>
    <string name="sms">SMS</string>
    <string name="google_authenticator">Аутентификатор Google</string>
    <string name="yubikey">Yubikey</string>
    <string name="disable_2fa_first">Сначала отключите двухшаговую верификацию по SMS в списке настроек безопасности.</string>
    <string name="settings_field_cant_be_empty">Поле не может быть пустым.</string>
    <string name="settings_error_updating">Ошибка при обновлении настроек. Повторите попытку</string>
    <string name="request_write_storage_permission">Необходимо хранение на внешнем записывающем устройстве.</string>
    <string name="verify_sms_failed">Код недействительный. Повторите попытку</string>
    <string name="enable_fingerprint">Разблокировка отпечатками пальцев</string>

    <string name="transaction_detail_coinbase">Нет вводов (вновь сгенерированные койны)</string>
    <string name="transaction_detail_double_spend">Есть риск двойного расходования.</string>
    <string name="security_centre_add_email_title">Адрес эл. почты</string>
    <string name="security_centre_add_email_message">Добавьте и подтвердите свой адрес эл. почты для получения предупреждений, предотвращения подозрительной активности и восстановления ID вашего кошелька, если вы его забудете.</string>
    <string name="security_centre_add_email_positive_button">Добавить</string>

    <string name="fingerprint_prompt">Используйте свой отпечаток пальца для более быстрого и легкого доступа к кошельку.\n\nЧтобы продолжить, подтвердите отпечаток пальца</string>
    <string name="fingerprint_description">Подтвердите отпечаток пальца, чтобы продолжить</string>
    <string name="fingerprint_hint">Датчик касания</string>
    <string name="fingerprint_login_title">Вход по отпечатку пальца</string>
    <string name="fingerprint_not_recognized">Отпечаток пальца не распознан. Повторить</string>
    <string name="fingerprint_success">Отпечаток пальца распознан</string>
    <string name="fingerprint_use_pin">Используйте PIN</string>
    <string name="fingerprint_disable_message">Вы уверены, что хотите отключить вход по отпечатку пальца?</string>
    <string name="fingerprint_no_fingerprints_added">Для этого устройства отпечатки пальцев пока не были зарегистрированы. Вы хотите зарегистрировать отпечаток пальца?</string>
    <string name="fingerprint_key_invalidated_description">Либо изменились отпечатки пальцев, хранящиеся на этом устройстве, либо отключена блокировка клавиатуры</string>
    <string name="fingerprint_key_invalidated_brief">Ключи признаны недействительными, требуется PIN-код</string>
    <string name="fingerprint_fatal_error_register_description">За последние 30 минут было слишком много неудачных попыток. Попробуйте выполнить настройку позже.</string>
    <string name="fingerprint_fatal_error_authenticate_description">Превышен лимит неудачных попыток. Вместо этого выполните вход с использованием PIN-кода.</string>
    <string name="fingerprint_fatal_error_brief">Неожиданная ошибка</string>

    <string name="shortcut_receive_copy_short">Cкопировать адрес</string>
    <string name="shortcut_receive_copy_long">Скопировать адрес получения в другое приложение</string>
    <string name="shortcut_receive_qr_short">Показать QR получения </string>
    <string name="shortcut_receive_qr_long">Смотреть QR-код для адреса получения</string>
    <string name="shortcut_receive_qr_error">К сожалению, при генерации QR-кода произошла ошибка</string>
    <string name="shortcut_settings_enable">Ярлыки средства запуска</string>
    <string name="shortcut_settings_summary">Включите этот параметр, чтобы открыть адрес получения при долгом нажатии на значок приложения в средстве запуска. Так получение биткойнов станет еще быстрее.</string>

    <string name="swipe_receive_hint">Для получения проведите по экрану</string>
    <string name="swipe_receive_preference_summary">Включите этот параметр, чтобы открыть адрес получения, когда проводите по экрану PIN-кода влево. Так получение биткойнов станет еще быстрее. Будут последовательно загружены пять адресов, после чего необходимо выполнить вход в систему, чтобы были показаны новые адреса.</string>
    <string name="swipe_receive_no_addresses">В данный момент нельзя загрузить больше адресов. Чтобы загрузить больше, войдите в приложение.</string>

    <string name="survey_message">Не могли бы вы принять участие в небольшом опросе, чтобы помочь нам улучшить ваш опыт взаимодействия с кошельком?\n\nМы ценим ваше мнение!</string>
    <string name="survey_positive_button">Принять участие в опросе</string>

    <string name="current_price_btc">1 BTC = %1$s</string>
    <string name="overview">Обзор</string>
    <string name="create_a_wallet">Создать кошелек</string>
    <string name="log_in">Вход</string>
    <string name="about">Кошелек Blockchain %1$s\n©%2$s Blockchain Люксембург S.A.</string>
    <string name="wallets">Кошельки</string>
    <string name="your_transactions">Нет транзакций</string>
    <string name="archived_label">Архивировано</string>
    <string name="UPGRADE_YOUR_WALLET">OK, поехали!</string>
    <string name="confirm_upgrade_header">Смотрите, мы добавили эти новые функции вашему кошельку Blockchain:</string>
    <string name="verify_email2">Ваш подтвержденный электронный адрес используется для отправки кодов входа в систему, при подозрительной или необычной активности, для напоминания ID для доступа к кошельку и отправления сообщений о поступлении средств на счет.</string>
    <string name="enable_screenshots">Разрешить скриншоты</string>
    <string name="enable_screenshots_warning">Вы собираетесь разрешить скриншоты в приложении Blockchain. Некоторые снимки экрана в приложении могут отображать конфиденциальную информацию. Другие приложения могут получить доступ к этим скриншотам.</string>

    <string name="information">Информация</string>
    <string name="transaction_detail_verify">Верифицировать на Blockchain.info</string>
    <string name="transaction_detail_share_chooser">Поделиться данными сделки</string>
    <string name="transaction_detail_contact_note">Примечание</string>
    <string name="security_centre_email_check">Проверьте почту</string>
    <string name="contacts_payment_request_send_note">Почему вы хотели бы отправить %1$s биткоинов? Это не обязательно и будет продублировано в %1$s.</string>
    <string name="contacts_payment_request_receive_note">Почему вы хотите, чтобы %1$s прислал(а) вам биткоины? Это не обязательно и будет продублировано в %1$s.</string>
    <string name="contacts_send_address_message">Это приведет к отправке адреса вашему контакту. Продолжить?</string>
    <string name="contacts_register_nodes_failure">Нам не удалось подключить вас к сервису контактов. Повторите попытку, чтобы обеспечить полную функциональность.</string>
    <string name="contacts_too_much_sent">Судя по всему, вы отправили больше биткоинов, чем требовалось. Если хотите, вы можете попросить контакт вернуть вам какую-то сумму.  Мы не отметили платеж как исполненный.</string>
    <string name="contacts_too_little_sent">Судя по всему, вы отправили меньше биткоинов, чем требовалось. Ваш контакт все равно получит отправленные вами биткоины, но мы не пометили платеж как исполненный.</string>
    <string name="contacts_second_password_prompt">Мы требуем ввода второго пароля, чтобы пользоваться этой услугой. Для использования функционала Контактов вам нужно будет ввести эти данные только один раз.</string>
    <string name="contacts_pending_transaction">Ожидающие транзакции</string>
    <string name="contacts_transaction_history">История транзакций</string>
    <string name="contacts_request_money_receive">Отправить запрос контакту</string>
    <string name="contacts_no_confirmed_contacts_found">Подтвержденных контактов не найдено!</string>
    <string name="contacts_decline_pending_transaction">Вы уверены, что хотите отклонить эту ожидающую транзакцию?</string>
    <string name="contacts_cancel_pending_transaction">Вы уверены, что хотите отменить эту ожидающую транзакцию?</string>
    <string name="contacts_pending_transaction_delete_success">Ожидающая транзакция удалена</string>
    <string name="contacts_pending_transaction_delete_failure">Удалить ожидающую транзакцию не удалось</string>
    <string name="contacts_pending_transaction_decline_success">Ожидающая транзакция отклонена</string>
    <string name="contacts_pending_transaction_decline_failure">Отклонить ожидающую транзакцию не удалось</string>
    <string name="contacts_pending_transaction_cancel_success">Ожидающая транзакция отменена</string>
    <string name="contacts_pending_transaction_cancel_failure">Отменить ожидающую транзакцию не удалось</string>
    <string name="contacts_sending_to_contact_waiting">Отправка %1$s получателю %2$s\nожидание приема от %2$s</string>
    <string name="contacts_payment_requested_ready_to_send">%1$s, запрошенный %2$s\nГотово к отправке</string>
    <string name="contacts_requesting_from_contact_waiting_for_payment">Запрошенный %1$s от %2$s\nОжидает платежа</string>
    <string name="contacts_receiving_from_contact_waiting_to_accept">Получение %1$s от %2$s\nОжидает приема от вас</string>
    <string name="contacts_receiving_declined">Платеж отклонен</string>
    <string name="contacts_receiving_cancelled">Платеж отменен</string>
    <string name="contacts_send_complete">Отправлено %1$s получателю %2$s</string>
    <string name="contacts_receive_complete">Получено %1$s от %2$s</string>
    <string name="contacts_received">Получено от %1$s</string>
    <string name="contacts_sent">Отправлено %1$s</string>
    <string name="onboarding_fingerprint_title">Вход по отпечатку пальца</string>
    <string name="onboarding_fingerprint_summary">Для аутентификации и доступа к кошельку используйте вход по отпечатку пальца вместо PIN-кода.</string>
    <string name="onboarding_fingerprint_enable">Включить вход по отпечатку пальца</string>
    <string name="onboarding_complete_later">В другой раз</string>
    <string name="onboarding_check_inbox_title"> Проверьте почту</string>
    <string name="onboarding_check_inbox_summary">Чтобы завершить установку кошелька, найдите письмо от Blockchain и нажмите на ссылку верификации.</string>
    <string name="onboarding_verify_email">Верифицировать email</string>
    <string name="onboarding_receive_bitcoin">Получить биткоины</string>
    <string name="onboarding_current_price">Текущая цена:</string>
    <string name="onboarding_qr_codes">QR-коды</string>
    <string name="onboarding_scan_address">Сканировать адрес</string>
    <string name="onboarding_buy_content">Мы работаем с партнерами по обмену со всего мира, поэтому вы можете покупать биткоины прямо из своего кошелька.</string>
    <string name="onboarding_receive_content">Чтобы запросить биткоины, отправьте другу адрес своего кошелька.  Адрес - это цепочка произвольных букв и цифр, которые меняются с каждой сделкой.</string>
    <string name="onboarding_qr_codes_content">Адрес также может быть показан как Q-код. Сканируйте QR-код друга для быстрого считывания адреса его кошелька.</string>

    <string name="onboarding_buy_bitcoin">Купить Bitcoin</string>
    <string name="onboarding_get_bitcoin">Получить Bitcoin</string>
    <string name="onboarding_complete_title">Ну и все пока!</string>
    <string name="onboarding_complete_content">Мы будем держать вас в курсе: расскажем обо всех новых особенностях и поделимся рекомендациями.</string>
    <string name="onboarding_start_over">Начать заново</string>
    <string name="onboarding_skip_all">Пропустить все</string>

    <string name="backup_again">Сделать резервную копию снова</string>
    <string name="backup_button_start">Начать резервное копирование</string>
    <string name="backup_complete_message">Вы можете использовать свою фразу для восстановления, чтобы восстановить деньги в случае потери пароля. Любой, кто имеет доступ к вашей фразе для восстановления, имеет доступ к вашим средствам в биткоинах, поэтому храните эту фразу в надежном и и недоступном для других месте.</string>
    <string name="backup_done">ГОТОВО</string>
    <string name="backup_explanation">Для вашей безопасности Blockchain не хранит пароли в архиве. Следующая фраза для восстановления из 12 слов обеспечит вам доступ к своим средствам в случае потери пароля. Обязательно запишите ее на бумаге и храните в надежном не доступном для других месте. </string>
    <string name="backup_header">Фраза для восстановления</string>
    <string name="backup_header_complete">Резервное копирование завершено</string>
    <string name="backup_last">Прошлое резервное копирование: %1$s</string>
    <string name="backup_lost_mnemonic">Потеряли свою фразу для восстановления из 12 слов?</string>
    <string name="backup_next_word">СЛЕДУЮЩЕЕ СЛОВО</string>
    <string name="backup_previous_word">ПРЕДЫДУЩЕЕ СЛОВО</string>
    <string name="backup_word">Слово</string>
    <string name="change_password_new_matches_current">Нельзя использовать текущий пароль вместо нового пароля</string>
    <string name="contact_send_request_button">Отправить запрос</string>
    <string name="contacts_accept_invite_title">Принять приглашение</string>
    <string name="contacts_add_are_you_sure">Вы уверены, что хотите добавить %1$s в качестве доверенного контакта?</string>
    <string name="contacts_add_button">Добавить</string>
    <string name="contacts_add_contact_failed">Добавить контакт не удалось, повторите попытку</string>
    <string name="contacts_add_contact_success">Контакт добавлен</string>
    <string name="contacts_add_contact_title">Добавить контакт</string>
    <string name="contacts_address_sent_failed">Отправить адрес не удалось</string>
    <string name="contacts_address_sent_success">Адрес отправлен</string>
    <string name="contacts_being_invited">Принять приглашение</string>
    <string name="contacts_broadcasting_payment">Мы сообщаем вашему контакту, что вы отправили ему биткоины. Пожалуйста, ждите.</string>
    <string name="contacts_choose_account_message">Выберите, где вы хотите получать средства.</string>
    <string name="contacts_choose_pairing_method">Для добавления контакта выберите желаемый способ сопряжения:</string>
    <string name="contacts_delete">Удалить контакт</string>
    <string name="contacts_delete_contact_success">Контакт удален</string>
    <string name="contacts_delete_contact_failed">Удалить контакт не удалось. Повторите попытку</string>
    <string name="contacts_delete_message">Вы уверены, что хотите удалить этот контакт? Удалив этот контакт, вы не потеряете биткоины.</string>
    <string name="contacts_detail_title">Я хочу:</string>
    <string name="contacts_detail_transactions">Транзакции с %1$s:</string>
    <string name="contacts_detail_transactions_empty">Транзакций не найдено</string>
    <string name="contacts_digesting_messages_failed">Не удалось проверить сообщения. Повторите попытку</string>
    <string name="contacts_error_getting_messages">Сбой при получении сообщений</string>
    <string name="contacts_error_sending_payment_request">Произошел сбой при отправке вашего запроса платежа. Повторите попытку</string>
    <string name="contacts_field_error_empty">Поле не может быть пустым</string>
    <string name="contacts_how_are_you_known_header">Под каким именем знает вас %1$s?</string>
    <string name="contacts_invalid_qr">Неверный QR-код</string>
    <string name="contacts_invite_someone">Пригласить кого-нибудь</string>
    <string name="contacts_loading_failed">Загрузить контакты не удалось, повторите попытку</string>
    <string name="contacts_name_cannot_be_empty">Неверное имя</string>
    <string name="contacts_name_field_hint">Имя</string>
    <string name="two_factor_dialog_title">Введите код 2ФА</string>
    <string name="two_factor_dialog_message_authenticator">Чтобы продолжить, введите верный код 2ФА из приложения-аутентификатора.</string>
    <string name="two_factor_dialog_message_sms">Мы только что отправили вам SMS с кодом 2ФА. Для продолжения введите его здесь.</string>
    <string name="two_factor_dialog_hint">Код 2ФА</string>
    <string name="two_factor_null_error">Кода 2ФА не может быть пустым</string>
    <string name="two_factor_incorrect_error">Неверный код 2ФА</string>
    <string name="contacts_payment_sent_success">Платеж отправлен! Мы сообщили вашему контакту, что вы завершили транзакцию.</string>
    <string name="contacts_payment_sent_failed_message">Произошла ошибка при попытке уведомить вашего контакта об отправленном вами платеже. Проверьте подключение и повторите попытку.</string>
    <string name="contacts_waiting_for_address_message">Ваш контакт был уведомлен о том, что вы хотите отправить ему биткоины и вам необходим его адрес. Мы сообщим вам, когда контакт отправит свой адрес!</string>
    <string name="contacts_waiting_for_payment_message">Ваш контакт был уведомлен о том, что вы хотите получить от него биткоины, и получил адрес. Мы сообщим вам, когда контакт отправит вам биткоины!</string>
    <string name="contacts_transaction_not_found_error">Транзакция не найдена</string>
    <string name="contacts_payment_request_send_hint">Tapas lunch</string>
    <string name="contacts_payment_request_receive_hint">За напитки в пятницу</string>
    <string name="contacts_payment_request_note_hint">Примечание</string>
    <string name="contacts_payment_request_send_amount">Какую сумму вы хотите отправить %1$s?</string>
    <string name="contacts_payment_request_receive_amount">Какую сумму вы желаете получить от %1$s? \n\nЭто просто предположение: реальная сумма может отличаться.</string>
    <string name="contacts_payment_request_amount_hint">Сумма</string>
    <string name="contacts_payment_success_waiting_title">Ожидает принятия %1$s</string>
    <string name="contacts_payment_success_request_sent_title">Запрос отправлен</string>
    <string name="contacts_payment_success_waiting_message">Ваш контакт был уведомлен о вашем намерении отправить ему биткоины. Когда он даст согласие, мы сообщим вам, и вы сможете завершить транзакцию.</string>
    <string name="contacts_payment_request_title">Запрос платежа</string>
    <string name="contacts_request_sent">Запрос контакту отправлен</string>
    <string name="contacts_request_just_added">Только что добавлен</string>
    <string name="contacts_request_trusted">Доверенный</string>
    <string name="contacts_send_bitcoin">Попросить отправить %1$s биткоинов</string>
    <string name="contacts_request_bitcoin">Запросить биткоины у %1$s</string>
    <string name="contacts_rename">Переименовать контакт</string>
    <string name="contacts_sent_link_explanation">Если кто-то отправил вам ссылку, просто нажмите на ссылке, чтобы принять запрос.</string>
    <string name="contacts_share_qr">Через QR-код (лично)</string>
    <string name="contacts_share_link">При помощи ссылки</string>
    <string name="contacts_scan_qr">Сканировать QR-код</string>
    <string name="contacts_sent_link">Кто-то отправил мне ссылку</string>
    <string name="contacts_scan_instructions">%1$s должен сканировать этот QR-код с помощью мобильного приложения Blockchain Wallet.</string>
    <string name="contacts_sharing_method_header">Как вы хотели бы поделиться этим приглашением?</string>
    <string name="contacts_who_are_you_inviting_header">Кого вы приглашаете подключиться?</string>
    <string name="contacts_share_invitation">Поделиться приглашением</string>
    <string name="contacts_success_sending_payment_request">Запрос платежа отправлен</string>
    <string name="contacts_rename_invalid_name">Неверное имя</string>
    <string name="contacts_rename_failed">Не удалось переименовать контакт, повторите попытку</string>
    <string name="contacts_rename_success">Контакт переименован</string>
    <string name="contacts_not_found_error">Контакт не найден</string>
    <string name="contacts_send_link">Отправить ссылку</string>
    <string name="contacts_use_nfc">Использовать NFC</string>
    <string name="contacts_no_contacts_found">Контакты не обнаружены</string>
    <string name="contacts_pairing_method_title">Добавить контакт</string>
    <string name="contacts_title">Контакты</string>
    <string name="security_centre_backup_message">Для вашей безопасности мы не храним пароли в архиве. Делайте резервное копирование вашего кошелька, чтобы обезопасить свои средства в биткоинах в случае потери пароля. </string>
    <string name="security_centre_backup_positive_button">Резервная копия</string>
    <string name="security_centre_email_message">Мы отправили письмо %1$s. Чтобы завершить установку кошелька, найдите письмо от Blockchain и нажмите на ссылку верификации.</string>
    <string name="security_centre_email_title">Проверьте электронную почту</string>
    <string name="transaction_detail_fee">"Комиссия за транзакцию: %1$s"</string>
    <string name="transaction_detail_value_at_time_received">Ценность при получении:\u0020</string>
    <string name="transaction_detail_value_at_time_transferred">Ценность при переводе:\u0020</string>
    <string name="transaction_detail_value_at_time_sent">Ценность при отправке:\u0020</string>
    <string name="transaction_detail_value">Ценность:\u0020</string>
    <string name="transaction_detail_date">Дата</string>
    <string name="transaction_detail_status">Статус</string>
    <string name="transaction_detail_title">Транзакция</string>
    <string name="sms_notifications">SMS-уведомления</string>
    <string name="forget_wallet">Удалить кошелек</string>
    <string name="forget_wallet_warning">Это сотрет все данные кошелька на этом устройстве. Подтвердите, что вы сохранили информацию вашего кошелька в каком-то другом месте, потому что иначе все биткойны в этом кошельке станут недоступными!!</string>
    <string name="transfer_archive">Архив подтвержден</string>
    <string name="transfer_confirm">Подтвердить перевод</string>
    <string name="transfer_all">Перевести все</string>
    <string name="transfer_amount">Сумма перевода</string>
    <string name="transfer_archive_message">Архивировать импортированные адреса после перевода</string>
    <string name="creating_wallet">Создание кошелька</string>
    <string name="recover_funds">Восстановить средства</string>
    <string name="recover_funds_warning_message">Если у вас есть доступ к ID кошелька и паролю, вы должны всегда выполнять сопряжение или входить в систему. Восстановление ваших средств создаст новый ID кошелька. Вы хотите продолжить?</string>
    <string name="recover_funds_instructions">Введите контрольную фразу из 12 слов с пробелами для восстановления ваших средств и транзакций</string>
    <string name="done">Готово</string>
    <string name="transfer_confirmed">Перевод подтвержден</string>
    <string name="transaction_details_unknown">Неизвестно</string>
    <string name="transaction_detail_pending">Ожидается (%1$s/%2$s подтверждений)</string>
    <string name="transaction_detail_description_hint">Для чего это нужно?</string>
    <string name="transaction_detail_confirmed">Подтверждено</string>
    <string name="to_field_helper_no_dropdown">Введите адрес Bitcoin </string>
    <string name="sms_notifications_summary">Включить уведомления, чтобы получать SMS при поступлении биткоинов. Включение уведомлений разрешено только для маркированных и импортированных адресов.</string>
    <string name="share_instructions">Нажмите, чтобы скопировать этот адрес. Поделиться этим с отправителем по электронной почте или SMS.</string>
    <string name="security_centre_two_fa_message">Не допускайте несанкционированного доступа к вашему кошельку. Включите 2-шаговую верификацию, чтобы повысить безопасность кошелька.</string>
    <string name="security_centre_backup_title">Выполните резервное копирование своих средств</string>
    <string name="restore_failed">Не удалось восстановить кошелек Попробуйте еще раз</string>
    <string name="recovery_passphrase">Парольная фраза для восстановления</string>
    <string name="password_reveal_warning">Соблюдайте осторожность! Раскрытие этого текста позволяет скопировать ваш пароль в буфер обмена данными, после чего пароль может быть считан любыми приложениями на вашем устройстве. Убедитесь, что никто не стоит у вас за спиной!</string>
    <string name="password_hint_summary">Ваш кошелек Blockchain не передает ваш пароль на наши серверы. Это означает, что у нас нет информации о вашем пароле, и мы не сможем восстановить его, если вы его забыли. Создайте запоминающуюся подсказку для пароля, которую мы можем отправить на ваш электронный адрес в случае, если вы забыли свой пароль.</string>
    <string name="invalid_recovery_phrase">Фраза для восстановления кошелька недействительна. Попробуйте еще раз</string>

</resources><|MERGE_RESOLUTION|>--- conflicted
+++ resolved
@@ -223,12 +223,7 @@
     <string name="upgrade_page_1">Упрошенное создание резервной копии и восстановление.</string>
     <string name="upgrade_page_2">Усиленная конфиденциальность достигается путем использования иерархических детерминированных адресов.</string>
     <string name="upgrade_page_3">Настройте структуру хранения биткоинов в кошельке Blockchain</string>
-<<<<<<< HEAD
     <string name="upgrading">Идет обновление...</string>
-=======
-    <!--<string name="confirm_upgrade_info">The upgrade takes just a second and your Bitcoin and history will be safe. Here is what’s better:\n\n✓ Completely updated design and user experience\n✓ Robust security center\n✓ Enhanced Privacy\n✓ Simplified backup and recovery\n✓ Customized fund management\n\nOne advanced transaction type (Shared Coin) is not supported in the new version at this time.</string>--><string name="confirm_upgrade_header">Заметьте, мы добавили в кошелек Blockchain вот такие новые функции:</string>
-    <string name="upgrading">Идет обновление…</string>
->>>>>>> f9ae0473
     <string name="upgrading_started_info">Ваш кошелек обновляется, будьте терпеливы, это может занять некоторое время в зависимости от размера и продолжительности действия вашего кошелька.</string>
     <string name="upgrade_success_heading">Ваш кошелек был обновлен!</string>
     <string name="upgrade_success_info">Теперь у вас есть наиболее безопасный и конфиденциальный кошелек Blockchain. Теперь вы можете перейти к кошельку.</string>
