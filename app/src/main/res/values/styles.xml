--- conflicted
+++ resolved
@@ -182,11 +182,10 @@
         <item name="android:textSize">18sp</item>
     </style>
 
-<<<<<<< HEAD
     <style name="AppTheme.AppBarOverlay" parent="ThemeOverlay.AppCompat.Dark.ActionBar" />
 
     <style name="AppTheme.PopupOverlay" parent="ThemeOverlay.AppCompat.Light" />
-=======
+
     <style name="BottomNavTextAppearance" parent="PlainTheme">
         <item name="android:textSize">14sp</item>
     </style>
@@ -225,6 +224,5 @@
         <item name="android:baselineAligned">false</item>
         <item name="android:orientation">horizontal</item>
     </style>
->>>>>>> ae549970
 
 </resources>