--- conflicted
+++ resolved
@@ -30,9 +30,9 @@
     </style>
 
     <style name="NoDisplay" parent="@android:style/Theme.NoDisplay">
-        <item name="colorPrimary">@color/blockchain_blue</item>
-        <item name="colorPrimaryDark">@color/blockchain_dark_blue</item>
-        <item name="colorAccent">@color/blockchain_blue</item>
+        <item name="colorPrimary">@color/primary_navy_medium</item>
+        <item name="colorPrimaryDark">@color/primary_navy_medium</item>
+        <item name="colorAccent">@color/primary_navy_medium</item>
     </style>
 
     <style name="AppTheme.ReceiveQrWindow">
@@ -125,7 +125,6 @@
         <item name="android:gravity">center_vertical|right</item>
     </style>
 
-<<<<<<< HEAD
     <!-- Using a style to apply the font as it doesn't work in Themes -->
     <style name="ButtonStyle">
         <item name="fontPath">fonts/Montserrat-Regular.ttf</item>
@@ -146,40 +145,18 @@
 
     <style name="ButtonBlueTheme" parent="Widget.AppCompat.Button.Colored">
         <item name="colorButtonNormal">@color/primary_navy_medium</item>
-=======
-    <style name="ButtonGreen" parent="ThemeOverlay.AppCompat.Dark">
-        <item name="colorButtonNormal">@color/blockchain_receive_green</item>
-        <item name="colorAccent">@color/blockchain_receive_green</item>
-    </style>
-
-    <style name="ButtonBlue" parent="ThemeOverlay.AppCompat.Dark">
-        <item name="colorButtonNormal">@color/blockchain_blue</item>
-        <item name="colorAccent">@color/blockchain_blue</item>
->>>>>>> 08a03303
-        <item name="android:textColor">@color/white</item>
-        <item name="android:textSize">16sp</item>
-    </style>
-
-<<<<<<< HEAD
+        <item name="android:textColor">@color/white</item>
+        <item name="android:textSize">16sp</item>
+    </style>
+
     <style name="ButtonRedTheme" parent="Widget.AppCompat.Button.Colored">
         <item name="colorButtonNormal">@color/secondary_red_light</item>
-=======
-    <style name="ButtonRed" parent="ThemeOverlay.AppCompat.Dark">
-        <item name="colorButtonNormal">@color/blockchain_send_red</item>
-        <item name="colorAccent">@color/blockchain_send_red</item>
->>>>>>> 08a03303
-        <item name="android:textColor">@color/white</item>
-        <item name="android:textSize">16sp</item>
-    </style>
-
-<<<<<<< HEAD
+        <item name="android:textColor">@color/white</item>
+        <item name="android:textSize">16sp</item>
+    </style>
+
     <style name="ButtonWhiteTheme" parent="Widget.AppCompat.Button.Colored">
         <item name="colorButtonNormal">@color/white</item>
-=======
-    <style name="ButtonWhite" parent="ThemeOverlay.AppCompat.Dark">
-        <item name="colorButtonNormal">@color/blockchain_pearl_white</item>
-        <item name="colorAccent">@color/blockchain_pearl_white</item>
->>>>>>> 08a03303
         <item name="android:textColor">@color/black</item>
         <item name="android:textSize">16sp</item>
     </style>
@@ -293,6 +270,7 @@
         <item name="android:padding">16dp</item>
         <item name="android:textAppearance">@android:style/TextAppearance.Material.Subhead</item>
         <item name="android:textColor">?android:attr/textColorSecondary</item>
+        <item name="fontPath">fonts/Montserrat-Regular.ttf</item>
     </style>
 
     <style name="ContactsDetail">
