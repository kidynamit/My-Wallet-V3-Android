<?xml version="1.0" encoding="utf-8"?>
<resources>

    <string name="version_name">5.0.45a</string>

    <string name="backup_wallet">Backup Wallet</string>
    <string name="upgrade_wallet">Upgrade Wallet</string>
    <string-array name="navigation_drawer_items">
        <item>My Accounts</item>
        <item>News, Price &amp; Charts</item>
        <item>Settings</item>
        <item>Support</item>
        <item>Change PIN Code</item>
        <item>@string/backup_wallet</item>
        <item>Unpair Wallet</item>
		<item>@string/upgrade_wallet</item>
    </string-array>

    <array name="navigation_drawer_icons">
        <item>@drawable/icon_accounts</item>
        <item>@drawable/icon_news</item>
        <item>@drawable/icon_settings</item>
        <item>@drawable/ic_info_outline_grey600_24dp</item>
        <item>@drawable/icon_pincode</item>
        <item>@drawable/bad_backup</item>
        <item>@drawable/icon_logout</item>
		<item>@drawable/ic_info_outline_grey600_24dp</item>
    </array>

    <string name="app_name">Blockchain HD</string>
    <string name="action_settings">Settings</string>

    <string name="all_accounts">All Accounts</string>

    <string name="please_wait">Please wait</string>

    <string name="send_bitcoin">Send Bitcoin</string>
    <string name="receive_bitcoin">Receive Bitcoin</string>
    <string name="blockchain">Blockchain</string>

    <string name="ok">Ok</string>
    <string name="cancel">Cancel</string>
    <string name="yes">Yes</string>
    <string name="no">No</string>
    <string name="polite_no">No thanks</string>

    <string name="YESTERDAY">Yesterday</string>
    <string name="TODAY">Today</string>
    <string name="AGO">ago</string>

    <string name="SENT">Sent</string>
    <string name="RECEIVED">Received</string>
    <string name="MOVED">Moved</string>

    <string name="copied_to_clipboard">Copied to clipboard</string>

    <string name="options_id">Blockchain Identifier</string>
    <string name="options_id2">Your Blockchain identifier</string>
    <string name="preferences_about_title">About Us</string>
    <string name="about_us">About us</string>

    <string name="ask_you_sure_unpair">Are you sure you want to unpair your device?</string>

    <string name="select_currency">Select Currency</string>
    <string name="options_currency">Currency</string>
    <string name="options_currency2">Your preferred fiat currency</string>

    <string name="options_mnemonic">Show Mnemonic</string>
    <string name="options_mnemonic2">Show mnemonic for this wallet</string>
    <string name="options_units">BTC Units</string>
    <string name="options_units2">BTC, mBTC or bits</string>
    <string name="options_tos">Terms of Service</string>
    <string name="options_tos2">Blockchain Android Bitcoin Wallet terms of service</string>
    <string name="options_privacy">Privacy Policy</string>
    <string name="options_privacy2">Blockchain privacy policy</string>

    <string name="invalid_email">Invalid email address</string>
    <string name="invalid_mobile">Invalid mobile phone number</string>
    <string name="invalid_password">Invalid password</string>
    <string name="invalid_guid">Invalid Wallet ID</string>
    <string name="password_mismatch_error">Passwords do not match</string>

    <string name="no_NFC_support">This device doesn\'t support NFC.</string>
    <string name="NFC_disabled">NFC is disabled.</string>
    <string name="no_private_key">Cannot produce private key.</string>
    <string name="pin_3_strikes">3 failed PIN attempts. Please provide password.</string>
    <string name="pin_3_strikes_password_accepted">Password accepted. Please define new PIN code.</string>

    <string name="pin_entry">Enter Pin</string>
    <string name="password_entry">Please enter password</string>
    <string name="options_CLEAR">CLEAR</string>
    <string name="options_FORGOT_PIN">FORGOT PIN</string>
    <string name="zero_pin">0000 is an invalid PIN code. Please try again.</string>
    <string name="invalid_pin">Invalid PIN code. Please try again.</string>
    <string name="pin_mismatch_error">PINs do not match</string>
    <string name="create_pin">Create Pin</string>
    <string name="confirm_pin">Confirm Pin</string>
    <string name="create_pin_failed">PIN creation failed. Please pair device again.</string>
    <string name="pairing_failed">Pairing failed. Please try again.</string>
    <string name="pairing_success">Pairing OK.</string>

    <string name="check_connectivity_exit">Blockchain Wallet cannot obtain an Internet connection. Please check the connectivity on your device and try again.</string>
    <string name="dialog_continue">Continue</string>
    <string name="cannot_edit_imported_label">Imported addresses label cannot be edited</string>

    <string name="double_encryption_password_error">Double encrypt password error. Please try again.</string>

    <string name="command2">Scan pairing code</string>
    <string name="command3">I can\'t access my camera</string>
    <string name="CREATE">CREATE A NEW WALLET</string>
    <string name="LOGIN">Log in to my wallet</string>
    <string name="pair_your_wallet">Pair Your Wallet</string>
    <string name="scan_pairing_code">Scan pairing code</string>
    <string name="manual_pairing">Manual Pairing</string>
    <string name="pair_wallet_step_1">Log in to your Blockchain Wallet on your PC or Mac at blockchain.com/wallet.</string>
    <string name="pair_wallet_step_2">Click the Account Settings button, then choose the Mobile tab.</string>
    <string name="pair_wallet_step_3">Click Show Pairing Code to reveal a QR Code - a square black and white barcode. Scan the code with your camera.</string>
    <string name="disable_two_factor">You must disable two-factor authentication before attempting to manually pair your wallet</string>
    <string name="wallet_id">Wallet ID</string>
    <string name="default_wallet_name">My Bitcoin Wallet</string>

    <string name="password">Password</string>
    <string name="email">Email</string>
    <string name="agree_terms_of_service">By creating a new wallet you agree to the <a href="https://blockchain.info/Resources/TermsofServicePolicy.pdf">Blockchain Terms of Service</a></string>
    <string name="create_wallet">Create Wallet</string>
    <string name="new_wallet">New Wallet</string>
    <string name="strength_weak">Weak</string>
    <string name="strength_medium">Regular</string>
    <string name="strength_strong">Strong</string>
    <string name="strength_very_strong">Very Strong</string>

    <string name="CONTINUE">Continue</string>
    <string name="SEND">SEND</string>
    <string name="CONFIRM_PAYMENT">CONFIRM PAYMENT</string>
    <string name="GO_BACK">GO BACK</string>

    <string name="total_to_send">Total To Send</string>

    <string name="no_funds_available">No funds available for this account</string>
    <string name="max_available">Maximum available:</string>

    <string name="invalid_bitcoin_address">Invalid Bitcoin address</string>
    <string name="invalid_amount">Invalid amount</string>
    <string name="insufficient_funds">Insufficient funds</string>

    <string name="enter_double_encryption_pw">Please enter double encryption password</string>
    <string name="send_payment_code">Send payment code</string>
    <string name="edit_label">Edit label</string>

    <string name="support">Support</string>
    <string name="rate_us">Rate us</string>
    <string name="email_chooser">Send e-mail...</string>
    <string name="about">Blockchain Wallet %1$s\n©%2$s Blockchain.info</string>
    <string name="merchant_download">Free Merchant app</string>
    <string name="feedback">Send Feedback</string>
    <string name="password_or_wipe">Enter using your password or forget this wallet</string>
    <string name="use_password">Use password</string>
    <string name="wipe_wallet">Forget wallet</string>

    <string name="select_units">Select displayable BTC units</string>
    <string name="weak_password">The selected password is too weak to secure your funds. We strongly suggest you select a different one. Would you like to define a new password?</string>

    <string name="from">From</string>
    <string name="to">To</string>

    <string name="confirm_details">Confirm Details</string>
    <string name="fee">Fee</string>
    <string name="dialog_send">SEND</string>
    <string name="dialog_cancel">CANCEL</string>
    <string name="exit_confirm">Press back button again to exit</string>

    <string name="label_address">Your address has been imported successfully. Optionally assign a friendly display name to this address.</string>

    <string name="bip38_error">Null key returned (BIP38)</string>
    <string name="privkey_error">Unrecognized private key format</string>
    <string name="hd_error">HD wallet error</string>
    <string name="scan_not_recognized">Scan cannot be decoded</string>

    <string name="imported_addresses">Imported Addresses</string>
    <string name="account_colon">Account:</string>
    <string name="created_account_colon">Created account:</string>

    <string name="tx_length_error">Blockchain wallet cannot handle transactions over 100KB in size. Please try splitting your transaction.</string>
    <string name="invalid_tx">Invalid transaction attempt</string>

    <string name="remote_save_ok">Remote save OK</string>
    <string name="remote_save_ko">Remote save failed</string>
    <string name="payload_corrupted">Remote payload corrupted, not saved to server.</string>

    <string name="my_bitcoin_wallet">My Bitcoin Wallet</string>
    <string name="drawer_open">Drawer open</string>
    <string name="drawer_close">Drawer close</string>

    <string name="unpair_wallet">Unpair Wallet</string>
    <string name="unpair">UNPAIR</string>

    <string name="ok_cap">OK</string>
    <string name="change_pin_code">Change PIN Code</string>
    <string name="enter_password_to_change_pin">Please enter password to change PIN code.</string>

    <string name="suggest_merchant">Suggest merchant</string>
    <string name="business_name">Business name</string>
    <string name="select_category">Category</string>
    <string name="business_category">Category</string>
    <string name="street_address">Street address</string>
    <string name="description">Description</string>
    <string name="city">City</string>
    <string name="postal">Postal code</string>
    <string name="telephone">Telephone</string>
    <string name="web">Web</string>
    <string name="latitude">Latitude:</string>
    <string name="longitude">Longitude:</string>
    <string name="get_location">I am here. Use my location.</string>
    <string name="merchant_cat_hint">Choose a category...</string>
    <string name="merchant_cat1">Café</string>
    <string name="merchant_cat2">Bars/Drinking</string>
    <string name="merchant_cat3">Food and Dining</string>
    <string name="merchant_cat4">Shopping/Spending</string>
    <string name="merchant_cat5">ATM</string>
    <string name="missing_merchant_category">Please provide a category for this merchant</string>
    <string name="missing_merchant_name">Please provide the merchant name</string>
    <string name="missing_merchant_street_address">Please provide the merchant street address</string>
    <string name="missing_merchant_city">Please provide a city</string>
    <string name="missing_merchant_postal">Please provide a postal code</string>
    <string name="ok_writing_merchant">Thank you for your suggestion.</string>
    <string name="error_writing_merchant">Error writing to database. Please try again.</string>
    <string name="no_merchants_in_range">There are no Bitcoin businesses within range for listing.</string>
    <string name="merchant_info">Merchant Info</string>
    <string name="directions">Directions</string>
    <string name="call">Call</string>
    <string name="enable_geo">Enable either GPS or any other location service to find current location. Click OK to go to location services settings to let you do so.</string>

    <string-array name="menus_merchantDirectory">
        <item>Suggest a merchant</item>
    </string-array>

    <string name="my_accounts">My Accounts</string>
    <string name="accounts">Accounts</string>
    <string name="create_new_account">Create New Account</string>
    <string name="import_address">Import Address</string>
    <string name="save_name">Save name</string>

    <string name="receive_address_to_clipboard">Copy this receive address to the clipboard? If so, be advised that other applications may be able to look at this information.</string>
    <string name="receive_address_to_share">Share this receive address for sending? If so, be advised that other applications may be able to look at this information.</string>
    <string name="guid_to_clipboard">Copy your Blockchain ID to the clipboard? If so, be advised that other applications may be able to look at this information.</string>

    <string name="ssl_hostname_invalid">We are unable to validate the hostname of the SSL certificate. This might indicate malicious activity. Please verify your network connection and device before continuing.</string>
    <string name="ssl_pinning_invalid">SSL certificate pinning has failed. This might indicate malicious activity. Please verify your network connection and device before continuing.</string>

    <string name="address_already_used">This receive address has already been used.</string>

    <string name="my_wallet_id">My Wallet ID</string>
    <string name="EMAIL">EMAIL</string>
    <string name="new_support_request">New Support Request</string>
    <string name="contact_support">Contact Support</string>
    <string name="email_subject">Bitcoin Wallet Android Tech Support</string>

    <string name="merchant_map">Merchant Map</string>
    <string name="merchant_list">Merchant List</string>
    <string name="merchant_suggest">Suggest Merchant</string>
    <string name="name">Name</string>
    <string name="location">Location</string>
    <string name="manual_entry">MANUAL ENTRY</string>
    <string name="use_my_current_location">USE MY CURRENT LOCATION</string>
    <string name="save">Save</string>
    <string name="next">Next</string>
    <string name="address_lookup_fail">Could not retrieve address. Please enter address manually.</string>

    <string name="backup_1_heading">You have not backed up your wallet yet</string>
    <string name="backup_1_subheading">Backing up your wallet is easy and ensures you will not lose access to your funds, even if our service becomes unavailable.</string>
    <string name="BACKUP_WALLET">BACKUP WALLET</string>
    <string name="backup_how_to">How to restore your wallet</string>
    <string name="backup_step_1">Go to blockchain.com/restorewallet</string>
    <string name="backup_step_2">Enter your 12 word backup phrase</string>
    <string name="backup_step_3">Your wallet will be restored and your funds safe</string>
    <string name="START">START</string>
    <string name="backup_write_down_words">Write the words down in the exact order they appear on a sheet of paper.</string>
    <string name="NEXT_WORD">NEXT WORD</string>
    <string name="press_to_reveal">press and hold to reveal the word</string>
    <string name="VERIFY">VERIFY</string>
    <string name="backup_verify_heading">Verify that you wrote down the backup phrase</string>
    <string name="VERIFY_BACKUP">VERIFY BACKUP</string>
    <string name="Word">Word</string>
    <string name="of">of</string>
    <string name="backup_confirmed">Backup Confirmed</string>
    <string name="backup_word_mismatch">Word Mismatch</string>
    <string name="backup_days_ago">You backed your wallet up [--time--] [--day--] ago</string>
    <string name="day">day</string>
    <string name="days">days</string>
    <string name="backup_only_need_to_once_reminder">You only need to back up your wallet once, but it is a good idea to occasionally verify that your backup is valid</string>

    <string name="received_bitcoin">Received Bitcoin</string>
    <string name="refresh_balance">Refresh balance</string>

    <string-array name="mnemonic_word_requests">
        <item>first word</item>
        <item>second word</item>
        <item>third word</item>
        <item>fourth word</item>
        <item>fifth word</item>
        <item>sixth word</item>
        <item>seventh word</item>
        <item>eighth word</item>
        <item>ninth word</item>
        <item>tenth word</item>
        <item>eleventh word</item>
        <item>twelfth word</item>
    </string-array>

    <string name="confirmation_code">Confirmation Code</string>
    <string name="verification_failed">Verification Failed</string>
    <string name="resend_email_confirmation">Resend Email</string>
    <string name="please_confirm_email">Please Confirm Your Email Address</string>
    <string name="confirmation_instructions">We have sent you an email at [--email_address--]. Please open the email and follow the instructions to complete your wallet setup.</string>

    <string name="send_payment">Send Payment</string>
    <string name="share">Share Receive Address</string>
    <string name="scan_qr">Scan QR Code</string>
    <string name="confirm_password">Confirm Password</string>
    <string name="check_email_to_auth_login">Please check your email to approve this login attempt.</string>
    <string name="confirmations">Confirmations</string>
    <string name="transaction_fee">Bitcoin Miners Fee</string>
    <string name="transaction_hash">Transaction Hash</string>
    <string name="your_transactions">Your Transactions</string>
    <string name="transaction_occur_when">Transactions occur when you receive and send bitcoin.</string>
    <string name="click">Click</string>
    <string name="to_start_sending_and_receiving_btc">to start sending and receiving bitcoin.</string>

    <string name="dust_change">Transaction returns dust amount as change.</string>
    <string name="dust_amount">Transaction spends dust amount.</string>
    <string name="logging_out_automatically">Logging out automatically</string>
	<string name="transaction_submitted">Transaction complete</string>
	<string name="transaction_failed">Transaction failed</string>
    <string name="UPGRADE_YOUR_WALLET">UPGRADE YOUR WALLET</string>
    <string name="ASK_ME_LATER">ASK ME LATER</string>
    <string name="upgrade_page_1">Create personalized accounts to help keep your wallet organized.</string>
    <string name="upgrade_page_2">Easy one time wallet backup keeps you in control of your funds.</string>
    <string name="upgrade_page_3">Everything you need to receive, spend, and store your Bitcoin.</string>
    <string name="upgrade_page_4">Every time you spend there is a chance to summon a herd of murderous cows.</string>
    <string name="CONFIRM">CONFIRM</string>
    <string name="confirm_upgrade">Confirm Upgrade</string>
    <string name="confirm_upgrade_info">Your wallet will be upgraded to our latest wallet format. This will allow you to take advantage of significant privacy and security improvements. Please note that once you confirm the upgrade process will begin and cannot be reversed.</string>
    <string name="upgrading">Upgrading...</string>
    <string name="upgrading_started_info">Your wallet is upgrading, please be patient this may take some time depending on the size and age of your wallet.</string>
    <string name="upgrade_success_heading">Your wallet has been upgraded!</string>
    <string name="upgrade_success_info">You are now running the most secure and private Blockchain Wallet, you may continue to your wallet now.</string>
    <string name="CLOSE">CLOSE</string>
    <string name="total_funds">Total funds</string>
    <string name="unexpected_error">Unexpected error, please try again later.</string>
    <string name="upgrade_fail_heading">Wallet upgrade failed!</string>
    <string name="upgrade_fail_info">There was an error upgrading your wallet. Please try again later.</string>
    <string name="not_sane_error">Your Blockchain Wallet installation is incomplete. Please repair your wallet or create a new one.</string>

    <string name="archived_address">This address is archived. You can manage it via the Blockchain web wallet.</string>
    <string name="watchonly_address">This address is a watch only. You can manage it via the Blockchain web wallet.</string>
    <string name="PENDING">PENDING</string>
    <string name="COMPLETE">COMPLETE</string>

    <string name="camera_unavailable">The camera is currently opened by another application. Please close other application and try again.</string>
    <string name="transaction_failed_will_retry">Transaction failed, will try again in a few seconds.</string>

    <string name="limit_21m_exceeded">This amount cannot be transmitted on the Bitcoin network.</string>
    <string name="validating_password">Validating Password...</string>
    <string name="validating_pin">Validating Pin...</string>
    <string name="creating_pin">Creating Pin...</string>
    <string name="decrypting_wallet">Decrypting Wallet...</string>
    <string name="verifying_email">Verifying Email...</string>
    <string name="pairing_wallet">Pairing Wallet...</string>
    <string name="transaction_queued">Transaction queued</string>
<<<<<<< HEAD
    <string name="WAITING">QUEUED</string>
=======
    <string name="WAITING">WAITING</string>
    <string name="password_unchanged">Password unchanged</string>
    <string name="password_changed">Password changed</string>
>>>>>>> 50f837f0

</resources><|MERGE_RESOLUTION|>--- conflicted
+++ resolved
@@ -367,12 +367,8 @@
     <string name="verifying_email">Verifying Email...</string>
     <string name="pairing_wallet">Pairing Wallet...</string>
     <string name="transaction_queued">Transaction queued</string>
-<<<<<<< HEAD
     <string name="WAITING">QUEUED</string>
-=======
-    <string name="WAITING">WAITING</string>
     <string name="password_unchanged">Password unchanged</string>
     <string name="password_changed">Password changed</string>
->>>>>>> 50f837f0
 
 </resources>