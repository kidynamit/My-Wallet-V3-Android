--- conflicted
+++ resolved
@@ -495,7 +495,6 @@
     <string name="default_label_brackets">(default)</string>
     <string name="not_now">Not now</string>
     <string name="high_fee_not_necessary">High fee not necessary.</string>
-<<<<<<< HEAD
     <string name="high_fee_not_necessary_info">You specified an unusually high transaction fee of [--custom_fee--].\n\nEven if you lower the fee to [--dynamic_fee--], you can expect the transaction to confirm within the next ~10 minutes (1 block).</string>
 
     <string name="low_fee_not_recommended">Low Custom Fee Not Recommended</string>
@@ -505,8 +504,5 @@
     <string name="raise_to">Raise to [--dynamic_fee--]</string>
     <string name="lower_to">Lower to [--dynamic_fee--]</string>
 
-=======
-    <string name="high_fee_not_necessary_info">You specified an unusually high transaction fee of [--custom_fee--].\n\nEven if you lower the fee to [--dynamic_fee--], you can expect the transaction to confirm within the next ~10 minutes (one block).</string>
     <string name="no_confirmed_funds">No confirmed funds to spend.</string>
->>>>>>> b6f6a38c
 </resources>