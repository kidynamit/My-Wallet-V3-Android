--- conflicted
+++ resolved
@@ -1,11 +1,7 @@
 <?xml version="1.0" encoding="utf-8"?>
 <resources>
 
-<<<<<<< HEAD
-    <string name="version_name">5.1.0</string>
-=======
-    <string name="version_name">5.0.60a</string>
->>>>>>> 766fd583
+    <string name="version_name">5.1.1</string>
 
     <string name="backup_wallet">Backup Wallet</string>
     <string name="upgrade_wallet">Upgrade Wallet</string>
