--- conflicted
+++ resolved
@@ -150,12 +150,7 @@
     <string name="merchant_download">Free Merchant app</string>
     <string name="feedback">Send Feedback</string>
 
-<<<<<<< HEAD
-    <string name="weak_password">The selected password is too weak to secure your funds. We strongly suggest you select a different one. Please define a new password.</string>
-=======
     <string name="select_units">Select displayable BTC units</string>
-
     <string name="weak_password">The selected password is too weak to secure your funds. We strongly suggest you select a different one. Would you like to define a new password?</string>
->>>>>>> 20a73d2d
 
 </resources>