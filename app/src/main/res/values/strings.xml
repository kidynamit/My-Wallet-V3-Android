--- conflicted
+++ resolved
@@ -116,11 +116,8 @@
 
     <string name="support">Support</string>
     <string name="rate_us">Rate us</string>
-<<<<<<< HEAD
     <string name="licenses">Licenses</string>
     <string name="email_chooser">Send e-mail…</string>
-=======
->>>>>>> 2cf828d2
     <string name="about">Blockchain Wallet %1$s\n©%2$s Blockchain.info</string>
     <string name="merchant_download">Free Merchant app</string>
     <string name="password_or_wipe">Enter using your password or forget this wallet</string>
