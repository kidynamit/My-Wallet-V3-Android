--- conflicted
+++ resolved
@@ -465,16 +465,12 @@
     <string name="send_to_same_address_warning">Can\'t send to the same address.</string>
     <string name="default_label">Default</string>
     <string name="make_default">Make default</string>
-<<<<<<< HEAD
     <string name="privx_required">Private Key Needed</string>
-    <string name="watch_only_spend_instructions">This action requires the private key for the Bitcoin address [--address--]. Please scan the code.
-    </string>
+    <string name="watch_only_spend_instructions">This action requires the private key for the Bitcoin address [--address--]. Please scan the code.</string>
     <string name="invalid_private_key">Invalid private key</string>
-=======
     <string name="watch_only_import_warning">You are about to import a watch-only address. That
         means you can only access these funds if you have the private key stored elsewhere.
         If you do not have a paper wallet or other backup you should not instruct anyone to send
         you coins to this address.\n\nThis is recommended for advanced users only. Continue?
     </string>
->>>>>>> d38aea71
 </resources>