--- conflicted
+++ resolved
@@ -1,4 +1,3 @@
-<<<<<<< HEAD
 <?xml version="1.0" encoding="UTF-8"?>
 <resources>
 
@@ -405,7 +404,7 @@
     <string name="not_archived_description">Cet élément n\'est pas archivé. Archivez cet élément si vous NE souhaitez PLUS l\'utiliser. Vos fonds resteront en sécurité et vous pouvez les désarchiver à tout moment.</string>
     <string name="transfer_success_archive_prompt_title">Archiver les adresses balayées ?</string>
     <plurals name="transfer_success_archive_prompt_plurals">
-        <item quantity="one">1 adresse a été transférée à « Mon portefeuille Bitcoin » avec succès. Souhaitez-vous archiver cette adresse maintenant ?</item>
+        <item quantity="one">1 adresse a été transférée à « Mon portefeuille Bitcoin » avec succès. Souhaitez-vous archiver cette adresse maintenant ?</item>
         <item quantity="other">%d adresses ont été transférées à « Mon portefeuille Bitcoin » avec succès. Souhaitez-vous archiver ces adresses maintenant ?</item>
     </plurals>
     <string name="default_account_description">Cet élément est défini comme votre valeur par défaut et ne peut pas être archivé.</string>
@@ -430,7 +429,7 @@
     <string name="private_key_successfully_imported">Clé privée importée avec succès.</string>
     <string name="private_key_not_matching_address">REMARQUE : la clé privée qui a été scannée ne correspond pas à l\'adresse en lecture seule. Pour dépenser vos fonds depuis cette adresse, veuillez scanner la clé privée correcte.</string>
     <string name="watch_only">Lecture seule</string>
-    <string name="extended_public_key_description">Si vous êtes un marchand, montrez votre xPub et utilisez l\'application « Blockchain Marchand » pour recevoir des fonds de manière sécurisée et en privé.\n\n Ne rendez pas votre xPub publique.         Une personne ayant accès à votre xPub sera en mesure de voir tous vos fonds et transactions. </string>
+    <string name="extended_public_key_description">Si vous êtes un marchand, montrez votre xPub et utilisez l\'application « Blockchain Marchand » pour recevoir des fonds de manière sécurisée et en privé.\n\n Ne rendez pas votre xPub publique.         Une personne ayant accès à votre xPub sera en mesure de voir tous vos fonds et transactions. </string>
     <string name="watch_only_description">Cette adresse est en mode lecture seule. Pour dépenser les fonds de ce portefeuille, veuillez scanner votre clé privée. </string>
     <string name="success">Succès</string>
     <string name="default_label">Par défaut</string>
@@ -523,7 +522,7 @@
     <string name="rate_no">Non merci</string>
     <string name="rate_later">Rappelez-le moi plus tard</string>
     <string name="hint_reveals_password_error">Vous ne pouvez pas choisir le mot de passe de votre portefeuille principal comme indice de mot de passe.</string>
-    <string name="why_has_my_address_changed">Pourquoi mon adresse a-t-elle changé ?</string>
+    <string name="why_has_my_address_changed">Pourquoi mon adresse a-t-elle changé ?</string>
     <string name="learn_more">En savoir plus</string>
     <string name="new_address_info">Pour une meilleure confidentialité, nous générons une adresse unique pour chaque paiement. Toutes les adresses générées dans votre portefeuille peuvent toujours recevoir des fonds, même si elles n\'apparaissent plus dans la section « Recevoir ».</string>
 
@@ -541,528 +540,8 @@
 
     <string name="api_fail">Impossible de se connecter au serveur. Veuillez réessayer plus tard.</string>
 
-    <!-- FEE WARNING --><string name="large_tx_warning">Cette transaction de bitcoin est trop grande. Votre portefeuille doit consolider tous les petits paiements que vous avez reçus dans le passé. Pour pouvoir être confirmés rapidement, ils nécessitent des frais de transaction relativement élevés. Si cette transaction n\'a plus besoin d\'être confirmée, vous devriez réduire les frais manuellement en cliquant sur « personnaliser ».   </string>
+    <!-- FEE WARNING --><string name="large_tx_warning">Cette transaction de bitcoin est trop grande. Votre portefeuille doit consolider tous les petits paiements que vous avez reçus dans le passé. Pour pouvoir être confirmés rapidement, ils nécessitent des frais de transaction relativement élevés. Si cette transaction n\'a plus besoin d\'être confirmée, vous devriez réduire les frais manuellement en cliquant sur « personnaliser ».   </string>
     <string name="go_back">Retour</string>
     <string name="accept_higher_fee">Accepter des frais plus élevés</string>
-    <string name="large_tx_high_fee_warning">« Le montant des modifications à rembourser étant faible, cette transaction requière des frais plus élevés pour la consommation de montants inférieurs au montant minimal accepté par le réseau bitcoin. »</string>
-</resources>
-=======
-<?xml version="1.0" encoding="UTF-8" ?>
-<resources>
-
-    <string name="backup_wallet">Sauvegarder les fonds</string>
-    <string name="upgrade_wallet">Mettre à niveau</string>
-
-    <string name="change_pin">Changer le code PIN</string>
-
-    <string name="app_name">Blockchain</string>
-    <string name="action_settings">Paramètres</string>
-
-    <string name="all_accounts">Tout</string>
-
-    <string name="please_wait">Veuillez patienter</string>
-
-    <string name="send_bitcoin">Envoyer</string>
-    <string name="receive_bitcoin">Recevoir</string>
-    <string name="blockchain">Blockchain</string>
-
-    <string name="ok">OK</string>
-    <string name="cancel">Annuler</string>
-    <string name="yes">Oui</string>
-    <string name="no">Non</string>
-    <string name="polite_no">Non merci</string>
-
-    <string name="YESTERDAY">Hier</string>
-    <string name="TODAY">Aujourd\’hui</string>
-    <string name="AGO">Il y a</string>
-
-    <string name="SENT">Envoyé</string>
-    <string name="RECEIVED">Reçu</string>
-    <string name="MOVED">Transféré</string>
-
-    <string name="copied_to_clipboard">Copié dans le presse-papiers</string>
-
-    <string name="options_id">Identifiant portefeuille</string>
-    <string name="options_id2">Identifiant portefeuille</string>
-    <string name="preferences_about_title">Qui sommes-nous</string>
-    <string name="about_us">Qui sommes-nous</string>
-
-    <string name="ask_you_sure_unpair">Êtes-vous sûr de vouloir annuler le jumelage de votre appareil ?</string>
-
-    <string name="select_currency">Sélectionner une devise</string>
-    <string name="options_currency">Monnaie locale</string>
-    <string name="options_currency2">Votre monnaie fiduciaire préférée</string>
-
-    <string name="options_mnemonic">Montrer la mnémotechnique</string>
-    <string name="options_mnemonic2">Montrer la mnémotechnique pour ce portefeuille</string>
-    <string name="options_units">Unité de Bitcoin</string>
-    <string name="options_units2">BTC, mBTC ou bits</string>
-    <string name="options_tos">Conditions de service</string>
-    <string name="options_tos2">Conditions de service de Blockchain Android Bitcoin Wallet</string>
-    <string name="options_privacy">Politique de confidentialité</string>
-    <string name="options_privacy2">Politique de confidentialité de Blockchain</string>
-
-    <string name="invalid_email">Adresse e-mail non valide</string>
-    <string name="invalid_mobile">Numéro de téléphone portable non valide</string>
-    <string name="invalid_password">Mot de passe non valide</string>
-    <string name="invalid_guid">Identifiant du portefeuille non valide</string>
-    <string name="password_mismatch_error">Les mots de passe ne correspondent pas</string>
-
-    <string name="no_private_key">Ne peut pas produire de clé privée.</string>
-    <string name="pin_4_strikes">4 tentatives de code PIN ratées. Veuillez fournir un mot de passe.</string>
-    <string name="pin_4_strikes_password_accepted">Mot de passe accepté. Veuillez définir un nouveau code PIN.</string>
-
-    <string name="bip38_password_entry">Veuillez entrer le mot de passe de la clé privée</string>
-
-    <string name="pin_entry">Saisissez le code PIN</string>
-    <string name="password_entry">Veuillez entrer le mot de passe</string>
-    <string name="options_CLEAR">EFFACER</string>
-    <string name="options_FORGOT_PIN">CODE PIN OUBLIÉ</string>
-    <string name="zero_pin">0000 est un code pin non valide. Veuillez réessayer</string>
-    <string name="invalid_pin">Code PIN non valide. Veuillez réessayer</string>
-    <string name="pin_mismatch_error">Les codes PIN ne correspondent pas</string>
-    <string name="create_pin">Créer un code PIN</string>
-    <string name="confirm_pin">Confirmer le code PIN</string>
-    <string name="create_pin_failed">Échec de la création du code PIN. Veuillez jumeler de nouveau l’appareil.</string>
-    <string name="pairing_failed">Échec du jumelage. Veuillez réessayer</string>
-    <string name="pairing_failed_decrypt_error">Échec du jumelage. Erreur de décryptage.</string>
-
-    <string name="check_connectivity_exit">Blockchain Wallet ne peut pas obtenir de connexion Internet. Veuillez vérifier la connectivité de votre appareil et essayer à nouveau.</string>
-    <string name="dialog_continue">Continuer</string>
-    <string name="cannot_edit_imported_label">Les étiquette d’adresses importées ne peuvent pas être éditées</string>
-
-    <string name="double_encryption_password_error">Erreur du double cryptage du mot de passe. Veuillez réessayer</string>
-
-    <string name="command2">Scannez le code de jumelage</string>
-    <string name="command3">Je ne peux pas accéder à mon appareil photo</string>
-    <string name="CREATE">CRÉER UN NOUVEAU PORTEFEUILLE</string>
-    <string name="LOGIN">Me connecter à mon portefeuille</string>
-    <string name="pair_your_wallet">Jumelez votre portefeuille</string>
-    <string name="scan_pairing_code">Scannez le code de jumelage</string>
-    <string name="manual_pairing">Jumelage manuel</string>
-    <string name="pair_wallet_step_1">Connectez-vous à votre Blockchain Wallet via votre PC ou votre Mac à l’adresse https://blockchain.info/wallet</string>
-    <string name="pair_wallet_step_2">Si vous utilisez l\’ancien portefeuille, cliquez sur le bouton Paramètres du Compte et choisissez l\’onglet Appareils Si vous utilisez notre nouveau portefeuille bêta, allez dans Paramètres / Informations portefeuille.</string>
-    <string name="pair_wallet_step_3">Cliquez sur Afficher le Code de jumelage pour générer un Code QR, un code barre carré noir et blanc. Scannez le code avec votre appareil photo.</string>
-    <string name="disable_two_factor">Vous devez désactiver l\'authentification à deux facteurs avant d\'essayer d\'associer manuellement votre portefeuille</string>
-    <string name="wallet_id">Identifiant portefeuille</string>
-    <string name="default_wallet_name">Mon portefeuille bitcoin</string>
-
-    <string name="password">Mot de passe</string>
-    <string name="email">E-mail</string>
-    <string name="agree_terms_of_service">En créant un nouveau portefeuille, vous acceptez les</string>
-    <string name="blockchain_tos">Conditions de service de Blockchain</string>
-    <string name="create_wallet">Créer un portefeuille</string>
-    <string name="new_wallet">Nouveau portefeuille</string>
-    <string name="strength_weak">Faible</string>
-    <string name="strength_medium">Normal</string>
-    <string name="strength_strong">Fort</string>
-    <string name="strength_normal">Très fort</string>
-
-    <string name="CONTINUE">Continuer</string>
-    <string name="SEND">ENVOYER</string>
-    <string name="CONFIRM_PAYMENT">CONFIRMER LE PAIEMENT</string>
-    <string name="GO_BACK">RETOURNER</string>
-
-    <string name="total">Total</string>
-
-    <string name="no_funds_available">Pas de fonds disponibles pour ce compte</string>
-    <string name="no_funds_available2">Pas de fonds disponibles pour cette adresse</string>
-    <string name="max_available">Total disponible moins les frais:</string>
-
-    <string name="invalid_bitcoin_address">Adresse bitcoin non valide</string>
-    <string name="invalid_amount">Montant non valide</string>
-    <string name="insufficient_funds">Fonds insuffisants</string>
-
-    <string name="enter_double_encryption_pw">Veuillez entrer le mot de passe à double cryptage</string>
-    <string name="send_payment_code">Envoyer le code de paiement</string>
-    <string name="edit_label">Éditer l\'étiquette</string>
-
-    <string name="support">Support technique</string>
-    <string name="rate_us">Nous noter</string>
-    <string name="email_chooser">Envoyer un e-mail...</string>
-    <string name="about">Blockchain Wallet %1$s\n©%2$s Blockchain.info</string>
-    <string name="merchant_download">Application Free Merchant</string>
-    <string name="feedback">Envoyer des commentaires</string>
-    <string name="password_or_wipe">Entrer en utilisant votre mot de passe ou oublier ce portefeuille</string>
-    <string name="use_password">Utiliser le mot de passe</string>
-    <string name="wipe_wallet">Oublier le portefeuille</string>
-
-    <string name="select_units">Sélectionner les unités de BTC</string>
-    <string name="weak_password">Le mot de passe choisi est trop faible pour sécuriser vos fonds. Nous vous suggérons fortement d’en choisir un autre. Souhaitez-vous définir un nouveau mot de passe ?</string>
-
-    <string name="from">De</string>
-    <string name="to">À</string>
-
-    <string name="confirm_details">Confirmer le paiement</string>
-    <string name="fee">Frais</string>
-    <string name="dialog_send">ENVOYER</string>
-    <string name="dialog_cancel">ANNULER</string>
-    <string name="dialog_priority_fee">ENVOYER AVEC FRAIS DE PRIORITÉ</string>
-    <string name="exit_confirm">Appuyez sur le bouton retour pour quitter</string>
-
-    <string name="label_address">Votre adresse a été importée avec succès. Assigner de façon optionnelle un nom d’affichage convivial à cette adresse.</string>
-    <string name="label_address2">Votre adresse a été créée avec succès. Assigner de façon optionnelle un nom d’affichage convivial à cette adresse.</string>
-
-    <string name="bip38_error">Mot de passe de la clé privée non valide</string>
-    <string name="privkey_error">Format de clé privée non reconnu</string>
-    <string name="hd_error">Erreur HD de portefeuille</string>
-    <string name="scan_not_recognized">Le scan ne peut pas être décodé</string>
-
-    <string name="imported_addresses">Adresses importées</string>
-    <string name="account_colon">Compte :</string>
-    <string name="created_account_colon">Compte créé :</string>
-
-    <string name="tx_length_error">Le portefeuille Blockchain ne peut pas gérer des transactions d’une taille supérieure à 100 Ko. Veuillez essayer de diviser votre transaction.</string>
-    <string name="invalid_tx">Tentative de transaction non valide</string>
-
-    <string name="remote_save_ok">Sauvegarde à distance OK</string>
-    <string name="remote_save_ko">La sauvegarde à distance a échoué</string>
-    <string name="payload_corrupted">La charge utile est corrompue, non sauvegardée sur le serveur.</string>
-
-    <string name="my_bitcoin_wallet">Portefeuille Blockchain</string>
-    <string name="drawer_open">Tiroir ouvert</string>
-    <string name="drawer_close">Tiroir fermé</string>
-
-    <string name="unpair_wallet">Désactiver le jumelage du portefeuille</string>
-    <string name="unpair">DÉSACTIVER LE JUMELAGE</string>
-
-    <string name="ok_cap">OK</string>
-    <string name="change_pin_code">Changer le code PIN</string>
-    <string name="enter_current_pin">Veuillez entrer le code PIN actuel.</string>
-
-    <string name="suggest_merchant">Suggérer un commerçant</string>
-    <string name="business_name">Nom de l’entreprise</string>
-    <string name="select_category">Catégorie</string>
-    <string name="business_category">Catégorie</string>
-    <string name="street_address">Adresse postale</string>
-    <string name="description">Description</string>
-    <string name="city">Ville</string>
-    <string name="postal">Code postal</string>
-    <string name="telephone">Téléphone</string>
-    <string name="web">Site web</string>
-    <string name="latitude">Latitude :</string>
-    <string name="longitude">Longitude :</string>
-    <string name="get_location">Je suis là. Utiliser ma position.</string>
-    <string name="merchant_cat_hint">Choisir une catégorie...</string>
-    <string name="merchant_cat1">Café</string>
-    <string name="merchant_cat2">Bars/boissons</string>
-    <string name="merchant_cat3">Alimentation et Repas</string>
-    <string name="merchant_cat4">Shopping/Dépenses</string>
-    <string name="merchant_cat5">Distributeurs automatiques</string>
-    <string name="missing_merchant_category">Veuillez indiquer une catégorie pour ce commerçant</string>
-    <string name="missing_merchant_name">Veuillez indiquer le nom du commerçant</string>
-    <string name="missing_merchant_street_address">Veuillez indiquer l’adresse du commerçant</string>
-    <string name="missing_merchant_city">Veuillez indiquer la ville</string>
-    <string name="missing_merchant_postal">Veuillez indiquer un code postal</string>
-    <string name="ok_writing_merchant">Merci pour votre suggestion.</string>
-    <string name="error_writing_merchant">Erreur d\'écriture dans la base de données. Veuillez réessayer</string>
-    <string name="no_merchants_in_range">Il n\'y a aucune entreprise Bitcoin dans cette gamme à inscrire sur la liste.</string>
-    <string name="merchant_info">Infos du commerçant</string>
-    <string name="directions">Directions</string>
-    <string name="call">Appel</string>
-    <string name="enable_geo">Permettre au GPS ou à tout autre service de localisation de trouver l\'emplacement actuel. Cliquez pour cela sur OK pour aller dans les paramètres des services de localisation.</string>
-
-    <string-array name="menus_merchantDirectory">
-        <item>Suggérer un commerçant</item>
-    </string-array>
-
-    <string name="my_accounts">Adresses</string>
-    <string name="my_addresses">Adresses</string>
-    <string name="accounts">Adresses</string>
-    <string name="addresses">Adresses</string>
-    <string name="create_new">Créer une nouvelle adresse</string>
-    <string name="import_address">Importer l’adresse</string>
-    <string name="save_name">Enregistrer le nom</string>
-
-    <string name="receive_address_to_clipboard">Copiez cette adresse de réception dans le presse-papiers ? Dans l\'affirmative, sachez que d’autres applications peuvent être en mesure de regarder cette information.</string>
-    <string name="receive_address_to_share">Partager cette adresse de réception pour l\'envoi ? Dans l\'affirmative, sachez que d’autres applications peuvent être en mesure de regarder cette information.</string>
-    <string name="guid_to_clipboard">Copier l\'identifiant de votre portefeuille dans le presse-papiers ? Dans l\'affirmative, sachez que d’autres applications peuvent être en mesure de regarder cette information.</string>
-
-    <string name="ssl_hostname_invalid">Nous ne pouvons pas valider le nom d\'hôte du certificat SSL. Cela peut indiquer une activité malveillante. Veuillez vérifier votre connexion réseau et le périphérique avant de continuer.</string>
-    <string name="ssl_pinning_invalid">L’épinglage de certificat SSL a échoué. Cela peut indiquer une activité malveillante. Veuillez vérifier votre connexion réseau et le périphérique avant de continuer.</string>
-
-    <string name="address_already_used">Cette adresse de réception a déjà été utilisée.</string>
-
-    <string name="my_wallet_id">L\'identifiant de mon portefeuille</string>
-    <string name="EMAIL">E-MAIL</string>
-    <string name="new_support_request">Nouvelle demande de support technique</string>
-    <string name="contact_support">Contacter le support technique</string>
-    <string name="email_subject">Demande de support Android</string>
-
-    <string name="merchant_map">Carte des commerçants</string>
-    <string name="merchant_list">Liste des commerçants</string>
-    <string name="merchant_suggest">Suggérer un commerçant</string>
-    <string name="name">Nom</string>
-    <string name="location">Position</string>
-    <string name="manual_entry">SAISIE MANUELLE</string>
-    <string name="use_my_current_location">UTILISER MA POSITION ACTUELLE</string>
-    <string name="save">Sauvegarder</string>
-    <string name="next">Suivant</string>
-    <string name="address_lookup_fail">L’adresse n’a pas pas pu être récupérée. Veuillez entrer l\'adresse manuellement.</string>
-
-    <string name="backup_1_heading">Vous n\'avez pas encore sauvegardé vos fonds.</string>
-    <string name="backup_1_subheading">Oh non ! Vous n\'avez pas encore sauvegardé vos fonds. Veuillez prendre quelques minutes pour vous assurer que vous pouvez accéder à vos Bitcoin (sauf dans les adresses importées), même si vous avez oublié votre mot de passe ou si notre service n\'est plus disponible. Nous vous promettons que cela est rapide, indolore et en vaut la peine.</string>
-    <string name="BACKUP_WALLET">SAUVEGARDER LE PORTEFEUILLE</string>
-    <string name="backup_how_to">Instructions ci-dessous :</string>
-    <string name="backup_step_1">Aller à https://blockchain.info/wallet/recover</string>
-    <string name="backup_step_2">Entrez votre phrase de récupération de 12 mots</string>
-    <string name="START">COMMENCER</string>
-    <string name="backup_write_down_words">Il est important de veiller à écrire les mots exactement comme ils apparaissent ici et dans cet ordre.</string>
-    <string name="NEXT_WORD">MOT SUIVANT</string>
-    <string name="press_to_reveal">appuyez et maintenez pour dévoiler le mot</string>
-    <string name="VERIFY">VÉRIFIER</string>
-    <string name="backup_verify_heading">Inscrivez les mots suivants de votre phrase de récupération pour terminer le processus de sauvegarde.</string>
-    <string name="VERIFY_BACKUP">VÉRIFIER LA SAUVEGARDE</string>
-    <string name="Word">Mot</string>
-    <string name="of">de</string>
-    <string name="backup_confirmed">Sauvegarde confirmée</string>
-    <string name="backup_word_mismatch">Mot non concordant</string>
-    <string name="backup_days_ago">Vous avez sauvegardé votre portefeuille il y a %1$s %2$s</string>
-    <string name="day">jour</string>
-    <string name="days">jours</string>
-    <string name="backup_only_need_to_once_reminder">Bien joué ! Si vous perdez votre mot de passe, vous pouvez restaurer les fonds dans ce portefeuille même s’ils ont été reçus plus tard (à l’exception des adresses importées) à l’aide des 12 mots de la phrase de récupération N’oubliez pas de conserver votre phrase de récupération hors ligne dans un endroit très sûr et discret. Toute personne ayant accès à votre phrase de récupération a également accès à vos fonds.</string>
-
-    <string name="received_bitcoin">Bitcoin reçus</string>
-    <string name="refresh_balance">Actualiser le solde</string>
-
-    <string-array name="mnemonic_word_requests">
-        <item>premier mot</item>
-        <item>deuxième mot</item>
-        <item>troisième mot</item>
-        <item>quatrième mot</item>
-        <item>cinquième mot</item>
-        <item>sixième mot</item>
-        <item>septième mot</item>
-        <item>huitième mot</item>
-        <item>neuvième mot</item>
-        <item>dixième mot</item>
-        <item>onzième mot</item>
-        <item>douzième mot</item>
-    </string-array>
-
-    <string name="confirmation_code">Code de confirmation</string>
-    <string name="verification_failed">La vérification a échoué</string>
-    <string name="resend_email_confirmation">Renvoyer l’e-mail</string>
-    <string name="please_confirm_email">Veuillez confirmer votre adresse e-mail</string>
-    <string name="confirmation_instructions">Nous vous avons envoyé un e-mail à %1$s. Veuillez ouvrir l\'e-mail et suivre les instructions pour terminer la configuration de votre portefeuille.</string>
-
-    <string name="send_payment">Envoyer le paiement</string>
-    <string name="share">Partager l’adresse de réception</string>
-    <string name="scan_qr">Scanner le code QR</string>
-    <string name="confirm_password">Confirmer le mot de passe</string>
-    <string name="check_email_to_auth_login">Veuillez vérifier votre adresse e-mail pour approuver cette tentative de connexion.</string>
-    <string name="confirmations">Confirmations</string>
-    <string name="transaction_fee">Frais de transaction</string>
-    <string name="transaction_hash">Hachage des transactions</string>
-    <string name="your_transactions">Vos transactions</string>
-    <string name="transaction_occur_when">Les transactions se produisent lorsque vous recevez et envoyez des bitcoins.</string>
-    <string name="click">Cliquez</string>
-    <string name="to_start_sending_and_receiving_btc">pour commencer à envoyer et recevoir des bitcoins.</string>
-
-    <string name="watch_only_label">(pour consultation uniquement)</string>
-    <string name="archived_label">(archivé)</string>
-
-    <string name="dust_change">La transaction retourne une quantité de poussières comme monnaie.</string>
-    <string name="dust_amount">La transaction dépense une quantité de poussières.</string>
-    <string name="logging_out_automatically">Déconnecté automatiquement</string>
-    <string name="transaction_submitted">Transaction terminée</string>
-    <string name="transaction_failed">La transaction a échoué</string>
-    <string name="UPGRADE_YOUR_WALLET">Mettre à niveau</string>
-    <string name="ASK_ME_LATER">Demandez-moi plus tard</string>
-    <string name="upgrade_page_1">Personnalisez la façon dont vous organisez vos Bitcoin dans votre portefeuille Blockchain</string>
-    <string name="upgrade_page_2">La sauvegarde facile en une fois de votre portefeuille vous permet de contrôler vos fonds</string>
-    <string name="upgrade_page_3">Tout ce dont vous avez besoin pour recevoir, dépenser et stocker vos bitcoins</string>
-    <string name="CONFIRM">METTRE À NIVEAU MAINTENANT</string>
-    <string name="confirm_upgrade">Confirmez la mise à niveau</string><!--<string name="confirm_upgrade_info">The upgrade takes just a second and your Bitcoin and history will be safe. Here is what’s better:\n\n✓ Completely updated design and user experience\n✓ Robust security center\n✓ Enhanced Privacy\n✓ Simplified backup and recovery\n✓ Customized fund management\n\nOne advanced transaction type (Shared Coin) is not supported in the new version at this time.</string>--><string name="confirm_upgrade_info">La mise à niveau prend ne prend qu’une seconde, et vos Bitcoin et votre historique seront en sécurité. Voici ce qui est mieux : \n\n ✓Conception et expérience de l’utilisateur complètement mis à jour\n ✓Confidentialité améliorée\n ✓Sauvegarde et récupération simplifiées\n ✓Gestion des fonds personnalisée\n\n Les coins partagés ne sont pas pris en charge en ce moment.</string>
-    <string name="upgrading">Mise à niveau...</string>
-    <string name="upgrading_started_info">Votre portefeuille se met à niveau, veuillez patienter, cela peut prendre un certain temps selon la taille et l\'âge de votre portefeuille.</string>
-    <string name="upgrade_success_heading">Votre portefeuille a été mis à niveau !</string>
-    <string name="upgrade_interrupted">La mise à niveau du portefeuille a été interrompue. Veuillez jumeler de nouveau votre portefeuille et réessayer.</string>
-    <string name="upgrade_success_info">Vous faites maintenant fonctionner le portefeuille Blockchain le plus sûr et le plus privé. Vous pouvez continuer vers votre portefeuille maintenant.</string>
-    <string name="CLOSE">FERMER</string>
-    <string name="total_funds">Tout</string>
-    <string name="unexpected_error">Erreur inattendue, veuillez réessayer ultérieurement.</string>
-    <string name="upgrade_fail_heading">La mise à niveau du portefeuille a échoué !</string>
-    <string name="upgrade_fail_info">Il y a eu une erreur dans la mise à niveau de votre portefeuille. Veuillez réessayer plus tard.</string>
-    <string name="not_sane_error">L’installation de votre portefeuille Blockchain est incomplète. Veuillez jumeler de nouveau votre portefeuille ou en créer un nouveau.</string>
-
-    <string name="archived_address">Cette adresse est archivée. Vous pouvez la gérer via le portefeuille électronique Blockchain.</string>
-    <string name="watchonly_address">Cette adresse n’est que pour consultation. Vous pouvez la gérer via le portefeuille électronique Blockchain.</string>
-    <string name="watchonly_address_spend_warning">Cette adresse n’est que pour consultation. Vous pouvez dépenser à partir de là via le portefeuille électronique Blockchain.</string>
-    <string name="watchonly_address_receive_warning">Vous êtes sur le point de recevoir des bitcoin à une adresse qui n’est que pour consultation. Vous ne pouvez dépenser ces fonds que si vous avez accès à la clé privée. Continuer ?</string>
-
-    <string name="PENDING">EN ATTENTE</string>
-    <string name="COMPLETE">TERMINÉ</string>
-
-    <string name="camera_unavailable">L’appareil photo est actuellement ouvert par une autre application. Veuillez fermer l\'autre application et réessayer.</string>
-    <string name="transaction_failed_will_retry">La transaction a échoué, va essayer à nouveau dans quelques secondes.</string>
-
-    <string name="limit_21m_exceeded">Ce montant ne peut être transmis sur le réseau de Bitcoin.</string>
-    <string name="validating_password">Validation du mot de passe...</string>
-    <string name="validating_pin">Validation du code PIN...</string>
-    <string name="creating_pin">Création du code PIN...</string>
-    <string name="decrypting_wallet">Décryptage du portefeuille...</string>
-    <string name="verifying_email">Vérification de l’e-mail...</string>
-    <string name="pairing_wallet">Jumelage du portefeuille...</string>
-    <string name="transaction_queued">Transaction en attente</string>
-    <string name="WAITING">EN FILE D\'ATTENTE</string>
-    <string name="password_unchanged">Mot de passe inchangé</string>
-    <string name="password_changed">Mot de passe modifié</string>
-    <string name="sending">Envoi...</string>
-    <string name="ask_me_later">Demandez-moi plus tard</string>
-    <string name="verify_email">Vérifier l’e-mail</string>
-    <string name="email_verified">E-mail vérifié</string>
-    <string name="verify_email2">Votre adresse e-mail préalablement vérifiée est utilisée pour envoyer les codes de connexion lorsque des activités suspectes ou inhabituelles sont détectées, pour vous rappeler votre identifiant de connexion au portefeuille et pour envoyer des alertes de paiement bitcoin lorsque vous recevez des fonds. Nous n\'utiliserons pas votre adresse e-mail à des fins publicitaires.</string>
-    <string name="disable_root_warning">Désactiver l’avertissement de périphérique racine</string>
-
-    <string name="show_balance">Montrer le solde</string>
-    <string name="my_address">Mon adresse</string>
-    <string name="create_new_address">Créer une nouvelle adresse</string>
-    <string name="confirmation_code_error">Le code que vous avez entré est incorrect. Veuillez réessayer</string>
-    <string name="auth_failed">Échec de l\'autorisation. Veuillez réessayer</string>
-    <string name="send_failed">Échec de l\'envoi. Veuillez réessayer</string>
-    <string name="invalid_qr">QR non valide</string>
-
-    <string name="wallet_updated">Mise à jour du portefeuille reçue</string>
-    <string name="lame_mode_hd_pair_fail">Ne peut pas jumeler le portefeuille V3.</string>
-    <string name="please_repair">Une erreur s\'est produite. Le portefeuille ne peut pas être décodé en l\'état actuel. Veuillez jumeler de nouveau votre portefeuille.</string>
-
-    <string name="device_rooted">Il semble que votre appareil soit en root. Veuillez noter que stocker des fonds sur un appareil en root est dangereux et, en outre, peut entraîner des problèmes de stabilité. Si vous continuez à utiliser notre portefeuille Bitcoin sur cet appareil, nous vous recommandons d’utiliser le double cryptage sur votre compte Blockchain.</string>
-    <string name="address_already_in_wallet">Votre portefeuille contient déjà cette adresse.</string>
-    <string name="cannot_create_address">Impossible de créer une nouvelle adresse en ce moment. Veuillez réessayer</string>
-    <string name="saving_address">Enregistrement de l’adresse...</string>
-    <string name="cannot_create_wallet">Le portefeuille ne peut pas être créé/restauré en ce moment. Veuillez réessayer</string>
-
-    <string name="cannot_launch_app">Impossible d\'exécuter le portefeuille Blockchain sur cet appareil.</string>
-    <string name="support_guide">Veuillez décrire en détail le problème que vous rencontrez, ainsi que toutes les mesures que nous pouvons prendre pour le reproduire.</string>
-    <string name="label">Étiquette</string>
-    <string name="rename_address">Renommer l\'adresse</string>
-    <string name="edit">Modifier</string>
-    <string name="label_cant_be_empty">L\’étiquette peut ne peut être vierge.</string>
-    <string name="saving_changes">Enregistrement des modifications...</string>
-    <string name="warning">Avertissement</string>
-
-    <string name="ssl_no_connection">Nous ne pouvons pas vous connecter à l\'hôte pour vérifier le certificat SSL. Veuillez vérifier votre connexion réseau et le périphérique avant de continuer.</string>
-    <string name="retry">Réessayer</string>
-    <string name="exit">Sortie</string>
-    <string name="screen_overlay_warning">Superposition d\'écran détectée !</string>
-    <string name="screen_overlay_note">Les applications qui utilisent des superpositions d\'écran ont la possibilité de vous tromper en tapant sur des objets invisibles et potentiellement de voler des fonds. Notez que cet avertissement sera également déclenché par des applications assombrissant l’écran. Si vous êtes sûr qu\'il n\'y a pas de menace, vous pouvez continuer.</string>
-    <string name="archived_description">Cet élément a été archivé et est inaccessible à l\'expérience de l\'application mobile. Même si vous ne pouvez pas envoyer des fonds depuis cet élément, tous les fonds resteront en sécurité. Il suffit de désarchiver cet élément pour commencer à l\'utiliser à nouveau.</string>
-    <string name="not_archived_description">Cet élément n\'est pas archivé. Archivez cet élément si vous NE souhaitez PLUS l\'utiliser. Vos fonds resteront en sécurité, et vous pouvez les désarchiver à tout moment.</string>
-    <string name="default_account_description">Cet élément est défini comme votre valeur par défaut et peut ne peut pas être archivé.</string>
-    <string name="extended_public_key">Clé publique étendue</string>
-    <string name="address">Adresse</string>
-    <string name="copy_xpub">Copier xPub</string>
-    <string name="scan_this_code">Scannez ce code ou copiez-le dans votre application Blockchain Marchand pour recevoir des Bitcoin en sécurité.</string>
-    <string name="xpub_sharing_warning">Partager votre xPub autorise les autres à suivre l\'historique de vos transactions. Comme les personnes autorisées peuvent être en mesure de perturber votre accès à votre portefeuille, ne partagez votre xPub qu’avec des gens en qui vous avez confiance.</string>
-    <string name="assign_display_name">Attribuer un nom d\'affichage convivial.</string>
-    <string name="copy_address">Copier l’adresse</string>
-    <string name="archive">Archiver</string>
-    <string name="unarchive">Désarchiver</string>
-    <string name="archive_are_you_sure">Êtes-vous sûr de vouloir archiver cet élément ?</string>
-    <string name="unarchive_are_you_sure">Êtes-vous sûr de vouloir désarchiver cet élément ?</string>
-    <string name="send_to_same_address_warning">Peut ne peut pas envoyer à la même adresse.</string>
-    <string name="make_default">Faire défaut</string>
-    <string name="privx_required">Clé privée nécessaire</string>
-    <string name="watch_only_spend_instructionss">Cette action nécessite la clé privée pour l\'adresse Bitcoin %1$s. Veuillez scanner le code QR.</string>
-    <string name="invalid_private_key">Clé privée non valide</string>
-    <string name="watch_only_import_warning">Vous êtes sur le point d\'importer une adresse qui n’est que pour consultation, une adresse (ou le script de la clé publique) stockée dans le portefeuille sans la clé privée correspondante. Cela signifie que les fonds pourront être utilisés UNIQUEMENT si vous avez la clé privée stockée ailleurs. Si vous n\'avez pas de clé privée stockée, NE PAS demander à quelqu’un de vous envoyer des bitcoin à l’adresse qui n’est que pour consultation.\n\n Ces options sont recommandées uniquement pour les utilisateurs avancés. Continuer ?</string>
-    <string name="scan_private_key">Scannez la clé privée</string>
-    <string name="private_key_successfully_imported">Clé privée importée avec succès.</string>
-    <string name="private_key_not_matching_address">NOTE : La clé privée scannée ne correspond pas à votre adresse qui n’est que pour consultation. Pour dépenser vos fonds depuis cette adresse, veuillez scanner la clé privée correcte.</string>
-    <string name="watch_only">Pour consultation uniquement</string>
-    <string name="extended_public_key_description">Si vous êtes un commerçant, montrez votre xPub et utilisez l\'application Blockchain Marchand pour recevoir des fonds en toute sécurité et discrètement.\n\n Gardez votre xPub privé. Une personne ayant accès à votre xPub sera en mesure de voir tous vos fonds et transactions.</string>
-    <string name="watch_only_description">Cette adresse n’est que pour consultation. Pour dépenser vos fonds de ce portefeuille, veuillez scanner votre clé privée.</string>
-    <string name="success">Succès</string>
-    <string name="default_label">Défaut</string>
-    <string name="try_again">Réessayez</string>
-    <string name="transfer">Transférer</string>
-    <string name="transfer_funds">Transférer des fonds</string>
-    <string name="transfer_recommend">Pour votre sécurité, nous vous recommandons de transférer tous les soldes dans vos adresses importées dans votre portefeuille Blockchain.</string>
-    <string name="transfer_funds_safe">Vos fonds transférés seront protégés et en sécurité, et vous bénéficierez de plus de confidentialité et de fonctions pratiques de sauvegarde et de restauration.</string>
-    <string name="spendable_addresses">adresses disponibles</string>
-    <string name="total_fees">Frais totaux</string>
-
-    <string name="dont_ask_again">Ne me demandez plus.</string>
-    <string name="insufficient_fee">Les frais de transaction sont trop faibles.</string>
-    <string name="customize">personnaliser</string>
-    <string name="amount">Montant</string>
-    <string name="recommended">(Recommandé)</string>
-    <string name="recommended_fee">Les frais de transaction impactent la vitesse à laquelle le réseau de minage de Bitcoin confirmera vos transactions et dépendent de l\'état actuel du réseau. Nous recommandons les frais ci-dessous pour cette transaction en ce moment.</string>
-    <string name="default_label_brackets">(par défaut)</string>
-    <string name="not_now">Pas maintenant</string>
-    <string name="high_fee_not_necessary">Frais élevés non nécessaires.</string>
-    <string name="high_fee_not_necessary_info">Vous avez spécifié des frais de transaction anormalement élevés de %1$s.\n\nMême si vous diminuez les frais à %2$s, vous pouvez vous attendre à la confirmation de l’opération dans les ~ 10 prochaines minutes  ~ (1 bloc).</string>
-
-    <string name="low_fee_not_recommended">Faibles frais personnalisés non recommandés</string>
-    <string name="low_fee_suggestion">Vous avez spécifié des frais de transaction exceptionnellement faibles de %1$s.\n\nVotre transaction peut se retrouver bloquée et peut-être n’être jamais confirmée. Pour augmenter les chances que votre transaction soit confirmée dans environ une heure (6 blocs), nous recommandons fortement des frais non inférieurs à %2$s.</string>
-    <string name="raise_fee">Augmenter les frais</string>
-    <string name="lower_fee">Abaisser les frais</string>
-    <string name="keep_high_fee">Garder les frais élevés</string>
-    <string name="keep_low_fee">Garder des frais modiques</string>
-
-    <string name="no_confirmed_funds">Pas de fonds confirmés à dépenser.</string>
-    <string name="estimate_confirm_block_count">Durée estimée pour la confirmation: ~%1$d minutes (%2$d blocs)</string>
-    <string name="fee_too_low_no_confirm">Vos frais sont si petits que votre transaction peut ne jamais être confirmée.</string>
-    <string name="transaction_surge">Le réseau de minage Bitcoin connaît actuellement un fort volume d\'activité, ce qui entraîne des frais recommandés qui sont plus élevés que d\'habitude.</string>
-    <string name="unsupported_encryption_version">Version du portefeuille %1$s non prise en charge.</string>
-    <string name="logout">Se déconnecter</string>
-    <string name="to_field_helper">Entrez l’adresse Bitcoin ou sélectionnez</string>
-
-    <string name="update">Mettre à jour</string>
-    <string name="mobile">Portable</string>
-    <string name="profile">Profil</string>
-    <string name="wallet">Portefeuille</string>
-    <string name="app">Application</string>
-    <string name="verify">Vérifier</string>
-    <string name="resend">Renvoyer</string>
-    <string name="verified">vérifié</string>
-    <string name="unverified">non vérifié</string>
-
-    <string name="allow">Autoriser</string>
-    <string name="block">Bloquer</string>
-    <string name="security">Sécurité</string>
-    <string name="stored">Stocké</string>
-    <string name="enable">Activer</string>
-    <string name="disable">Désactiver</string>
-
-    <string name="request_camera_permission">L’accès à l’appareil photo est nécessaire.</string>
-    <string name="request_location_permission">L’accès à la localisation est nécessaire.</string>
-    <string name="not_specified">non spécifié</string>
-    <string name="update_failed">Échec de la mise à jour.</string>
-    <string name="verify_mobile">Vérifier le portable</string>
-    <string name="select_country">Sélectionner le pays</string>
-    <string name="verify_sms_summary">Nous avons envoyé un SMS avec un code de vérification sur votre portable. Entrez le code pour vérifier votre numéro de portable</string>
-    <string name="mobile_description">Votre téléphone portable peut être utilisé pour permettre une authentification à deux facteurs, ce qui contribue à sécuriser votre portefeuille contre tout accès non autorisé.</string>
-
-    <string name="two_fa">Vérification en 2 étapes</string>
-    <string name="tor_requests">Bloquer les requêtes de Tor</string>
-    <string name="tor_summary">Voulez-vous empêcher les adresses IP connues pour faire partie du réseau d’anonymisation Tor d\'accéder à votre portefeuille ? Le réseau Tor est fréquemment utilisé par les hackers qui tentent d\'accéder aux portefeuilles des utilisateurs de Blockchain.</string>
-    <string name="password_hint">Indice pour le mot de passe</string>
-    <string name="password_hint_summary">Votre portefeuille Blockchain ne communique jamais votre mot de passe à nos serveurs. Cela signifie que nous ne connaissons pas du tout votre mot de passe et que nous ne pouvons pas le réinitialiser si vous l\'oubliez. Créer un indice facile à retenir que nous pouvons envoyer à votre adresse e-mail vérifiée au cas où vous oublieriez votre mot de passe.</string>
-    <string name="change_password">Changer le mot de passe</string>
-    <string name="change_password_summary">Votre mot de passe n\'est jamais partagé avec nos serveurs, ce qui signifie que nous ne pouvons pas vous aider à le réinitialiser si vous l\'oubliez. Assurez-vous d’écrire votre phrase de récupération qui peut restaurer l\'accès à votre portefeuille en cas de perte du mot de passe.</string>
-    <string name="wallet_recovery_phrase">Phrase de récupération du portefeuille</string>
-    <string name="verify_email_notice">Nous avons envoyé à votre adresse e-mail un lien de vérification. Cliquez sur le lien de vérification pour vérifier votre adresse email.</string>
-    <string name="email_notifications">Notifications par e-mail</string>
-    <string name="email_notifications_summary">Activez les notifications pour recevoir un e-mail chaque fois que vous recevez des bitcoins. Seules les adresses étiquetées et les adresses importées sont autorisées à déclencher des notifications.</string>
-    <string name="current_password">Mot de passe actuel</string>
-    <string name="new_password">Nouveau mot de passe</string>
-    <string name="sms_verified">Numéro de téléphone portable vérifié</string>
-    <string name="preferences">Préférences</string>
-    <string name="two_fa_summary">Protégez votre portefeuille contre tout accès non autorisé en activant la vérification en 2 étapes. Vous pouvez choisir d’utiliser votre numéro de téléphone portable pour sécuriser votre portefeuille. Ce code vous sera demandé lorsque vous essaierez d\'accéder à votre portefeuille via le navigateur Internet.</string>
-
-    <string name="PREVIOUS_WORD">MOT PRÉCÉDENT</string>
-    <string name="DONE">FAIT</string>
-    <string name="backup_funds">Sauvegarder les fonds</string>
-    <string name="backup_funds_again">Sauvegarder de nouveau les fonds</string>
-    <string name="lost_mnemonic">Vous avez perdu votre phrase de récupération de 12 mots ?</string>
-    <string name="backup_write_down_12_words">Écrivez les 12 mots suivants sur un morceau de papier. Toute personne ayant accès à votre phrase de récupération a accès à vos bitcoin alors assurez-vous de la conserver hors ligne un endroit très sûr et discret.</string>
-    <string name="rate_title">Noter le portefeuille Blockchain</string>
-    <string name="rate_message">Vous appréciez le portefeuille Blockchain ? Veuillez prendre un moment pour laisser un commentaire sur Google Play et le faire savoir aux autres.</string>
-    <string name="rate_yes">Oui, noter le portefeuille Blockchain</string>
-    <string name="rate_no">Non merci</string>
-    <string name="rate_later">Rappelez-le moi plus tard</string>
-
-</resources>
->>>>>>> c3ef0187
+    <string name="large_tx_high_fee_warning">« Le montant des modifications à rembourser étant faible, cette transaction requière des frais plus élevés pour la consommation de montants inférieurs au montant minimal accepté par le réseau bitcoin. »</string>
+</resources>