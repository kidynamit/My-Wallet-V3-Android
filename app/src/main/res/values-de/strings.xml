<?xml version="1.0" encoding="UTF-8"?>
<resources>

    <string name="backup_wallet"> Guthaben sichern</string>
    <string name="upgrade_wallet">Upgrade</string>

    <string name="app_name">Blockchain</string>
    <string name="action_settings">Einstellungen</string>

    <string name="all_accounts">Alle Wallets</string>

    <string name="please_wait">Bitte warten</string>

    <string name="send_bitcoin">Senden</string>
    <string name="receive_bitcoin">Empfangen</string>

    <string name="cancel">Abbrechen</string>
    <string name="yes">Ja</string>
    <string name="no">Nein</string>
    <string name="polite_no">Nein danke</string>

    <string name="YESTERDAY">Gestern</string>

    <string name="SENT">Gesendet</string>
    <string name="RECEIVED">Empfangen</string>
    <string name="MOVED">Überweisen</string>

    <string name="copied_to_clipboard">In Zwischenablage kopiert</string>

    <string name="options_id">Wallet-ID</string>
    <string name="preferences_about_title">Über uns</string>

    <string name="ask_you_sure_unpair">Sind Sie sicher, dass Sie die Geräteverbindung trennen möchten?</string>

    <string name="select_currency">Währung wählen</string>
    <string name="options_currency">Landeswährung</string>

    <string name="options_units">Bitcoin-Einheit</string>
    <string name="options_tos">Nutzungsbedingungen</string>
    <string name="options_privacy">Datenschiutzbestimmungen</string>

    <string name="invalid_email">Ungültige E-Mail-Adresse</string>
    <string name="invalid_mobile">Ungültige Handynummer</string>
    <string name="invalid_password">Ungültiges Passwort</string>
    <string name="invalid_guid">Ungültige Wallet-ID</string>
    <string name="password_mismatch_error">Passwörter stimmen nicht überein</string>

    <string name="no_private_key">Privater Schlüssel kann nicht erzeugt werden.</string>
    <string name="pin_4_strikes">4 fehlgeschlagene PIN-Versuche. Bitte Passwort angeben.</string>
    <string name="pin_4_strikes_password_accepted">Passwort wurde akzeptiert. Bitte neue PIN erstellen.</string>

    <string name="bip38_password_entry">Bitte Passwort für privaten Schlüssel eingeben</string>

    <string name="pin_entry">PIN eingeben</string>
    <string name="password_entry">Bitte Passwort eingeben</string>
    <string name="zero_pin">0000 ist eine ungültige PIN. Bitte erneut versuchen.</string>
    <string name="invalid_pin">Ungültige PIN. Bitte erneut versuchen.</string>
    <string name="pin_mismatch_error">PINs stimmen nicht überein</string>
    <string name="create_pin">PIN erstellen</string>
    <string name="confirm_pin">PIN bestätigen</string>
    <string name="create_pin_failed">PIN-Erstellung ist fehlgeschlagen. Bitte erneuten Kombinationsversuch starten.</string>
    <string name="pairing_failed">Kombinationsversuch ist fehlgeschlagen. Bitte erneut versuchen.</string>

    <string name="check_connectivity_exit">Blockchain-Wallet kann keine Internetverbindung herstellen. Bitte überprüfen Sie die Verbindungsmöglichkeiten Ihres Geräts und versuchen Sie es erneut.</string>
    <string name="dialog_continue">Weiter</string>

    <string name="double_encryption_password_error">Fehler beim doppelt verschlüsselten Passwort. Bitte erneut versuchen.</string>

    <string name="command2">Kombinationscode scannen</string>
    <string name="command3">Ich kann auf meine Kamera nicht zugreifen</string>
    <string name="pair_your_wallet">Die eigene Wallet kombinieren</string>
    <string name="manual_pairing">Per Hand kombinieren</string>
    <string name="pair_wallet_step_1">Melden Sie sich bei Ihrer Blockchain-Wallet per PC oder Mac auf %1$s an.</string>
    <string name="pair_wallet_step_2">Bei Nutzung der alten Wallet klicken Sie auf den Kontoeinstellungsbutton und wählen dann den Geräte-Tab. Bei Nutzung unserer neuen Beta-Wallet gehen Sie zu Einstellungen / Wallet-Information.</string>
    <string name="pair_wallet_step_3">Zur Angabe eines QR-Codes, einem quadratischen schwarzweißen Strichcode, klicken Sie auf \'Kombinationscode anzeigen\'. Scannen Sie den Code mit Ihrer Kamera.</string>
    <string name="disable_two_factor">Vor einem manuellen Kombiantionsversuch der Wallet muss die Zwei-Faktor-Authentifizierung deaktiviert werden</string>
    <string name="wallet_id">Wallet-ID</string>
    <string name="default_wallet_name">Meine Bitcoin-Wallet</string>

    <string name="password">Passwort</string>
    <string name="email">E-Mail</string>
    <string name="agree_terms_of_service">Durch die Erstellung einer neuen Wallet sind Sie einverstanden mit</string>
    <string name="blockchain_tos">Blockchains Nutzungsbedingungen</string>
    <string name="create_wallet">Wallet erstellen</string>
    <string name="new_wallet">Neue Wallet</string>
    <string name="strength_weak">Schwach</string>
    <string name="strength_medium">Regulär</string>
    <string name="strength_strong">Stark</string>
    <string name="strength_normal">Normal</string>

    <string name="CONTINUE">Weiter</string>
    <string name="SEND">SENDEN</string>

    <string name="total">Insgesamt</string>

    <string name="max_available">Verfügbaren Gesamtbetrag minus Gebühr verwenden:</string>

    <string name="invalid_bitcoin_address">Ungültige Bitcoin-Adresse</string>
    <string name="invalid_amount">Ungültiges Konto</string>
    <string name="insufficient_funds">Unzureichendes Guthaben</string>

    <string name="enter_double_encryption_pw">Bitte doppelt verschlüsseltes Passwort eingeben</string>

    <string name="support">Support</string>
    <string name="rate_us">Bewerten Sie uns</string>
    <string name="merchant_download">Kostenlose Merchant-App</string>
    <string name="password_or_wipe">Anmeldung mithilfe des persönlichen Passworts oder diese Wallet vergessen</string>
    <string name="use_password">Passwort verwenden</string>
    <string name="wipe_wallet">Wallet vergessen</string>

    <string name="select_units">BTC-Einheiten auswählen</string>
    <string name="weak_password">Das gewählte Passwort ist zur Sicherung Ihres Guthabens zu schwach. Wir raten Ihnen dringend, ein anderes zu verwenden. Möchten Sie ein neues Passwort festlegen?</string>

    <string name="from">Von</string>
    <string name="to">An</string>

    <string name="confirm_details">Zahlung bestätigen</string>
    <string name="fee">Gebühr</string>
    <string name="exit_confirm">Zum Beenden nochmals auf den \'Zurück\'-Button drücken</string>

    <string name="label_address">Ihre Adresse wurde erfolgreich importiert. Auf Wunsch kann dieser Adresse ein ansprechender Anzeigename hinzugefügt werden.</string>
    <string name="label_address2">Ihre Adresse wurde erfolgreich erstellt. Auf Wunsch kann dieser Adresse ein netter Anzeigename hinzugefügt werden.</string>

    <string name="bip38_error">Ungültiges Passwort für privaten Schlüssel</string>
    <string name="privkey_error">Unbekanntes Format für privaten Schlüssel</string>
    <string name="hd_error">HD-Wallet-Fehler</string>
    <string name="scan_not_recognized">Scan kann nicht entschlüsselt werden</string>

    <string name="imported_addresses">Importierte Adressen</string>

    <string name="remote_save_ok">Remote-Speicherung OK</string>
    <string name="remote_save_ko">Remote-Speicherung fehlgeschlagen</string>

    <string name="unpair_wallet">Wallet-Kombination trennen</string>
    <string name="unpair">KOMBINATION TRENNEN</string>

    <string name="ok_cap">OK</string>
    <string name="change_pin_code">PIN ändern</string>
    <string name="enter_current_pin">Bitte aktuelle PIN eingeben.</string>

    <string name="suggest_merchant">Händler vorschlagen</string>
    <string name="business_category">Kategorie</string>
    <string name="street_address">Straße</string>
    <string name="description">Beschreibung</string>
    <string name="city">Ort</string>
    <string name="postal">Postleitzahl</string>
    <string name="telephone">Telefon</string>
    <string name="web">Web</string>
    <string name="merchant_cat_hint">Kategorie auswählen …</string>
    <string name="merchant_cat1">Café</string>
    <string name="merchant_cat2">Bars/Getränke</string>
    <string name="merchant_cat3">Essen und Speisen</string>
    <string name="merchant_cat4">Einkaufen/Ausgaben</string>
    <string name="merchant_cat5">Geldautomat</string>
    <string name="ok_writing_merchant">Vielen Dank für Ihren Vorschlag.</string>
    <string name="error_writing_merchant">Fehler beim Eintrag in der Datenbank. Bitte erneut versuchen.</string>
    <string name="call">Anrufen</string>
    <string name="navigate">Navigieren</string>
    <string name="enable_geo">Zur Auffindung Ihres aktuellen Standorts aktivieren Sie GPS oder einen anderen Standortdienst. Klicken Sie dazu auf OK und gehen Sie zu den Standortdiensteinstellungen.</string>

    <string name="my_addresses">Adressen</string>
    <string name="addresses">Adressen</string>
    <string name="create_new">Neu erstellen</string>
    <string name="import_address">Adresse importieren</string>
    <string name="save_name">Namen speichern</string>

    <string name="receive_address_to_clipboard">Diese Empfangsadresse in die Zwischenablage kopieren? Falls ja, beachten Sie bitte, dass diese Angaben eventuell für andere Anwendungen einsehbar sind.</string>
    <string name="receive_address_to_share">Diese Empfangsadresse zum Versand mit anderen teilen? Falls ja, beachten Sie bitte, dass diese Angaben eventuell für andere Anwendungen einsehbar sind.</string>
    <string name="guid_to_clipboard">Ihre Wallet-ID in die Zwischenablage kopieren? Falls ja, beachten Sie bitte, dass diese Angaben eventuell für andere Anwendungen einsehbar sind.</string>

    <string name="ssl_pinning_invalid">Die SSL-Zertifikatsbestätigung ist fehlgeschlagen. Dies weist eventuell auf ein Gefahrenrisiko hin. Bevor Sie fortfahren, überprüfen Sie bitte Gerät und Netzwerkverbindung.</string>

    <string name="merchant_map">Händlerkarte</string>
    <string name="merchant_suggest">Händler vorschlagen</string>
    <string name="name">Name</string>
    <string name="location">Standort</string>
    <string name="manual_entry">EINGABE PER HAND</string>
    <string name="use_my_current_location">MEINEN AKTUELLEN STANDORT VERWENDEN</string>
    <string name="save">Speichern</string>
    <string name="next">Weiter</string>
    <string name="address_lookup_fail">Adresse konnte nicht abgerufen werden. Bitte Adresse per Hand eingeben.</string>

    <string name="backup_write_down_words">Es ist wichtig, dass Sie sich Ihre Worte auf jeden Fall exakt nach Wortlaut und in dieser Reihenfolge notieren.</string>
    <string name="backup_verify_heading">Zur Beendigung des Backup-Verfahrens geben Sie die folgenden Worte Ihres Wiederherstellungspassworts ein.</string>
    <string name="backup_of">von</string>
    <string name="backup_confirmed">Backup wurde bestätigt</string>
    <string name="backup_word_mismatch">Wort passt nicht</string>

    <string name="received_bitcoin">Empfangene Bitcoins</string>

    <string-array name="mnemonic_word_requests">
        <item>erstes Wort</item>
        <item>zweites Wort</item>
        <item>drittes Wort</item>
        <item>viertes Wort</item>
        <item>fünftes Wort</item>
        <item>sechstes Wort</item>
        <item>siebtes Wort</item>
        <item>achtes Wort</item>
        <item>neuntes Wort</item>
        <item>zehntes Wort</item>
        <item>elftes Wort</item>
        <item>zwölftes Wort</item>
    </string-array>

    <string name="verification_failed">Verifizierung fehlgeschlagen</string>

    <string name="send_payment">Zahlung senden</string>
    <string name="share">Empfangsadresse teilen</string>
    <string name="scan_qr">QR-Code scannen</string>
    <string name="confirm_password">Passwort bestätigen</string>
    <string name="check_email_to_auth_login">Bitte überprüfen Sie Ihre E-Mails zur Genehmigung dieses Anmeldeversuchs.</string>
    <string name="transaction_fee">Transaktionsgebühr</string>
    <string name="transaction_occur_when">Transaktionen erfolgen durch den Empfang und Versand von Bitcoins.</string>
    <string name="click">Einfach klicken</string>
    <string name="to_start_sending_and_receiving_btc">und schon können Sie Bitcoins senden und empfangen.</string>

    <string name="watch_only_label">(Watch Only)</string>
    <string name="address_book_label">(Adressenbuch)</string>

    <string name="transaction_submitted">Transaktion wurde abgeschlossen</string>
    <string name="transaction_failed">Transaktion ist fehlgeschlagen</string>
    <string name="upgrade_page_1">Vereinfachte Sicherung und Wiederherstellung.</string>
    <string name="upgrade_page_2">Verbesserter Datenschutz durch hierarchische deterministische Adressen.</string>
    <string name="upgrade_page_3">Individualisieren Sie die Art und Weise, wie Sie die Bitcoins in Ihrer Blockchain-Wallet organisieren.</string>
<<<<<<< HEAD
    <string name="upgrading">Aufrüstung erfolgt ...</string>
=======
    <!--<string name="confirm_upgrade_info">The upgrade takes just a second and your Bitcoin and history will be safe. Here is what’s better:\n\n✓ Completely updated design and user experience\n✓ Robust security center\n✓ Enhanced Privacy\n✓ Simplified backup and recovery\n✓ Customized fund management\n\nOne advanced transaction type (Shared Coin) is not supported in the new version at this time.</string>--><string name="confirm_upgrade_header">Hallo, wir haben Ihre Blockchain-Wallet um diese neuen Funktionen erweitert:</string>
    <string name="upgrading">Aufrüstung erfolgt …</string>
>>>>>>> f9ae0473
    <string name="upgrading_started_info">Ihre Wallet wird derzeit aufgerüstet. Bitte haben Sie Geduld. Dies kann je nach Größe und Alter Ihrer Wallet etwas dauern.</string>
    <string name="upgrade_success_heading">Ihre Wallet wurde aufgerüstet!</string>
    <string name="upgrade_success_info">Sie verfügen jetzt über die sicherste und vertraulichste Blockchain-Wallet. Sie können nun zu Ihrer Wallet gehen.</string>
    <string name="CLOSE">SCHLIESSEN</string>
    <string name="total_funds">Alle</string>
    <string name="unexpected_error">Unerwarteter Fehler - bitte versuchen Sie es später erneut.</string>
    <string name="upgrade_fail_heading">Die Wallet-Aufrüstung ist fehlgeschlagen!</string>
    <string name="upgrade_fail_info">Beim Aufrüsten Ihrer Wallet ist ein Fehler aufgetreten. Bitte versuchen Sie es später erneut.</string>
    <string name="not_sane_error">Ihre Blockchain-Wallet-Installation ist unvollständig. Bitte kombinieren Sie nochmals Ihre Wallet oder erstellen Sie eine neue.</string>

    <string name="watchonly_address_receive_warning">Es werden Ihnen gleich Bitcoins an eine Watch Only-Adresse zugesandt. Dieses Guthaben können Sie nur dann ausgeben, wenn Sie über einen privaten Schlüssel verfügen. Weiter?</string>

    <string name="camera_unavailable">Die Kamera wird derzeit durch eine andere Anwendung genutzt. Bitte schließen Sie die entsprechende Anwendung und versuchen Sie es erneut.</string>

    <string name="validating_password">Passwort wird überprüft …</string>
    <string name="validating_pin">PIN wird überprüft …</string>
    <string name="creating_pin">PIN wird erstellt …</string>
    <string name="decrypting_wallet">Wallet wird entschlüsselt …</string>
    <string name="password_unchanged">Passwort wurde nicht geändert</string>
    <string name="password_changed">Passwort wurde geändert</string>
    <string name="disable_root_warning">Warnmeldung des gerooteten Geräts deaktivieren</string>

    <string name="show_balance">Wallet-Stand anzeigen</string>
    <string name="create_new_address">Neue Adresse erstellen</string>
    <string name="auth_failed">Autorisierung ist fehlgeschlagen. Bitte erneut versuchen.</string>
    <string name="send_failed">Versand ist fehlgeschlagen. Bitte erneut versuchen.</string>

    <string name="wallet_updated">Wallet-Update empfangen</string>

    <string name="device_rooted">Ihr Gerät scheint gerootet zu sein. Wir weisen Sie darauf hin, dass eine Guthabenspeicherung auf gerooteten Geräten nicht sicher ist und auch zu Stabilitätsproblemen führen kann. Falls Sie auf diesem Gerät weiterhin unsere Bitcoin-Wallet verwenden, raten wir Ihnen, Ihr Blockchain-Konto doppelt zu verschlüsseln.</string>
    <string name="address_already_in_wallet">Diese Adresse ist bereits in Ihrer Wallet vorhanden.</string>
    <string name="cannot_create_address">Derzeit kann keine neue Adresse erstellt werden. Bitte erneut versuchen.</string>
    <string name="saving_address">Adresse wird gespeichert …</string>

    <string name="cannot_launch_app">Blockchain Wallet funktioniert nicht auf diesem Gerät.</string>
    <string name="label">Beschreibung</string>
    <string name="edit">Bearbeiten</string>
    <string name="label_cant_be_empty">Beschreibung muss ausgefüllt werden.</string>
    <string name="warning">Warnhinweis</string>

    <string name="ssl_no_connection">Wir können mit dem Host keine Verbindung zur Verifizierung des SSL-Zertifikats aufnehmen. Bevor Sie fortfahren, überprüfen Sie bitte Gerät und Netzwerkverbindung.</string>
    <string name="retry">Erneut versuchen</string>
    <string name="exit">Beenden</string>
    <string name="screen_overlay_warning">Bildschirmüberlagerung wurde festgestellt!</string>
    <string name="screen_overlay_note">Bildschirmüberlagerungen nutzende Apps können Sie dazu bringen, unsichtbare Objekte zu berühren und sich möglicherweise Guthaben stehlen. Beachten Sie bitte, dass diese Warnung auch im Falle von Apps mit Bildschirmdimmer ausgelöst wird. Wenn Sie sicher sind, keiner Gefahr ausgesetzt zu sein, fahren Sie bitte fort. </string>
    <string name="archived_description">Der Posten wurde archiviert und ist im Rahmen der mobilen App nicht zugänglich. Zwar lassen sich von hier aus keine Guthaben senden, jegliche vorhandenen sind aber weiterhin sicher. Zur erneuten Verwendung muss der Posten einfach nur dearchiviert werden.</string>
    <string name="not_archived_description">Dieser Posten wurde nicht archiviert. Wenn Sie diesen Posten NICHT mehr benutzen wollen, archivieren Sie ihn bitte. Ihr Guthaben ist weiterhin sicher und lässt sich jederzeit dearchivieren.</string>
    <string name="transfer_success_archive_prompt_title">Gesäuberte Adressen archivieren?</string>
    <plurals name="transfer_success_archive_prompt_plurals">
        <item quantity="one">1 Adresse wurde erfolgreich in \'Meine Bitcoin-Wallet\' übertragen. Möchten Sie diese Adresse jetzt archivieren?</item>
        <item quantity="other">%d Adressen wurden erfolgreich in \'Meine Bitcoin-Wallet\' übertragen. Möchten Sie diese Adressen jetzt archivieren?</item>
    </plurals>
    <string name="default_account_description">Dieser Posten wurde als Standard festgelegt und lässt sich nicht archivieren.</string>
    <string name="extended_public_key">Erweiterter allgemeiner Schlüssel</string>
    <string name="address">Adresse</string>
    <string name="copy_xpub">xPub kopieren</string>
    <string name="scan_this_code">Zum sicheren Bitcoin-Empfang scannen Sie diesen Code oder kopieren Sie ihn in Ihre Blockchain-Merchant-App. </string>
    <string name="xpub_sharing_warning">Durch das Teilen Ihres xPub berechtigen Sie andere dazu, Ihre Transaktionsverläufe nachzuverfolgen. Da es berechtigten Personen möglich ist, Ihren Zugriff auf Ihre Wallet zu stören, sollten Sie Ihren xPub nur mit Leuten Ihres Vertrauens teilen.</string>
    <string name="assign_display_name">Legen Sie einen ansprechenden Anzeigenamen fest.</string>
    <string name="copy_address">Adresse kopieren</string>
    <string name="archive">Archiv</string>
    <string name="unarchive">Nicht archiviert</string>
    <string name="archive_are_you_sure">Sind Sie sicher, dass Sie diesen Posten archivieren möchten?</string>
    <string name="unarchive_are_you_sure">Sind Sie sicher, dass Sie diesen Posten dearchivieren möchten?</string>
    <string name="send_to_same_address_warning">Ein Versand an die gleiche Adresse ist nicht möglich.</string>
    <string name="make_default">Als Standard festlegen</string>
    <string name="privx_required">Privater Schlüssel erforderlich</string>
    <string name="watch_only_spend_instructionss">Diese Aktion erfordert den privaten Schlüssel der Bitcoin-Adresse %1$s. Bitte QR-Code scannen.</string>
    <string name="invalid_private_key">Ungültiger privater Schlüssel</string>
    <string name="watch_only_import_warning">Sie sind dabei, eine Watch Only Adresse - eine Adresse (oder ein öffentliches Schlüsselscript), die/das in der Wallet ohne den dazugehörigen privaten Schlüssel gespeichert wird - zu importieren. Das bedeutet, dass dieses Guthaben NUR dann ausgegeben werden kann, wenn Sie den privaten Schlüssel anderenorts aufbewahrt haben. Sollten Sie nicht über den privaten Schlüssel verfügen, geben Sie diese Watch Only Adresse NICHT zum Empfang von Bitcoin an.\n\nDiese Optionen empfehlen sich nur für erfahrene Benutzer. Weiter? </string>
    <string name="scan_private_key">Privaten Schlüssel scannen</string>
    <string name="private_key_successfully_imported">Der private Schlüssel wurde erfolgreich importiert.</string>
    <string name="private_key_not_matching_address">HINWEIS: Der gescannte private Schlüssel gehört nicht zu Ihrer Watch Only Adresse. Zur Ausgabe Ihres unter dieser Adresse vorhandenen Guthabens scannen Sie bitte den zutreffenden privaten Schlüssel.</string>
    <string name="watch_only">Watch Only</string>
    <string name="extended_public_key_description">Sollten Sie ein Händler sein, präsentieren Sie Ihren xPub und nutzen Sie zum sicheren und persönlichen Empfang von Guthaben die Blockchain-Merchant-App.\n\nBehandeln Sie Ihren xPub vertraulich.         Jede Person mit Zugriff auf Ihren xPub kann alle Ihre Guthaben und Transaktionen einsehen. </string>
    <string name="watch_only_description">Dies ist eine Watch Only Adresse. Zur Ausgabe Ihres in dieser Wallet vorhandenen Guthabens scannen Sie bitte Ihren privaten Schlüssel. </string>
    <string name="success">Das hat geklappt</string>
    <string name="default_label">Standard</string>
    <string name="try_again">Erneut versuchen</string>
    <string name="transfer">Überweisen</string>
    <string name="transfer_funds">Guthaben überweisen</string>
    <string name="transfer_recommend">Zu Ihrer Sicherheit empfehlen wir Ihnen, alle unter importierten Adressen vorhandene Guthaben an Ihre Blockchain-Wallet zu überweisen.</string>
    <string name="spendable_addresses">Ausgabefähige Adressen</string>

    <string name="dont_ask_again">Nicht wieder nachfragen.</string>
    <string name="insufficient_fee">Transaktionsgebühr ist zu niedrig.</string>
    <string name="customize">individuell anpassen</string>
    <string name="amount">Betrag</string>
    <string name="recommended_fee">Transaktionsgebühren beeinflussen, wie schnell das Bitcoin-Mining-Netzwerk Ihre Transaktionen bestätigt, und hängen von den jeweils aktuellen Netzwerkkonditionen ab. Für diese Transaktion empfehlen wir derzeit die folgende Gebühr.</string>
    <string name="not_now">Nicht jetzt</string>
    <string name="high_fee_not_necessary_info">Sie haben eine ungewöhnlich hohe Transaktionsgebühr von %1$s angegeben.\n\nAuch bei einer niedrigeren Gebühr von %2$s können Sie von einer Bestätigung der Transaktion innerhalb der nächsten ~10 Minuten (1 Block) ausgehen.</string>

    <string name="low_fee_suggestion">Sie haben eine ungewöhnlich niedrige Transaktionsgebühr von %1$s angegeben.\n\nIhre Transaktion könnte steckenbleiben und eventuell sogar nie bestätigt werden. Für eine erhöhte Wahrscheinlichkeit einer Bestätigung Ihrer Transaktion innerhalb von etwa einer Stunde (6 Blocks) empfehlen wir dringend die Zahlung einer Gebühr von mindestens %2$s.</string>
    <string name="raise_fee">Gebühr erhöhen</string>
    <string name="lower_fee">Gebühr verringern</string>
    <string name="keep_high_fee">Hohe Gebühr beibehalten</string>
    <string name="keep_low_fee">Niedrige Gebühr beibehalten</string>

    <string name="no_confirmed_funds">Keine bestätigten Guthaben zur Ausgabe vorhanden.</string>
    <string name="estimate_confirm_block_count">Geschätzte Bestätigungszeit: ~%1$d minutes (%2$d blocks)</string>
    <string name="fee_too_low_no_confirm">Ihre Gebühr ist so niedrig, dass Ihre Transaktion eventuell nie bestätigt wird.</string>
    <string name="transaction_surge">Das Bitcoin-Mining-Netzwerk wird derzeit stark beansprucht, weshalb der empfohlene Gebührensatz über dem regulären liegt.</string>
    <string name="unsupported_encryption_version">Wallet-Version %1$s wird nicht unterstütz.</string>
    <string name="logout">Abmelden</string>
    <string name="to_field_helper">Geben Sie die Bitcoin-Adresse ein oder wählen Sie</string>

    <string name="update">Aktualisieren</string>
    <string name="mobile">Handy</string>
    <string name="profile">Profil</string>
    <string name="app">App</string>
    <string name="verify">Verifizieren</string>
    <string name="resend">Erneut senden</string>
    <string name="verified">verifiziert</string>
    <string name="unverified">nicht verifiziert</string>

    <string name="allow">Erlauben</string>
    <string name="block">Sperren</string>
    <string name="security">Sicherheit</string>
    <string name="enable">Aktivieren</string>
    <string name="disable">Deaktivieren</string>

    <string name="request_camera_permission">Kamerazugriff ist erforderlich.</string>
    <string name="request_location_permission">Standortzugriff ist erforderlich.</string>
    <string name="not_specified">keine nähere Angabe</string>
    <string name="update_failed">Fehler beim Aktualisieren.</string>
    <string name="verify_mobile">Handy verifizieren</string>
    <string name="select_country">Land auswählen</string>
    <string name="verify_sms_summary">Wir haben an Ihr Handy eine SMS-Nachricht mit einem Verifizierungscode gesandt. Zur Verifizierung Ihrer Handynummer geben Sie bitte den Code ein.</string>
    <string name="mobile_description">Ihre Handynummer kann zur Aktivierung der Zwei-Faktor-Authentifzierung verwendet werden, wodurch Ihre Wallet vor unberechtigten Zugriffen besser geschützt wird.</string>

    <string name="two_fa">2-Schritt-Verifizierung</string>
    <string name="tor_requests">Tor-Anfragen sperren</string>
    <string name="tor_summary">Möchten Sie verhindern, dass bekannterweise dem Anonymisierungsnetzwerk Tor zugehörige IP-Adressen Zugang zu Ihrer Wallet erhalten? Hackers versuchen häufig mithilfe des Tor-Netzwerkes, Zugriff auf Wallets von Blockchain-Benutzern zu bekommen.</string>
    <string name="change_password">Passwort ändern</string>
    <string name="change_password_summary">Ihr Passwort wird unseren Servern niemals mitgeteilt, weshalb wir Ihnen bei der Rücksetzung Ihres Passwortes - sollten Sie dieses vergessen - nicht behilflich sein können. Denken Sie daran, Ihr Wiederherstellungspasswort, das Ihnen im Falle eines Passwortverlustes einen erneuten Zugriff auf Ihre Wallet ermöglicht, aufzuschreiben.</string>
    <string name="verify_email_notice">Wir haben an Ihre E-Mail-Adresse einen Verifizierungslink gesandt. Zur Verifizierung Ihrer E-Mail-Adresse klicken Sie bitte auf den entsprechenden Link.</string>
    <string name="email_notifications">E-Mail-Benachrichtigungen</string>
    <string name="email_notifications_summary">Erhalten Sie beim Empfang von Bitcoin eine Benachrichtigung.</string>
    <string name="current_password">Aktuelles Passwort</string>
    <string name="new_password">Neues Passwort</string>
    <string name="sms_verified">Handynummer wurde verifiziert</string>
    <string name="preferences">Voreinstellungen</string>
    <string name="two_fa_summary">Schützen Sie durch die Aktivierung der 2-Schritt-Verifizierung Ihre Wallet vor unberechtigten Zugriffen. Sie können zur Sicherung Ihrer Wallet wahlweise eine kostenlose App oder Ihre Handynummer verwenden. Wenn Sie über den Webbrowser auf Ihre Wallet zugreifen möchten, wird nach diesem Code gefragt.\n\nZur Verwendung einer anderen Authentifizierungsmethode, melden Sie sich bitte bei unserer Web-Wallet an.</string>

    <string name="rate_title">Blockchain Wallet bewerten</string>
    <string name="rate_message">Gefällt Ihnen die Blockchain Wallet? Bitte nehmen Sie sich einen Moment Zeit, um bei Google Play eine Bewertung zu hinterlassen und andere darüber zu informieren.</string>
    <string name="rate_yes">Ja, Blockchain Wallet bewerten</string>
    <string name="rate_no">Nein, danke</string>
    <string name="rate_later">Nochmal später daran erinnern</string>
    <string name="why_has_my_address_changed">Warum hat sich meine Adresse geändert?</string>
    <string name="learn_more">Mehr dazu</string>

    <!-- SHARE RECEIVE ADDRESS --><string name="email_request_subject">Bitcoin-Zahlungsaufforderung</string>
    <string name="email_request_body">Bitte senden Sie%1$s BTC an die Bitcoin-Adresse %2$s.</string>
    <string name="email_request_body_fallback">im Anhang</string>

    <!-- COMMON PIN CODES --><string name="common_pin_dialog_title">Warnhinweis</string>
    <string name="common_pin_dialog_message">Die von Ihnen gewählte PIN ist sehr geläufig. Eine Person, die Zugriff auf Ihr Telefon hat, kann diese durch 3-maliges Versuchen eventuell leicht erraten. Möchten Sie diese PIN dennoch verwenden?</string>
    <string name="common_pin_dialog_try_again">Erneut versuchen</string>
    <string name="common_pin_dialog_continue">Weiter</string>

    <!-- PASSWORD REENTRY ACTIVITY --><string name="logged_out_enter_password">Sie haben sich abgemeldet oder es ist beim Entschlüsseln Ihrer Wallet ein Fehler aufgetreten. Geben Sie zur Anmeldung das folgende Passwort ein.</string>
    <string name="logged_out_forget_wallet">Wenn Sie diese Wallet vergessen und nochmals von vorne anfangen möchten, drücken Sie auf \'Wallet Wallet\'.</string>

    <string name="api_fail">Keine Serververbindung möglich. Bitte versuchen Sie es später erneut.</string>

    <!-- FEE WARNING --><string name="large_tx_warning">Diese Bitcoin-Transaktion ist zu groß. In Ihrer Wallet befinden sich viele kleine in der Vergangenheit eingegangene Zahlungen. Für eine schnelle Bestätigung ist eine relativ hohe Gebühr erforderlich. Falls Ihnen eine längere Wartezeit bei der Transaktionsbestätigung recht ist, können Sie die Gebühr eigenständig reduzieren. Klicken Sie dazu auf „Individuell anpassen“. </string>
    <string name="go_back">Zurück</string>
    <string name="accept_higher_fee">Höhere Gebühr akzeptieren</string>
    <string name="large_tx_high_fee_warning">„Da der zurückzugebene Wechselbetrag klein ist, erfordert diese Transaktion eine höhere Gebühr für Kleinstsummenkonsum.“</string>

    <string name="invalid_password_too_short">Bitte geben Sie mehr als 3 Buchstaben ein</string>
    <string name="change_pin_new_matches_current">Ihre derzeitige PIN kann nicht als neue PIN verwendet werden</string>
    <string name="account_locked_title">Konto gesperrt</string>
    <string name="account_locked_message">Als Vorsichtsmaßnahme wurde Ihr Konto zeitweise gesperrt. Bitte überprüfen Sie zur weiteren Information Ihre E-Mails und versuchen Sie es später erneut.</string>
    <string name="licenses">Lizenzen</string>
    <string name="email_chooser">E-Mail senden …</string>
    <string name="password_changed_explanation">Ihr Passwort wurde geändert. Bitte verknüpfen Sie Ihre Wallet erneut.</string>
    <string name="sms">SMS</string>
    <string name="google_authenticator">Google-Authenticator</string>
    <string name="yubikey">Yubikey</string>
    <string name="disable_2fa_first">Bitte deaktivieren Sie zuerst in den Sicherheitseinstellungen die 2-Schritt-Verifizierung per SMS.</string>
    <string name="settings_field_cant_be_empty">Das Feld muss ausgefüllt werden.</string>
    <string name="settings_error_updating">Fehler beim Aktualisieren der Einstellungen. Bitte erneut versuchen</string>
    <string name="request_write_storage_permission">Schreibfunktion für externen Speicher ist erforderlich.</string>
    <string name="verify_sms_failed">Ungültiger Code. Bitte erneut versuchen</string>
    <string name="enable_fingerprint">Fingerabdruck entsperren</string>

    <string name="transaction_detail_coinbase">Keine Eingänge (neu generierte Bitcoins)</string>
    <string name="transaction_detail_double_spend">Birgt eventuell die Gefahr einer doppelten Ausgabe.</string>
    <string name="security_centre_add_email_title">E-Mail-Adresse</string>
    <string name="security_centre_add_email_message">Zum Erhalt von Benachrichtigungen, Schutz vor verdächtigen Aktivitäten und zur Wiederherstellung der Wallet-ID im Falle eines Vergessens geben Sie Ihre E-Mail-Adresse an und verifizieren diese.</string>
    <string name="security_centre_add_email_positive_button">Hinzufügen</string>

    <string name="fingerprint_prompt">Verwenden Sie Ihren Fingerabdruck für einen schnelleren und leichteren Zugriff auf Ihre Wallet.\n\nBestätigen Sie Ihren Fingerabdruck, um fortzufahren</string>
    <string name="fingerprint_description">Bestätigen Sie Ihren Fingerabdruck, um fortzufahren</string>
    <string name="fingerprint_hint">Touch-Sensor</string>
    <string name="fingerprint_login_title">Anmeldung per Fingerabdruck</string>
    <string name="fingerprint_not_recognized">Fingerabdruck wurde nicht anerkannt. Erneut versuchen</string>
    <string name="fingerprint_success">Fingerabdruck wurde anerkannt</string>
    <string name="fingerprint_use_pin">PIN verwenden</string>
    <string name="fingerprint_disable_message">Sind Sie sicher, dass Sie die Anmeldung per Fingerabdruck deaktivieren möchten?</string>
    <string name="fingerprint_no_fingerprints_added">Auf diesem Gerät wurden noch keine Fingerabdrücke registriert. Möchten Sie jetzt einen Fingerabdruck registrieren lassen?</string>
    <string name="fingerprint_key_invalidated_description">Entweder wurden die auf diesem Gerät gespeicherten Fingerabdrücke geändert oder der Schlüsselschutz ist nicht mehr aktiviert</string>
    <string name="fingerprint_key_invalidated_brief">Schlüssel wurden annulliert. PIN-Code ist erforderlich</string>
    <string name="fingerprint_fatal_error_register_description">In den letzten 30 Minuten wurden zu viele fehlgeschlagene Versuche unternommen. Bitte versuchen Sie, die Einrichtung später nochmals vorzunehmen.</string>
    <string name="fingerprint_fatal_error_authenticate_description">Es wurden zu viele fehlgeschlagene Versuche unternommen. Bitte verwenden Sie zur Anmeldung stattdessen Ihre PIN.</string>
    <string name="fingerprint_fatal_error_brief">Unerwarteter Fehler</string>

    <string name="shortcut_receive_copy_short">Adresse kopieren</string>
    <string name="shortcut_receive_copy_long">Empfangsadresse in eine andere App kopieren</string>
    <string name="shortcut_receive_qr_short">Empfangs-QR anzeigen</string>
    <string name="shortcut_receive_qr_long">QR-Code für Empfangsadresse ansehen</string>
    <string name="shortcut_receive_qr_error">Leider ist bei der Generierung des QR-Codes ein Fehler aufgetreten</string>
    <string name="shortcut_settings_enable">Startkürzel</string>
    <string name="shortcut_settings_summary">Zur Anzeige einer Empfangsadresse bei längerem Druck auf das App-Symbol im Startbereich muss diese Option aktiviert werden. So können Sie Bitcoin noch schneller empfangen.</string>

    <string name="swipe_receive_hint">Zum Empfang wischen</string>
    <string name="swipe_receive_preference_summary">Durch die Aktivierung dieser Option bekommen Sie eine Empfangsadresse angezeigt, wenn Sie auf dem PIN-Bildschirm nach links wischen. So lässt sich Bitcoin noch schneller empfangen. Es werden fünf Adressen hintereinander geladen. Danach ist zur Anzeige neuer Adressen eine Anmeldung erforderlich.</string>
    <string name="swipe_receive_no_addresses">Derzeit können keine weiteren Adresse geladen werden. Zum Laden zusätzlicher Adressen melden Sie sich bei der App an.</string>

    <string name="survey_message">Würden Sie bitte eine kurze Umfrage beantworten und so dazu beitragen, all das, was mit Ihrer Wallet zu tun hat, noch zu verbessern?\n\nWir wissen Ihr Feedback zu schätzen!</string>
    <string name="survey_positive_button">Umfrage beantworten</string>

    <string name="current_price_btc">1 BTC = %1$s</string>
    <string name="overview">Überblick</string>
    <string name="create_a_wallet">Eine Wallet erstellen</string>
    <string name="log_in">Anmelden</string>
    <string name="about">Blockchain Wallet %1$s\n©%2$s Blockchain Luxembourg S.A.</string>
    <string name="wallets">Wallets</string>
    <string name="your_transactions">Keine Transaktionen</string>
    <string name="archived_label">Archiviert</string>
    <string name="UPGRADE_YOUR_WALLET">OK, es kann losgehen!</string>
    <string name="confirm_upgrade_header">Hallo! Wir haben Ihrer Blockchain-Wallet diese neuen Funktionen hinzugefügt:</string>
    <string name="verify_email2">Ihre verifizierte E-Mail-Adresse wird bei Feststellung verdächtiger Aktivitäten zur Übersendung von Anmeldecodes, aber auch zur Erinnerung an Ihre persönliche Wallet-Anmelde-ID und zum Versand von Bitcoin-Zahlungsbenachrichtigungen bei Eintreffen von Guthaben verwendet.</string>
    <string name="enable_screenshots">Bildschirmaufnahmen aktivieren</string>
    <string name="enable_screenshots_warning">Sie sind dabei, für Ihrer Blockchain-App Bildschirmaufnahmen zu aktivieren. Einige App-interne Bildschirmanzeigen geben möglicherweise sensitive Daten preis. Außerdem können andere Anwendungen auf diese Aufnahmen zugreifen.</string>

    <string name="information">Information</string>
    <string name="transaction_detail_verify">Auf Blockchain.info überprüfen</string>
    <string name="transaction_detail_share_chooser">Transaktionsangaben teilen</string>
    <string name="transaction_detail_contact_note">Hinweis</string>
    <string name="security_centre_email_check">E-Mail überprüfen</string>
    <string name="contacts_payment_request_send_note">Warum möchten Sie %1$s Bitcoin senden? Dies ist optional und wird mit %1$s geteilt.</string>
    <string name="contacts_payment_request_receive_note">Warum möchten Sie, dass %1$s Ihnen Bitcoin sendet? Dies ist optional und wird mit %1$s geteilt.</string>
    <string name="contacts_send_address_message">Dadurch wird Ihrem Kontakt eine Adresse zugesendet. Fortfahren?</string>
    <string name="contacts_register_nodes_failure">Wir konnten Sie nicht mit dem Kontaktservice verbinden. Bitte versuchen Sie es erneut, um alle Funktionen nutzen zu können.</string>
    <string name="contacts_too_much_sent">Anscheinend haben Sie mehr als die erforderliche Anzahl an Bitcoin gesendet. Bei Bedarf können Sie Ihren Kontakt bitten, eine entsprechende Rückerstattung zu leisten. Wir haben die Zahlung nicht als abgeschlossen gekennzeichnet.</string>
    <string name="contacts_too_little_sent">Anscheinend haben Sie weniger als die erforderliche Anzahl an Bitcoin gesendet. Ihr Kontakt wird zwar das von Ihnen gesendete Bitcoin erhalten, doch wir haben die Zahlung nicht als abgeschlossen gekennzeichnet.</string>
    <string name="contacts_second_password_prompt">Zur Benutzung dieses Service müssen Sie uns das zweite Passwort angeben. Zur Verwendung der Kontaktfunktion ist nur eine einmalige Eingabe erforderlich.</string>
    <string name="contacts_pending_transaction">Ausstehende Transaktionen</string>
    <string name="contacts_transaction_history">Verlaufsdaten</string>
    <string name="contacts_request_money_receive">Kontakt eine Anfrage senden</string>
    <string name="contacts_no_confirmed_contacts_found">Es wurden keine bestätigten Kontakte gefunden!</string>
    <string name="contacts_decline_pending_transaction">Möchten Sie diese ausstehende Transaktion wirklich ablehnen?</string>
    <string name="contacts_cancel_pending_transaction">Möchten Sie diese ausstehende Transaktion wirklich abbrechen?</string>
    <string name="contacts_pending_transaction_delete_success">Die ausstehende Transaktion wurde erfolgreich gelöscht</string>
    <string name="contacts_pending_transaction_delete_failure">Die Löschung der ausstehenden Transaktion ist fehlgeschlagen</string>
    <string name="contacts_pending_transaction_decline_success">Die ausstehende Transaktion wurde erfolgreich abgelehnt</string>
    <string name="contacts_pending_transaction_decline_failure">Die Ablehnung der ausstehenden Transaktion ist fehlgeschlagen</string>
    <string name="contacts_pending_transaction_cancel_success">Die ausstehende Transaktion wurde erfolgreich abgebrochen</string>
    <string name="contacts_pending_transaction_cancel_failure">Der Abbruch der ausstehenden Transaktion ist fehlgeschlagen</string>
    <string name="contacts_sending_to_contact_waiting">%1$s werden zu %2$s gesendet\nEs wird auf Antwort von %2$s gewartet</string>
    <string name="contacts_payment_requested_ready_to_send">%1$s angefordert von %2$s\nFertig zur Übersendung</string>
    <string name="contacts_requesting_from_contact_waiting_for_payment">Forderte %1$s von %2$s an\nWarten auf Zahlung</string>
    <string name="contacts_receiving_from_contact_waiting_to_accept">Empfang von %1$s seitens %2$s\nAuf Ihre Annahme wird gewartet</string>
    <string name="contacts_receiving_declined">Zahlung abgelehnt</string>
    <string name="contacts_receiving_cancelled">Zahlung abgebrochen</string>
    <string name="contacts_send_complete">Sendete %1$s an %2$s</string>
    <string name="contacts_receive_complete">Erhielt %1$s von %2$s</string>
    <string name="contacts_received">Erhalten von %1$s</string>
    <string name="contacts_sent">Gesendet an %1$s</string>
    <string name="onboarding_fingerprint_title">Anmeldung per Fingerabdruck</string>
    <string name="onboarding_fingerprint_summary">Benutzen Sie zur Authentifizierung und zum Zugriff auf Ihre Wallet die Anmeldung per Fingerabdruck.</string>
    <string name="onboarding_fingerprint_enable">Fingerabdruck aktivieren</string>
    <string name="onboarding_complete_later">Das mache ich später</string>
    <string name="onboarding_check_inbox_title">Überprüfen Sie Ihren Posteingang</string>
    <string name="onboarding_check_inbox_summary">Warten Sie auf eine E-Mail-Nachricht von Blockchain und klicken Sie zur Vervollständigung Ihrer Wallet-Einrichtung auf den darin enthaltenen Link.</string>
    <string name="onboarding_verify_email">E-Mail-Adresse verifizieren</string>
    <string name="onboarding_receive_bitcoin">Bitcoin empfangen</string>
    <string name="onboarding_current_price">Aktueller Preis:</string>
    <string name="onboarding_qr_codes">QR-Codes</string>
    <string name="onboarding_scan_address">Adresse scannen</string>
    <string name="onboarding_buy_content">Wir arbeiten beim Geldwechsel mit Partnern aus allen Teilen der Welt zusammen, so dass man mit der eigenen Wallet Bitcoin direkt erwerben kann.</string>
    <string name="onboarding_receive_content">Senden Sie einem Freund zur Anforderung von Bitcoin einfach Ihre Wallet-Adresse. Eine Adresse besteht aus einer Reihe beliebiger Buchstaben und Nummern, die bei jeder Transaktion unterschiedlich sind.</string>
    <string name="onboarding_qr_codes_content">Eine Adresse kann auch als QR-Code angezeigt werden. Zur schnellen Erlangung der Wallet-Adresse eines Freundes scannen Sie einfach dessen QR-Code ein.</string>

    <string name="onboarding_buy_bitcoin">Bitcoin kaufen</string>
    <string name="onboarding_get_bitcoin">Besorgen Sie sich Bitcoin</string>
    <string name="onboarding_complete_title">Das ist alles für heute!</string>
    <string name="onboarding_complete_content">Wir halten Sie hier mit Empfehlungen und der Vorstellung neuer Funktionen ständig auf dem Laufenden.</string>
    <string name="onboarding_start_over">Neu beginnen</string>
    <string name="onboarding_skip_all">Alles überspringen</string>

    <string name="backup_again">Erneut sichern</string>
    <string name="backup_button_start">Backup starten</string>
    <string name="backup_complete_message">Bei Passwortverlust lässt sich das Guthaben anhand des Wiederherstellungspassworts wiedererlangen. Jeder, der Zugang zu Ihrem Wiederherstellungspasswort hat, kann auf Ihr Bitcoin zugreifen. Deshalb sollten Sie daran denken, es offline sicher und geschützt aufzubewahren.</string>
    <string name="backup_done">FERTIG</string>
    <string name="backup_explanation">Zu Ihrem Schutz verwahrt Blockchain keine Passwörter. Im Falle eines Passwortverlusts erhalten Sie mit Hilfe des folgenden 12 Worte umfassenden Wiederherstellungspassworts Zugang zu Ihrem Guthaben. Denken Sie daran, dieses auf einem Zettel zu notieren und an einem sicheren sowie geschützten Ort aufzubewahren. </string>
    <string name="backup_header">Wiederherstellungspasswort</string>
    <string name="backup_header_complete">Backup abgeschlossen</string>
    <string name="backup_last">Letzter Backup: %1$s</string>
    <string name="backup_lost_mnemonic">Haben Sie Ihr 12 Worte umfassendes Wiederherstellungspasswort verloren?</string>
    <string name="backup_next_word">NÄCHSTES WORT</string>
    <string name="backup_previous_word">VORHERIGES WORT</string>
    <string name="backup_word">Wort</string>
    <string name="change_password_new_matches_current">Ihr neues Passwort muss sich von Ihrem jetzigen unterscheiden</string>
    <string name="contact_send_request_button">Aufforderung absenden</string>
    <string name="contacts_accept_invite_title">Einladung annehmen</string>
    <string name="contacts_add_are_you_sure">Sind Sie sicher, dass Sie %1$s als vertrauenswürdigen Kontakt hinzufügen wollen?</string>
    <string name="contacts_add_button">Hinzufügen</string>
    <string name="contacts_add_contact_failed">Hinzufügung des Kontakts ist fehlgeschlagen. Bitte erneut versuchen</string>
    <string name="contacts_add_contact_success">Der Kontakt wurde erfolgreich hinzugefügt</string>
    <string name="contacts_add_contact_title">Kontakt hinzufügen</string>
    <string name="contacts_address_sent_failed">Versand der Adresse ist fehlgeschlagen</string>
    <string name="contacts_address_sent_success">Adresse wurde erfolgreich versandt</string>
    <string name="contacts_being_invited">Einladung annehmen</string>
    <string name="contacts_broadcasting_payment">Wir informieren Ihren Kontakt gerade kurz darüber, dass Sie ihm Bitcoin geschickt haben. Bitte warten.</string>
    <string name="contacts_choose_account_message">Wählen Sie aus, wo Sie Ihr Guthaben empfangen möchten.</string>
    <string name="contacts_choose_pairing_method">Wählen Sie die Kombinationsweise, die Sie zur Hinzufügung eines vertrauenswürdigen Kontakts verwenden möchten:</string>
    <string name="contacts_delete">Kontakt löschen</string>
    <string name="contacts_delete_contact_success">Kontakt wurde gelöscht</string>
    <string name="contacts_delete_contact_failed">Löschen des Kontakts ist fehlgeschlagen. Bitter erneut versuchen</string>
    <string name="contacts_delete_message">Sind Sie sicher, dass Sie diesen Kontakt löschen möchten? Durch das Löschen dieses Kontakts verlieren Sie kein Bitcoin.</string>
    <string name="contacts_detail_title">Ich möchte:</string>
    <string name="contacts_detail_transactions">Transaktionen mit %1$s:</string>
    <string name="contacts_detail_transactions_empty">Es wurden keine Transaktionen gefunden</string>
    <string name="contacts_digesting_messages_failed">Überprüfung der Nachrichten ist fehlgeschlagen. Bitter erneut versuchen</string>
    <string name="contacts_error_getting_messages">Fehler bei der Nachrichteneinholung</string>
    <string name="contacts_error_sending_payment_request">Beim Versand Ihrer Zahlungsaufforderung ist ein Fehler aufgetreten. Bitte erneut versuchen</string>
    <string name="contacts_field_error_empty">Darf nicht leer sein</string>
    <string name="contacts_how_are_you_known_header">Unter welchem Namen sind Sie %1$s bekannt?</string>
    <string name="contacts_invalid_qr">Ungültiger QR-Code</string>
    <string name="contacts_invite_someone">Laden Sie jemanden ein</string>
    <string name="contacts_loading_failed">Laden von Kontakten ist fehlgeschlagen. Bitter erneut versuchen</string>
    <string name="contacts_name_cannot_be_empty">Ungültiger Name</string>
    <string name="contacts_name_field_hint">Name</string>
    <string name="two_factor_dialog_title">Bitte 2FA-Code eingeben</string>
    <string name="two_factor_dialog_message_authenticator">Um fortzufahren, geben Sie bitte einen gültigen, von Ihrer Authentifizierungsapp stammenden 2FA-Code ein.</string>
    <string name="two_factor_dialog_message_sms">Wir haben Ihnen gerade eine SMS mit einem 2FA-Code gesandt. Bitte geben Sie diesen hier ein und fahren Sie dann fort.</string>
    <string name="two_factor_dialog_hint">2FA-Code</string>
    <string name="two_factor_null_error">Der 2FA-Code darf nicht leer sein</string>
    <string name="two_factor_incorrect_error">Der 2FA-Code ist unzutreffend</string>
    <string name="contacts_payment_sent_success">Zahlung wurde versandt! Wir haben Ihren Kontakt benachrichtigt und ihm mitgeteilt, dass Sie die Transaktion abgeschlossen haben.</string>
    <string name="contacts_payment_sent_failed_message">Bei der Benachrichtigung Ihres Kontakts über die von Ihnen geleistete Zahlung ist ein Fehler aufgetreten. Bitte überprüfen Sie Ihre Verbindung und versuchen Sie es erneut.</string>
    <string name="contacts_waiting_for_address_message">Ihr Kontakt wurde darüber informiert, dass Sie ihm Bitcoin senden möchten und dazu von ihm eine Adresse benötigen. Sobald eine entsprechende Adresse bereitgestellt wird, erhalten Sie von uns eine Benachrichtigung.</string>
    <string name="contacts_waiting_for_payment_message">Ihr Kontakt wurde darüber informiert, dass Sie von ihm Bitcoin empfangen möchten und hat dazu eine entsprechende Adresse erhalten. Sobald eine Bitcoinzahlung erfolgt ist, erhalten Sie von uns eine Benachrichtigung!</string>
    <string name="contacts_transaction_not_found_error">Die Transaktion wurde nicht gefunden</string>
    <string name="contacts_payment_request_send_hint">Tapas-Lunch</string>
    <string name="contacts_payment_request_receive_hint">Für Drinks am Freitag</string>
    <string name="contacts_payment_request_note_hint">Hinweis</string>
    <string name="contacts_payment_request_send_amount">Wie viel möchten Sie %1$s senden?</string>
    <string name="contacts_payment_request_receive_amount">Wie viel soll %1$s Ihnen senden? \n\nDabei handelt es sich nur um einen Vorschlag: Der tatsächliche Betrag kann davon abweichen.</string>
    <string name="contacts_payment_request_amount_hint">Betrag</string>
    <string name="contacts_payment_success_waiting_title">In Erwartung der Annahme durch %1$s</string>
    <string name="contacts_payment_success_request_sent_title">Die Aufforderung wurde versandt</string>
    <string name="contacts_payment_success_waiting_message">Ihr Kontakt wurde darüber benachrichtigt, dass Sie ihm Bitcoin senden möchten. Sobald dieser sein Einverständnis erteilt hat, werden wir Sie darüber informieren. Sie können dann die Transaktion abschließen.</string>
    <string name="contacts_payment_request_title">Zahlungsaufforderung</string>
    <string name="contacts_request_sent">Kontaktanfrage wurde versandt</string>
    <string name="contacts_request_just_added">Gerade hinzugefügt</string>
    <string name="contacts_request_trusted">Vertrauenswürdig</string>
    <string name="contacts_send_bitcoin">Anfrage zum Versand von %1$s Bitcoin </string>
    <string name="contacts_request_bitcoin">Aufforderung an %1$s zur Bitcoinzahlung </string>
    <string name="contacts_rename">Kontakt umbenennen</string>
    <string name="contacts_sent_link_explanation">Wenn Ihnen jemand einen Link sendet, berühren Sie diesen zur Annahme einfach.</string>
    <string name="contacts_share_qr">Per QR-Code (persönlich)</string>
    <string name="contacts_share_link">Linkverwendung</string>
    <string name="contacts_scan_qr">QR-Code scannen</string>
    <string name="contacts_sent_link">Jemand hat mir einen Link geschickt</string>
    <string name="contacts_scan_instructions">%1$s muss diesen QR-Code mit der mobilen Blockchain-Wallet-App scannen.</string>
    <string name="contacts_sharing_method_header">Wie würden Sie gerne diese Einladung teilen?</string>
    <string name="contacts_who_are_you_inviting_header">Wenn laden Sie dazu ein, eine Verbindung herzustellen?</string>
    <string name="contacts_share_invitation">Einladung teilen</string>
    <string name="contacts_success_sending_payment_request">Die Zahlungsaufforderung wurde versandt</string>
    <string name="contacts_rename_invalid_name">Ungültiger Name</string>
    <string name="contacts_rename_failed">Der verbleibende Kontakt ist fehlgeschlagen. Bitte erneut versuchen</string>
    <string name="contacts_rename_success">Der Kontakt wurde erfolgreich umbenannt</string>
    <string name="contacts_not_found_error">Der Kontakt wurde nicht gefunden</string>
    <string name="contacts_send_link">Link senden</string>
    <string name="contacts_use_nfc">NFC benutzen</string>
    <string name="contacts_no_contacts_found">Es wurden keine Kontakte gefunden</string>
    <string name="contacts_pairing_method_title">Kontakt hinzufügen</string>
    <string name="contacts_title">Kontakte</string>
    <string name="security_centre_backup_message">Zu Ihrem Schutz verwahren wir keine Passwörter. Sichern Sie Ihre Wallet, um den Schutz Ihrer Bitcoins im Falle eines Passwortverlusts zu garantieren. </string>
    <string name="security_centre_backup_positive_button">Backup</string>
    <string name="security_centre_email_message">Wir haben eine E-Mail an %1$s gesandt. Warten Sie auf eine E-Mail-Nachricht von Blockchain und klicken Sie zur Vervollständigung Ihrer Wallet-Einrichtung auf den darin enthaltenen Link.</string>
    <string name="security_centre_email_title">Überprüfen Sie Ihre E-Mail</string>
    <string name="transaction_detail_fee">"Transaktionsgebühr: %1$s"</string>
    <string name="transaction_detail_value_at_time_received">Wert bei Empfang:\u0020</string>
    <string name="transaction_detail_value_at_time_transferred">Wert bei Übermittlung:\u0020</string>
    <string name="transaction_detail_value_at_time_sent">Wert bei Versand:\u0020</string>
    <string name="transaction_detail_value">Wert:\u0020</string>
    <string name="transaction_detail_date">Datum</string>
    <string name="transaction_detail_status">Status</string>
    <string name="transaction_detail_title">Transaktion</string>
    <string name="sms_notifications">SMS-Benachrichtigungen</string>
    <string name="forget_wallet">Wallet vergessen</string>
    <string name="forget_wallet_warning">Damit werden alle Wallet-Daten auf diesem Gerät gelöscht. Bitte bestätigen Sie, dass Sie Ihre Wallet-Information anderenorts gespeichert haben, da Sie sonst auf kein Bitcoin dieser Wallet mehr zugreifen können!!</string>
    <string name="transfer_archive">Archivierung wurde bestätigt</string>
    <string name="transfer_confirm">Übermittlung wurde bestätigt</string>
    <string name="transfer_all">Alles übermitteln</string>
    <string name="transfer_amount">Übermittelter Betrag</string>
    <string name="transfer_archive_message">Nach Übermittlung importierte Adressen archivieren</string>
    <string name="creating_wallet">Wallet erstellen</string>
    <string name="recover_funds">Guthaben wiederherstellen</string>
    <string name="recover_funds_warning_message">Falls Sie Zugriff auf Ihre Wallet-ID und Ihr Passwort haben, sollten Sie immer die Kombinationsoption nutzen oder sich anmelden. Durch die Wiederherstellung Ihrer Guthaben wird eine neue Wallet-ID erzeugt. Möchten Sie fortfahren?</string>
    <string name="recover_funds_instructions">Geben Sie Ihre 12 Wiederherstellungsworte inklusive Leerzeichen zur Wiedergewinnung Ihrer Guthaben und Transaktionen ein</string>
    <string name="done">Fertig</string>
    <string name="transfer_confirmed">Die Übermittlung wurde bestätigt</string>
    <string name="transaction_details_unknown">Unbekannt</string>
    <string name="transaction_detail_pending">Ausstehend (%1$s/%2$s Bestätigungen)</string>
    <string name="transaction_detail_description_hint">Wofür ist das?</string>
    <string name="transaction_detail_confirmed">Bestätigt</string>
    <string name="to_field_helper_no_dropdown">Bitcoin-Adresse eingeben</string>
    <string name="sms_notifications_summary">Zum Erhalt einer SMS bei Bitcoin-Empfang aktivieren Sie die Benachrichtigungsoption. Nur Adressen mit Beschreibungen und importierte Adressen sind zur Auslösung von Benachrichtigungen zulässig.</string>
    <string name="share_instructions">Zum Kopieren diese Adresse berühren. Mit dem Sender per E-Mail oder Textnachricht teilen.</string>
    <string name="security_centre_two_fa_message">Schützen Sie Ihre Wallet vor unberechtigtem Zugriff. Zur Verbesserung des Walletschutzes aktivieren Sie die 2-Schritt-Authentifizierung.</string>
    <string name="security_centre_backup_title">Sichern Sie Ihr Guthaben</string>
    <string name="restore_failed">Die Wiederherstellung der Wallet ist fehlgeschlagen. Bitte erneut versuchen</string>
    <string name="recovery_passphrase">Wiederherstellungspasswort</string>
    <string name="password_reveal_warning">Vorsicht! Durch die Offenlegung dieses Textes lässt sich Ihr Passwort in die Zwischenablage kopieren und kann dann von allen auf Ihrem Gerät vorhandenen Anwendungen gelesen werden. Achten Sie auch darauf, ob jemand hinter Ihnen steht!</string>
    <string name="password_hint_summary">Ihre Blockchain-Wallet teilt unseren Servern niemals Ihr Passwort mit. Deshalb haben wir auch keine Kenntnisse darüber und können Ihr Passwort - sollten Sie es vergessen - nicht zurücksetzen. Erstellen Sie einen einprägsamen Passworthinweis, den wir Ihnen an Ihre verifizierte E-Mail-Adresse zusenden können, falls Sie sich nicht mehr an Ihr Passwort erinnern.</string>
    <string name="invalid_recovery_phrase">Ungültiges Wiederherstellungspasswort. Bitte erneut versuchen</string>


</resources><|MERGE_RESOLUTION|>--- conflicted
+++ resolved
@@ -223,12 +223,7 @@
     <string name="upgrade_page_1">Vereinfachte Sicherung und Wiederherstellung.</string>
     <string name="upgrade_page_2">Verbesserter Datenschutz durch hierarchische deterministische Adressen.</string>
     <string name="upgrade_page_3">Individualisieren Sie die Art und Weise, wie Sie die Bitcoins in Ihrer Blockchain-Wallet organisieren.</string>
-<<<<<<< HEAD
     <string name="upgrading">Aufrüstung erfolgt ...</string>
-=======
-    <!--<string name="confirm_upgrade_info">The upgrade takes just a second and your Bitcoin and history will be safe. Here is what’s better:\n\n✓ Completely updated design and user experience\n✓ Robust security center\n✓ Enhanced Privacy\n✓ Simplified backup and recovery\n✓ Customized fund management\n\nOne advanced transaction type (Shared Coin) is not supported in the new version at this time.</string>--><string name="confirm_upgrade_header">Hallo, wir haben Ihre Blockchain-Wallet um diese neuen Funktionen erweitert:</string>
-    <string name="upgrading">Aufrüstung erfolgt …</string>
->>>>>>> f9ae0473
     <string name="upgrading_started_info">Ihre Wallet wird derzeit aufgerüstet. Bitte haben Sie Geduld. Dies kann je nach Größe und Alter Ihrer Wallet etwas dauern.</string>
     <string name="upgrade_success_heading">Ihre Wallet wurde aufgerüstet!</string>
     <string name="upgrade_success_info">Sie verfügen jetzt über die sicherste und vertraulichste Blockchain-Wallet. Sie können nun zu Ihrer Wallet gehen.</string>
