--- conflicted
+++ resolved
@@ -105,7 +105,6 @@
 
     <string name="support">Destek</string>
     <string name="rate_us">Bize puan verin</string>
-    <string name="email_chooser">E-posta gönder</string>
     <string name="about">Blockchain Cüzdanı %1$s\n©%2$s Blockchain.info</string>
     <string name="merchant_download">Ücretsiz Tacir yatırımı</string>
     <string name="password_or_wipe">Şifrenizi kullanarak giriş yapın veya bu cüzdanı unutun</string>
@@ -175,12 +174,6 @@
 
     <string name="ssl_pinning_invalid">SSL sertifikası sabitleme başarısız oldu. Bu, kötü amaçlı aktiviteye işaret edebilir. Lütfen devam etmeden önce ağ bağlantınızı ve cihazınızı doğrulayın.</string>
 
-    <string name="my_wallet_id">Cüzdan Kimliğim</string>
-    <string name="EMAIL">EPOSTA </string>
-    <string name="new_support_request">Yeni Destek Talebi</string>
-    <string name="contact_support">Destek İle İletişim Kur</string>
-    <string name="email_subject">Android Destek Talebi</string>
-
     <string name="merchant_map">Tacir Haritası</string>
     <string name="merchant_suggest">Tacir Öner</string>
     <string name="name">Ad</string>
@@ -239,14 +232,7 @@
     <string name="upgrade_page_1">Basitleştirilmiş yedekleme ve kurtarma</string>
     <string name="upgrade_page_2">Sıra düzenli belirleyici adresler üzerinden geliştirilmiş gizlilik.</string>
     <string name="upgrade_page_3">Blockchain Cüzdanınızdaki Bitcoinlerinizi düzenleme biçiminizi özelleştirin.</string>
-<<<<<<< HEAD
-    <string name="CONFIRM">ŞİMDİ YÜKSELT</string>
-    <string name="confirm_upgrade">Yükseltmeyi Onayla</string>
-    <!--<string name="confirm_upgrade_info">The upgrade takes just a second and your Bitcoin and history will be safe. Here is what’s better:\n\n✓ Completely updated design and user experience\n✓ Robust security center\n✓ Enhanced Privacy\n✓ Simplified backup and recovery\n✓ Customized fund management\n\nOne advanced transaction type (Shared Coin) is not supported in the new version at this time.</string>-->
-    <string name="confirm_upgrade_header">Selam, Blockchain cüzdanınıza bu yeni özellikleri ekledik:</string>
-=======
     <!--<string name="confirm_upgrade_info">The upgrade takes just a second and your Bitcoin and history will be safe. Here is what’s better:\n\n✓ Completely updated design and user experience\n✓ Robust security center\n✓ Enhanced Privacy\n✓ Simplified backup and recovery\n✓ Customized fund management\n\nOne advanced transaction type (Shared Coin) is not supported in the new version at this time.</string>--><string name="confirm_upgrade_header">Selam, Blockchain cüzdanınıza bu yeni özellikleri ekledik:</string>
->>>>>>> ca324daa
     <string name="upgrading">Yükseltiliyor...</string>
     <string name="upgrading_started_info">Cüzdanınız yükseltiliyor, bu işlem cüzdanınızın büyüklüğüne ve yaşına göre biraz zaman alabilir lütfen sabırlı olun.</string>
     <string name="upgrade_success_heading">Cüzdanınız yükseltildi!</string>
@@ -284,7 +270,6 @@
     <string name="saving_address">Adres kaydediliyor...</string>
 
     <string name="cannot_launch_app">Blockchain Cüzdanı bu cihazda çalışmıyor.</string>
-    <string name="support_guide">Lütfen karşılaştığınız sorunu ayrıntılı şekilde ve bunu yeniden üretmek için atabileceğimiz adımlarla birlikte açıklayın.</string>
     <string name="label">Etiket</string>
     <string name="edit">Düzenle</string>
     <string name="label_cant_be_empty">Etiket boş olamaz.</string>
@@ -409,25 +394,21 @@
     <string name="learn_more">Daha Fazla Öğren</string>
     <string name="new_address_info">Artırılmış güvenlik için her bir ödeme için eşsiz bir adres oluşturmaktayız. Cüzdanınızda oluşturulan tüm adresler, Al seçeneğinde artık görünmeseler bile halen para alabilirler.</string>
 
-    <!-- SHARE RECEIVE ADDRESS -->
-    <string name="email_request_subject">Bitcoin ödeme talebi</string>
+    <!-- SHARE RECEIVE ADDRESS --><string name="email_request_subject">Bitcoin ödeme talebi</string>
     <string name="email_request_body">Lütfen %2$s Bitcoin adresine %1$s BTC gönder.</string>
     <string name="email_request_body_fallback">ekli</string>
 
-    <!-- COMMON PIN CODES -->
-    <string name="common_pin_dialog_title">Uyarı</string>
+    <!-- COMMON PIN CODES --><string name="common_pin_dialog_title">Uyarı</string>
     <string name="common_pin_dialog_message">Seçtiğiniz PIN kodu oldukça fazla kullanılmakta ve telefonunuza erişebilen birisi tarafından 3 denemeyle kolay şekilde tahmin edilebilir. Bu PIN kodunu yine de kullanmak ister misiniz?</string>
     <string name="common_pin_dialog_try_again">Tekrar dene</string>
     <string name="common_pin_dialog_continue">Devam</string>
 
-    <!-- PASSWORD REENTRY ACTIVITY -->
-    <string name="logged_out_enter_password">Oturum kapattınız veya cüzdanınızın şifresini çözmede bir sorun yaşandı. Oturum açmak için aşağıya şifrenizi girin.</string>
+    <!-- PASSWORD REENTRY ACTIVITY --><string name="logged_out_enter_password">Oturum kapattınız veya cüzdanınızın şifresini çözmede bir sorun yaşandı. Oturum açmak için aşağıya şifrenizi girin.</string>
     <string name="logged_out_forget_wallet">Bu cüzdanı unutmak ve baştan başlamak için, lütfen \'Cüzdanı Unut\' seçeneğini tıklayın.</string>
 
     <string name="api_fail">Sunucuya bağlanamadı. Lütfen daha sonra tekrar deneyin.</string>
 
-    <!-- FEE WARNING -->
-    <string name="large_tx_warning">Büyük boyuta bir bitcoin işlemi. Cüzdanınız geçmişte almış olduğunuz birçok daha küçük ödemeyi birleştirmek zorundadır. Bu da hızlıca onaylanması için nispeten daha yüksek bir ücret gerektirir. Eğer işlemin onaylanmasının daha uzun sürmesi sorun değilse, ücreti manüel olarak “kişiselleştir” seçeneğine tıklayarak azaltabilirsiniz. </string>
+    <!-- FEE WARNING --><string name="large_tx_warning">Büyük boyuta bir bitcoin işlemi. Cüzdanınız geçmişte almış olduğunuz birçok daha küçük ödemeyi birleştirmek zorundadır. Bu da hızlıca onaylanması için nispeten daha yüksek bir ücret gerektirir. Eğer işlemin onaylanmasının daha uzun sürmesi sorun değilse, ücreti manüel olarak “kişiselleştir” seçeneğine tıklayarak azaltabilirsiniz. </string>
     <string name="go_back">Geri git</string>
     <string name="accept_higher_fee">Daha yüksek ücreti kabul et</string>
     <string name="large_tx_high_fee_warning">"Bu işlem, küçük miktarda para üstü iadesi sebebiyle toz tüketimi için daha yüksek bir ücret gerektirir."</string>
