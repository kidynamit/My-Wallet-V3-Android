--- conflicted
+++ resolved
@@ -105,7 +105,6 @@
 
     <string name="support">Assistenza</string>
     <string name="rate_us">Votaci</string>
-    <string name="email_chooser">Invia e-mail...</string>
     <string name="about">Portafoglio Blockchain %1$s\n©%2$s Blockchain.info</string>
     <string name="merchant_download">App Merchant gratuita </string>
     <string name="password_or_wipe">Inserisci usando la tua password o abbandona questo portafoglio</string>
@@ -175,12 +174,6 @@
 
     <string name="ssl_pinning_invalid">La selezione del certificato SSL non è riuscita. Ciò potrebbe indicare un\'attività pericolosa. Verifica tua connessione di rete ed il dispositivo prima di continuare.</string>
 
-    <string name="my_wallet_id">L\'ID del mio portafoglio</string>
-    <string name="EMAIL">EMAIL</string>
-    <string name="new_support_request">Richiesta di nuova assistenza</string>
-    <string name="contact_support">Contatta l\'Assistenza</string>
-    <string name="email_subject">Richiesta di assistenza per Android </string>
-
     <string name="merchant_map">Mappa dei venditori</string>
     <string name="merchant_suggest">Suggerisci un venditore</string>
     <string name="name">Nome</string>
@@ -239,14 +232,7 @@
     <string name="upgrade_page_1">Recupero e backup semplificato.</string>
     <string name="upgrade_page_2">Privacy aumentata tramite indirizzi gerarchici deterministici.</string>
     <string name="upgrade_page_3">Personalizza il modo in cui organizzi i tuoi Bitcoin nel tuo Portafoglio Blockchain.</string>
-<<<<<<< HEAD
-    <string name="CONFIRM">AGGIORNA ORA</string>
-    <string name="confirm_upgrade">Conferma l\'aggiornamento</string>
-    <!--<string name="confirm_upgrade_info">The upgrade takes just a second and your Bitcoin and history will be safe. Here is what’s better:\n\n✓ Completely updated design and user experience\n✓ Robust security center\n✓ Enhanced Privacy\n✓ Simplified backup and recovery\n✓ Customized fund management\n\nOne advanced transaction type (Shared Coin) is not supported in the new version at this time.</string>-->
-    <string name="confirm_upgrade_header">Ehi, abbiamo aggiunto queste nuove funzioni al tuo portafoglio Blockchain:</string>
-=======
     <!--<string name="confirm_upgrade_info">The upgrade takes just a second and your Bitcoin and history will be safe. Here is what’s better:\n\n✓ Completely updated design and user experience\n✓ Robust security center\n✓ Enhanced Privacy\n✓ Simplified backup and recovery\n✓ Customized fund management\n\nOne advanced transaction type (Shared Coin) is not supported in the new version at this time.</string>--><string name="confirm_upgrade_header">Ehi, abbiamo aggiunto queste nuove funzioni al tuo portafoglio Blockchain:</string>
->>>>>>> ca324daa
     <string name="upgrading">In fase di aggiornamento...</string>
     <string name="upgrading_started_info">Il tuo portafoglio è in fase di aggiornamento, per favore sii paziente perchè questo potrebbe richiedere del tempo, a seconda della dimensione e dell\'età del tuo portafoglio.</string>
     <string name="upgrade_success_heading">Il tuo portafoglio è stato aggiornato!</string>
@@ -284,7 +270,6 @@
     <string name="saving_address">In fase di salvataggio dell\'indirizzo...</string>
 
     <string name="cannot_launch_app">Il portafoglio Blockchain non può girare su questo dispositivo.</string>
-    <string name="support_guide">Descrivi in dettaglio il problema che si sta verificando, assieme con i passi che possiamo intraprendere per riprodurlo.</string>
     <string name="label">Etichetta</string>
     <string name="edit">Modifica</string>
     <string name="label_cant_be_empty">L\'etichetta non può essere bianca.</string>
@@ -411,25 +396,21 @@
     <string name="learn_more">Maggiori dettagli</string>
     <string name="new_address_info">Per una migliore privacy, noi generiamo un indirizzo unico per ogni pagamento. Tutti gli indirizzi generati nel tuo portafoglio possono ugualmente ricevere soldi, anche se non appaiono più sotto la voce Ricevi</string>
 
-    <!-- SHARE RECEIVE ADDRESS -->
-    <string name="email_request_subject">Richiesta di pagamento in Bitcoin</string>
+    <!-- SHARE RECEIVE ADDRESS --><string name="email_request_subject">Richiesta di pagamento in Bitcoin</string>
     <string name="email_request_body">Invia %1$s BTC all\'indirizzo Bitcoin %2$s.</string>
     <string name="email_request_body_fallback">allegato</string>
 
-    <!-- COMMON PIN CODES -->
-    <string name="common_pin_dialog_title">Avvertenza</string>
+    <!-- COMMON PIN CODES --><string name="common_pin_dialog_title">Avvertenza</string>
     <string name="common_pin_dialog_message">Il PIN che hai selezionato è molto comune e può essere facilmente indovinato da qualcuno con accesso al tuo telefono entro 3 tentativi. Vuoi usare questo PIN comunque?</string>
     <string name="common_pin_dialog_try_again">Prova di nuovo</string>
     <string name="common_pin_dialog_continue">Continua</string>
 
-    <!-- PASSWORD REENTRY ACTIVITY -->
-    <string name="logged_out_enter_password">Sei uscito o è avvenuto un errore nella decifrazione del tuo portafoglio. Inserisci la tua password sotto per effettuare l\'accesso.</string>
+    <!-- PASSWORD REENTRY ACTIVITY --><string name="logged_out_enter_password">Sei uscito o è avvenuto un errore nella decifrazione del tuo portafoglio. Inserisci la tua password sotto per effettuare l\'accesso.</string>
     <string name="logged_out_forget_wallet">Se vuoi abbandonare questo portafoglio ed iniziare da capo, premi su \'Abbandona Portafoglio\'.</string>
 
     <string name="api_fail">Impossibile connettersi al server. Riprova più tardi.</string>
 
-    <!-- FEE WARNING -->
-    <string name="large_tx_warning">Questa è una transazione in bitcoin troppo grande. Il tuo portafoglio deve consolidare tanti piccoli pagamenti che hai ricevuto in passato. Ciò richiede un costo relativamente elevato, per avere una conferma rapida. Se ti sta bene che la transazione richieda più tempo per la conferma, puoi ridurre la commissione manualmente cliccando su "personalizza”. </string>
+    <!-- FEE WARNING --><string name="large_tx_warning">Questa è una transazione in bitcoin troppo grande. Il tuo portafoglio deve consolidare tanti piccoli pagamenti che hai ricevuto in passato. Ciò richiede un costo relativamente elevato, per avere una conferma rapida. Se ti sta bene che la transazione richieda più tempo per la conferma, puoi ridurre la commissione manualmente cliccando su "personalizza”. </string>
     <string name="go_back">Torna indietro</string>
     <string name="accept_higher_fee">Accetta commissioni più alte</string>
     <string name="large_tx_high_fee_warning">"Questa operazione richiede una commissione più elevata per il consumo di dust a causa della piccola quantità di resto da restituire."</string>
