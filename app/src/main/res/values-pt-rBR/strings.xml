<?xml version="1.0" encoding="UTF-8"?>
<resources>

    <string name="backup_wallet">Fazer backup dos fundos</string>
    <string name="upgrade_wallet">Atualizar</string>

    <string name="app_name">Blockchain</string>
    <string name="action_settings">Configurações</string>

    <string name="all_accounts">Todas as Carteiras</string>

    <string name="please_wait">Por favor, aguarde</string>

    <string name="send_bitcoin">Enviar</string>
    <string name="receive_bitcoin">Receber</string>

    <string name="cancel">Cancelar</string>
    <string name="yes">Sim</string>
    <string name="no">Não</string>
    <string name="polite_no">Não, obrigado</string>

    <string name="YESTERDAY">Ontem</string>

    <string name="SENT">Enviado</string>
    <string name="RECEIVED">Recebido</string>
    <string name="MOVED">Transferido</string>

    <string name="copied_to_clipboard">Copiado para a área de transferência</string>

    <string name="options_id">ID de Carteira</string>
    <string name="preferences_about_title">Sobre Nós</string>

    <string name="ask_you_sure_unpair">Tem certeza de que deseja cancelar desparear seu dispositivo?</string>

    <string name="select_currency">Selecionar moeda</string>
    <string name="options_currency">Moeda local</string>

    <string name="options_units">Unidade de Bitcoin</string>
    <string name="options_tos">Termos de Serviço</string>
    <string name="options_privacy">Política de Privacidade</string>

    <string name="invalid_email">Endereço de e-mail inválido</string>
    <string name="invalid_mobile">Número de celular inválido</string>
    <string name="invalid_password">Senha inválida</string>
    <string name="invalid_guid">ID de Carteira inválido</string>
    <string name="password_mismatch_error">As senhas não correspondem</string>

    <string name="no_private_key">Não é possível produzir chave privada.</string>
    <string name="pin_4_strikes">4 tentativas incorretas de PIN. Por favor, digite uma senha.</string>
    <string name="pin_4_strikes_password_accepted">Senha aceita. Defina um novo PIN.</string>

    <string name="bip38_password_entry">Por favor, digite a senha da chave privada</string>

    <string name="pin_entry">Digitar PIN</string>
    <string name="password_entry">Por favor, digite sua senha</string>
    <string name="zero_pin">0000 é um PIN inválido. Tente novamente.</string>
    <string name="invalid_pin">PIN inválido. Tente novamente.</string>
    <string name="pin_mismatch_error">Os PINs não correspondem.</string>
    <string name="create_pin">Criar PIN</string>
    <string name="confirm_pin">Confirmar PIN</string>
    <string name="create_pin_failed">Erro ao criar PIN. Pareie o dispositivo novamente.</string>
    <string name="pairing_failed">Erro ao parear. Tente novamente.</string>

    <string name="check_connectivity_exit">A Carteira Blockchain não conseguiu conectar-se à Internet. Verifique a conectividade no seu dispositivo e tente novamente.</string>
    <string name="dialog_continue">Continuar</string>

    <string name="double_encryption_password_error">Erro na senha de criptografia dupla. Tente novamente.</string>

    <string name="command2">Escanear código de pareamento</string>
    <string name="command3">Não consigo acessar minha câmera</string>
    <string name="pair_your_wallet">Pareie sua carteira.</string>
    <string name="manual_pairing">Pareamento Manual</string>
    <string name="pair_wallet_step_1">Acesse sua Carteira Blockchain com seu PC ou Mac em %1$s.</string>
    <string name="pair_wallet_step_2">Se estiver usando a carteira antiga, clique no botão Configurações da Conta e escolha a aba Dispositivos. Se estiver usando a nossa carteira beta, acesse Configurações / Informações da Carteira.</string>
    <string name="pair_wallet_step_3">Clique em Exibir Código de Pareamento para gerar o Código QR, um código de barras quadrado preto e branco. Escaneie o código com a sua câmera.</string>
    <string name="disable_two_factor">Antes de parear manualmente a carteira, você precisa desativar a Autenticação de Dois Fatores.</string>
    <string name="wallet_id">ID de Carteira</string>
    <string name="default_wallet_name">Minha Carteira Bitcoin</string>

    <string name="password">Senha</string>
    <string name="email">E-mail</string>
    <string name="agree_terms_of_service">Ao criar uma nova carteira, você concorda com</string>
    <string name="blockchain_tos">Termos de Serviço da Blockchain</string>
    <string name="create_wallet">Criar carteira</string>
    <string name="new_wallet">Nova carteira</string>
    <string name="strength_weak">Fraca</string>
    <string name="strength_medium">Razoável</string>
    <string name="strength_strong">Forte</string>
    <string name="strength_normal">Normal</string>

    <string name="CONTINUE">Continuar</string>
    <string name="SEND">ENVIAR</string>

    <string name="total">Total</string>

    <string name="max_available">Usar total disponível menos a taxa:</string>

    <string name="invalid_bitcoin_address">Endereço Bitcoin inválido.</string>
    <string name="invalid_amount">Valor inválido</string>
    <string name="insufficient_funds">Fundos insuficientes</string>

    <string name="enter_double_encryption_pw">Por favor, insira a senha de criptografia dupla.</string>

    <string name="support">Suporte</string>
    <string name="rate_us">Avalie-nos</string>
    <string name="merchant_download">Merchant App gratuito</string>
    <string name="password_or_wipe">Entre utilizando sua senha ou descarte esta carteira.</string>
    <string name="use_password">Usar senha</string>
    <string name="wipe_wallet">Descartar carteira</string>

    <string name="select_units">Selecionar unidades BTC</string>
    <string name="weak_password">A senha selecionada é muito fraca para proteger seus fundos. É altamente recomendável que você escolha outra. Gostaria de definir uma nova senha?</string>

    <string name="from">De</string>
    <string name="to">Para</string>

    <string name="confirm_details">Confirmar Pagamento</string>
    <string name="fee">Taxa</string>
    <string name="exit_confirm">Pressione novamente o botão voltar para sair.</string>

    <string name="label_address">Seu endereço foi importado com sucesso. Adicione um nome a este endereço se desejar.</string>
    <string name="label_address2">Seu endereço foi criado com sucesso. Adicione um nome a este endereço se desejar.</string>

    <string name="bip38_error">Senha da chave privada inválida.</string>
    <string name="privkey_error">Formato de chave privada não reconhecido.</string>
    <string name="hd_error">Erro na carteira HD.</string>
    <string name="scan_not_recognized">Não foi possível decodificar o escaneamento.</string>

    <string name="imported_addresses">Endereços Importados</string>

    <string name="remote_save_ok">Salvamento remoto OK.</string>
    <string name="remote_save_ko">Erro no salvamento remoto.</string>

    <string name="unpair_wallet">Desparear Carteira</string>
    <string name="unpair">DESPAREAR</string>

    <string name="ok_cap">OK</string>
    <string name="change_pin_code">Alterar PIN</string>
    <string name="enter_current_pin">Digite o PIN atual.</string>

    <string name="suggest_merchant">Sugerir Comerciante</string>
    <string name="business_category">Categoria</string>
    <string name="street_address">Endereço</string>
    <string name="description">Descrição</string>
    <string name="city">Cidade</string>
    <string name="postal">CEP</string>
    <string name="telephone">Telefone</string>
    <string name="web">Web</string>
    <string name="merchant_cat_hint">Escolher categoria…</string>
    <string name="merchant_cat1">Cafés</string>
    <string name="merchant_cat2">Bares/Bebidas</string>
    <string name="merchant_cat3">Lanchonetes/Restaurantes</string>
    <string name="merchant_cat4">Compras/Spending</string>
    <string name="merchant_cat5">Caixas Eletrônicos</string>
    <string name="ok_writing_merchant">Obrigado pela sugestão.</string>
    <string name="error_writing_merchant">Erro ao salvar no banco de dados. Tente novamente.</string>
    <string name="call">Ligar</string>
    <string name="navigate">Dirigir</string>
    <string name="enable_geo">Ativar GPS ou outro serviço de localização para encontrar a localização atual. Clique em OK para ir às configurações do serviço de localização.</string>

    <string name="my_addresses">Endereços</string>
    <string name="addresses">Endereços</string>
    <string name="create_new">Criar Novo</string>
    <string name="import_address">Importar Endereço</string>
    <string name="save_name">Salvar nome</string>

    <string name="receive_address_to_clipboard">Deseja copiar este endereço de recebimento para a área de transferência? Se fizer isso, saiba que outras aplicações poderão acessar estas informações.</string>
    <string name="receive_address_to_share">Deseja compartilhar este endereço de recebimento para envio? Se fizer isso, saiba que outras aplicações poderão acessar estas informações.</string>
    <string name="guid_to_clipboard">Deseja copiar o ID da Carteira para a área de transferência? Se fizer isso, saiba que outras aplicações poderão acessar estas informações.</string>

    <string name="ssl_pinning_invalid">Erro na fixação do certificado SSL. Isto pode indicar atividade maliciosa. Verifique sua conexão de rede e dispositivo antes de continuar.</string>

    <string name="merchant_map">Mapa de Estabelecimentos</string>
    <string name="merchant_suggest">Sugerir Estabelecimento</string>
    <string name="name">Nome</string>
    <string name="location">Localização</string>
    <string name="manual_entry">INSERÇÃO MANUAL</string>
    <string name="use_my_current_location">USAR MINHA LOCALIZAÇÃO ATUAL</string>
    <string name="save">Salvar</string>
    <string name="next">Próximo</string>
    <string name="address_lookup_fail">Não foi possível identificar o endereço. Por favor, digite o endereço.</string>

    <string name="backup_write_down_words">É importante anotar as palavras exatamente como aparecem aqui e nesta mesma ordem.</string>
    <string name="backup_verify_heading">Insira as seguintes palavras de sua Frase de Recuperação para concluir o processo de backup.</string>
    <string name="backup_of">de</string>
    <string name="backup_confirmed">Backup Confirmado</string>
    <string name="backup_word_mismatch">A palavra não corresponde</string>

    <string name="received_bitcoin">Bitcoins recebidos</string>

    <string-array name="mnemonic_word_requests">
        <item>primeira palavra</item>
        <item>segunda palavra</item>
        <item>terceira palavra</item>
        <item>quarta palavra</item>
        <item>quinta palavra</item>
        <item>sexta palavra</item>
        <item>sétima palavra</item>
        <item>oitava palavra</item>
        <item>nona palavra</item>
        <item>décima palavra</item>
        <item>décima primeira palavra</item>
        <item>décima segunda palavra</item>
    </string-array>

    <string name="verification_failed">Erro na verificação</string>

    <string name="send_payment">Enviar pagamento</string>
    <string name="share">Compartilhar endereço de recebimento</string>
    <string name="scan_qr">Escanear código QR</string>
    <string name="confirm_password">Confirmar senha</string>
    <string name="check_email_to_auth_login">Verifique seu e-mail para aprovar esta tentativa de acesso.</string>
    <string name="transaction_fee">Taxa de Transação</string>
    <string name="transaction_occur_when">As transações ocorrem quando você recebe e envia bitcoins.</string>
    <string name="click">Clique</string>
    <string name="to_start_sending_and_receiving_btc">para iniciar o envio e o recebimento de bitcoins.</string>

    <string name="watch_only_label">(watch only)</string>
    <string name="address_book_label">(catálogo de endereços)</string>

    <string name="transaction_submitted">Transação concluída</string>
    <string name="transaction_failed">Erro na transação</string>
    <string name="upgrade_page_1">Backup e recuperação simplificados.</string>
    <string name="upgrade_page_2">Privacidade aprimorada através de endereços determinísticos hierárquicos.</string>
    <string name="upgrade_page_3">Personalize a organização dos bitcoins em sua Carteira Blockchain.</string>
<<<<<<< HEAD
    <string name="upgrading">Atualizando...</string>
=======
    <!--<string name="confirm_upgrade_info">The upgrade takes just a second and your Bitcoin and history will be safe. Here is what’s better:\n\n✓ Completely updated design and user experience\n✓ Robust security center\n✓ Enhanced Privacy\n✓ Simplified backup and recovery\n✓ Customized fund management\n\nOne advanced transaction type (Shared Coin) is not supported in the new version at this time.</string>--><string name="confirm_upgrade_header">Olha só, adicionamos estes novos recursos à sua Carteira Blockchain:</string>
    <string name="upgrading">Atualizando…</string>
>>>>>>> f9ae0473
    <string name="upgrading_started_info">Sua carteira está sendo atualizada, aguarde um momento. Isto pode levar alguns minutos, dependendo do tamanho e tempo de existência de sua carteira.</string>
    <string name="upgrade_success_heading">Sua carteira foi atualizada!</string>
    <string name="upgrade_success_info">Agora, você está usando a Carteira Blockchain mais segura e privativa. Você pode acessar sua carteira agora.</string>
    <string name="CLOSE">FECHAR</string>
    <string name="total_funds">Todos</string>
    <string name="unexpected_error">Erro inesperado, tente novamente mais tarde.</string>
    <string name="upgrade_fail_heading">Erro na atualização da carteira!</string>
    <string name="upgrade_fail_info">Houve um erro ao atualizar sua carteira. Por favor, tente novamente mais tarde.</string>
    <string name="not_sane_error">A instalação da Carteira Blockchain está incompleta. Por favor, pareie a sua carteira novamente ou crie uma nova.</string>

    <string name="watchonly_address_receive_warning">Você está prestes a receber bitcoins num endereço watch only. Você só poderá usar estes fundos se tiver acesso à chave privada. Deseja continuar?</string>

    <string name="camera_unavailable">A câmera está sendo usada por outro aplicativo. Por favor, feche o outro aplicativo e tente novamente.</string>

    <string name="validating_password">Validando senha…</string>
    <string name="validating_pin">Validando PIN…</string>
    <string name="creating_pin">Criando PIN…</string>
    <string name="decrypting_wallet">Decodificando Carteira…</string>
    <string name="password_unchanged">Senha não alterada</string>
    <string name="password_changed">Senha alterada</string>
    <string name="disable_root_warning">Desativar o aviso de dispositivos com root</string>

    <string name="show_balance">Exibir Saldo</string>
    <string name="create_new_address">Criar novo endereço</string>
    <string name="auth_failed">Erro na autorização. Tente novamente.</string>
    <string name="send_failed">Erro no envio. Tente novamente.</string>

    <string name="wallet_updated">Atualização de carteira recebida</string>

    <string name="device_rooted">O dispositivo parece ter sido rooteado. Esteja ciente de que armazenar fundos em um dispositivo rooteado é arriscado e, além disso, pode causar problemas de estabilidade. Se for continuar a usar nossa carteira Bitcoin neste dispositivo, recomendamos o uso de criptografia dupla em sua conta da Blockchain.</string>
    <string name="address_already_in_wallet">Sua carteira já contém este endereço.</string>
    <string name="cannot_create_address">Não é possível criar um endereço novo neste momento. Tente novamente.</string>
    <string name="saving_address">Salvando endereço…</string>

    <string name="cannot_launch_app">Não é possível executar a Carteira Blockchain neste dispositivo.</string>
    <string name="label">Etiqueta</string>
    <string name="edit">Editar</string>
    <string name="label_cant_be_empty">A etiqueta não pode ficar em branco.</string>
    <string name="warning">Aviso</string>

    <string name="ssl_no_connection">Não foi possível conectar-se ao host para verificação do certificado SSL. Verifique seus dispositivos e conexão de rede antes de continuar.</string>
    <string name="retry">Tentar novamente</string>
    <string name="exit">Sair</string>
    <string name="screen_overlay_warning">Sobreposição de tela detectada!</string>
    <string name="screen_overlay_note">Aplicativos que usam sobreposição de tela podem induzi-lo a clicar em objetos invisíveis e potencialmente roubar fundos. Observe que este aviso também será disparado pelos aplicativos de escurecimento da tela. Se você tem certeza de que não há ameaças, continue. </string>
    <string name="archived_description">Este item foi arquivado e está inacessível no aplicativo para dispositivos móveis. Embora você não possa enviar fundos a partir deste item, todos eles permanecerão seguros. Basta desarquivar este item para usá-lo novamente.</string>
    <string name="not_archived_description">Este item não está arquivado. Arquive este item se você NÃO deseja usá-lo novamente. Seus fundos permanecerão seguros e você pode desarquivá-lo a qualquer momento.</string>
    <string name="transfer_success_archive_prompt_title">Arquivar endereços varridos?</string>
    <plurals name="transfer_success_archive_prompt_plurals">
        <item quantity="one">1 endereço transferido com êxito para Minha Carteira Bitcoin. Gostaria de arquivar este endereço agora?</item>
        <item quantity="other">%d endereços transferidos com êxito para Minha Carteira Bitcoin. Gostaria de arquivar estes endereços agora?</item>
    </plurals>
    <string name="default_account_description">Este item está definido como padrão e não pode ser arquivado.</string>
    <string name="extended_public_key">Chave pública estendida</string>
    <string name="address">Endereço</string>
    <string name="copy_xpub">Copiar xPub</string>
    <string name="scan_this_code">Escaneie ou copie este código em seu Blockchain Merchant App para receber bitcoins com segurança. </string>
    <string name="xpub_sharing_warning">Ao compartilhar seu xPub, você autoriza outras pessoas a monitorarem seu histórico de transações. Como pessoas autorizadas podem impedir que você acesse sua carteira, compartilhe seu xPub somente com pessoas de confiança.</string>
    <string name="assign_display_name">Escolha um nome de exibição</string>
    <string name="copy_address">Copiar endereço</string>
    <string name="archive">Arquivar</string>
    <string name="unarchive">Desarquivar</string>
    <string name="archive_are_you_sure">Tem certeza de que deseja arquivar este item?</string>
    <string name="unarchive_are_you_sure">Tem certeza de que deseja desarquivar este item?</string>
    <string name="send_to_same_address_warning">Não é possível enviar ao mesmo endereço.</string>
    <string name="make_default">Tornar padrão</string>
    <string name="privx_required">Chave Privada Requerida</string>
    <string name="watch_only_spend_instructionss">Esta ação requer a chave privada do endereço Bitcoin %1$s. Por favor, escaneie o código QR.</string>
    <string name="invalid_private_key">Chave privada inválida</string>
    <string name="watch_only_import_warning">Você está prestes a importar um endereço watch only, um endereço (ou script de chave pública) armazenado na carteira sem a chave privada correspondente. Isto significa que os fundos podem ser utilizados SOMENTE se você tiver a chave privada armazenada em algum lugar. Se você não tiver a chave privada armazenada, NÃO instrua ninguém a enviar bitcoins para o endereço watch only.\n\nEstas opções são recomendadas apenas para usuários avançados. Deseja continuar? </string>
    <string name="scan_private_key">Escanear chave privada</string>
    <string name="private_key_successfully_imported">Chave privada importada com êxito.</string>
    <string name="private_key_not_matching_address">OBSERVAÇÃO: A chave privada escaneada não corresponde ao seu endereço watch only. Para utilizar os fundos deste endereço, escaneie a chave privada correta.</string>
    <string name="watch_only">Watch Only</string>
    <string name="extended_public_key_description">Se você é um estabelecimento, mostre seu xPub e use o Blockchain Merchant App para receber fundos de forma privada e segura. \n\nMantenha seu xPub privado.         Quem tiver acesso ao seu xPub poderá visualizar todos os seus fundos e transações. </string>
    <string name="watch_only_description">Este endereço é watch only. Para utilizar os fundos desta carteira, escaneie sua chave privada. </string>
    <string name="success">Sucesso</string>
    <string name="default_label">Padrão</string>
    <string name="try_again">Tente Novamente</string>
    <string name="transfer">Transferir</string>
    <string name="transfer_funds">Transferir fundos</string>
    <string name="transfer_recommend">Para sua segurança, recomendamos transferir o saldo dos endereços importados para a Carteira Blockchain.</string>
    <string name="spendable_addresses">endereços passíveis de gasto de bitcoins</string>

    <string name="dont_ask_again">Não pergunte novamente.</string>
    <string name="insufficient_fee">A taxa de transação é muito baixa.</string>
    <string name="customize">personalizar</string>
    <string name="amount">Valor</string>
    <string name="recommended_fee">As taxas de transação afetam a rapidez com que a rede de mineradores Bitcoin confirmará suas transações e dependem das condições da rede no momento da transação. Recomendamos a seguinte taxa para esta transação no momento.</string>
    <string name="not_now">Agora Não</string>
    <string name="high_fee_not_necessary_info">Você especificou uma taxa de transação excepcionalmente alta de %1$s.\n\nMesmo reduzindo a taxa para %2$s, você poderá esperar que a transação seja confirmada em ~10 minutos (1 bloco).</string>

    <string name="low_fee_suggestion">Você especificou uma taxa de transação excepcionalmente baixa de %1$s.\n\nSua transação pode ficar travada e possivelmente nunca ser confirmada. Para aumentar a probabilidade de sua transação ser confirmada em aproximadamente uma hora (6 blocos), uma taxa não inferior a %2$s é altamente recomendável.</string>
    <string name="raise_fee">Aumentar taxa</string>
    <string name="lower_fee">Reduzir taxa</string>
    <string name="keep_high_fee">Manter a taxa alta</string>
    <string name="keep_low_fee">Manter a taxa baixa</string>

    <string name="no_confirmed_funds">Sem fundos confirmados para gastar.</string>
    <string name="estimate_confirm_block_count">Tempo de confirmação estimado: ~%1$d minutos (%2$d blocos)</string>
    <string name="fee_too_low_no_confirm">Sua taxa é tão baixa que a transação pode nunca ser confirmada.</string>
    <string name="transaction_surge">A rede de mineração Bitcoin está com alto volume de atividade no momento, resultando em taxas recomendadas maiores do que o habitual.</string>
    <string name="unsupported_encryption_version">A versão de carteira %1$s não é suportada.</string>
    <string name="logout">Sair</string>
    <string name="to_field_helper">Selecione ou digite um endereço bitcoin</string>

    <string name="update">Atualização</string>
    <string name="mobile">Dispositivo Móvel</string>
    <string name="profile">Perfil</string>
    <string name="app">Aplicativo</string>
    <string name="verify">Verificar</string>
    <string name="resend">Reenviar</string>
    <string name="verified">verificado</string>
    <string name="unverified">não verificado</string>

    <string name="allow">Permitir</string>
    <string name="block">Bloquear</string>
    <string name="security">Segurança</string>
    <string name="enable">Ativar</string>
    <string name="disable">Desativar</string>

    <string name="request_camera_permission">O acesso à câmera é necessário.</string>
    <string name="request_location_permission">Acesso à sua Localização é necessário.</string>
    <string name="not_specified">não especificado</string>
    <string name="update_failed">Erro ao atualizar.</string>
    <string name="verify_mobile">Verificar Dispositivo Móvel</string>
    <string name="select_country">Selecionar País</string>
    <string name="verify_sms_summary">Enviamos um SMS com o código de verificação para o seu celular. Digite o código abaixo para verificar o seu número de celular.</string>
    <string name="mobile_description">Seu celular pode ser utilizado para ativar a autenticação de dois fatores, protegendo sua carteira contra acesso não autorizado.</string>

    <string name="two_fa">Verificação em 2 Passos</string>
    <string name="tor_requests">Bloquear solicitações Tor</string>
    <string name="tor_summary">Gostaria de bloquear IPs conhecidos por serem da rede anônima Tor de acessarem sua carteira? A rede Tor é frequentemente utilizada por hackers tentando acessar carteiras de usuários Blockchain.</string>
    <string name="change_password">Alterar Senha</string>
    <string name="change_password_summary">Sua senha nunca é compartilhada com os nossos servidores. Por isso, nós não poderemos ajudá-lo a redefinir a senha se você esquecê-la. Certifique-se de anotar sua Frase de Recuperação, que restaura o acesso a sua carteira em caso de perda da senha.</string>
    <string name="verify_email_notice">Enviamos ao seu e-mail um link de verificação. Clique no link de verificação para confirmar o seu endereço de e-mail.</string>
    <string name="email_notifications">Notificações por e-mail</string>
    <string name="email_notifications_summary">Seja notificado ao receber bitcoin.</string>
    <string name="current_password">Senha atual</string>
    <string name="new_password">Nova senha</string>
    <string name="sms_verified">Número de celular verificado</string>
    <string name="preferences">Preferências</string>
    <string name="two_fa_summary">Proteja sua carteira contra acesso não autorizado ativando a Verificação em 2 Passos. Você pode usar o seu número de celular para proteger sua carteira. Este código será solicitado quando você tentar acessar sua carteira pelo navegador.\n\nPara utilizar outras formas de autenticação em vez dessa, acesse nossa carteira web.</string>

    <string name="rate_title">Avaliar a Carteira Blockchain</string>
    <string name="rate_message">Gostando da Carteira Blockchain? Por favor, reserve um momento para deixar uma avaliação no Google Play e contar às pessoas sobre a carteira.</string>
    <string name="rate_yes">Sim, avaliar a Carteira Blockchain</string>
    <string name="rate_no">Não, obrigado</string>
    <string name="rate_later">Lembrar mais tarde</string>
    <string name="why_has_my_address_changed">Por que meu endereço mudou?</string>
    <string name="learn_more">Saiba Mais</string>

    <!-- SHARE RECEIVE ADDRESS --><string name="email_request_subject">Solicitar pagamento em bitcoin</string>
    <string name="email_request_body">Por favor, envie %1$s BTC ao endereço Bitcoin %2$s.</string>
    <string name="email_request_body_fallback">anexado</string>

    <!-- COMMON PIN CODES --><string name="common_pin_dialog_title">Aviso</string>
    <string name="common_pin_dialog_message">O PIN que você escolheu é extremamente comum e pode ser descoberto em 3 tentativas por alguém com acesso ao seu telefone. Gostaria de usar este PIN mesmo assim?</string>
    <string name="common_pin_dialog_try_again">Tentar novamente</string>
    <string name="common_pin_dialog_continue">Continuar</string>

    <!-- PASSWORD REENTRY ACTIVITY --><string name="logged_out_enter_password">Você saiu ou houve um erro ao decodificar sua carteira. Digite sua senha abaixo para entrar.</string>
    <string name="logged_out_forget_wallet">Se deseja descartar esta carteira e começar de novo, pressione \'Descartar Carteira\'.</string>

    <string name="api_fail">Não é possível conectar-se ao servidor. Por favor, tente novamente mais tarde.</string>

    <!-- FEE WARNING --><string name="large_tx_warning">Esta transação bitcoin é grande demais. Sua carteira precisa consolidar muitos pagamentos menores já recebidos. Isto requer uma taxa relativamente alta para ser confirmado relativamente rápido. Se não tem problema que a transação demore um pouco mais para ser confirmada, você pode reduzir a taxa manualmente, clicando em “personalizar”. </string>
    <string name="go_back">Voltar</string>
    <string name="accept_higher_fee">Aceitar taxa mais alta</string>
    <string name="large_tx_high_fee_warning">"Esta transação requer uma taxa mais alta para gasto residual devido ao baixo valor de troco a ser devolvido."</string>

    <string name="invalid_password_too_short">Favor inserir mais de 3 caracteres</string>
    <string name="change_pin_new_matches_current">Você não pode usar seu PIN atual como seu novo PIN</string>
    <string name="account_locked_title">Conta bloqueada</string>
    <string name="account_locked_message">Sua conta foi bloqueada temporariamente por precaução. Por favor, verifique seu e-mail para mais informações e tente novamente mais tarde.</string>
    <string name="licenses">Licenças</string>
    <string name="email_chooser">Enviar e-mail…</string>
    <string name="password_changed_explanation">Sua senha foi alterada. Por favor, emparelhe sua carteira novamente.</string>
    <string name="sms">SMS</string>
    <string name="google_authenticator">Google Authenticator</string>
    <string name="yubikey">Yubikey</string>
    <string name="disable_2fa_first">Por favor, desabilite primeiro a verificação em 2 etapas via SMS, nas configurações de segurança.</string>
    <string name="settings_field_cant_be_empty">O campo não pode estar vazio.</string>
    <string name="settings_error_updating">Erro ao atualizar configurações. Por favor, tente novamente.</string>
    <string name="request_write_storage_permission">Armazenamento externo de gravação é necessário.</string>
    <string name="verify_sms_failed">Código inválido. Por favor, tente novamente.</string>
    <string name="enable_fingerprint">Desbloqueio por Impressão Digital</string>

    <string name="transaction_detail_coinbase">Nenhuma Entrada (Moedas Recém-Geradas)</string>
    <string name="transaction_detail_double_spend">Pode ter o risco de pagar em dobro.</string>
    <string name="security_centre_add_email_title">Endereço de E-mail</string>
    <string name="security_centre_add_email_message">Adicione e verifique seu endereço de e-mail para receber alertas, prevenir atividades suspeitas e recuperar a ID de sua Carteira, caso a esqueça.</string>
    <string name="security_centre_add_email_positive_button">Adicionar</string>

    <string name="fingerprint_prompt">Use sua impressão digital para acessar sua carteira com mais rapidez e facilidade.\n\nConfirme a impressão digital para continuar</string>
    <string name="fingerprint_description">Confirme a impressão digital para continuar</string>
    <string name="fingerprint_hint">Sensor de toque</string>
    <string name="fingerprint_login_title">Login por impressão digital</string>
    <string name="fingerprint_not_recognized">Impressão digital não reconhecida. Repetir</string>
    <string name="fingerprint_success">Impressão digital reconhecida</string>
    <string name="fingerprint_use_pin">Usar PIN</string>
    <string name="fingerprint_disable_message">Tem certeza de que deseja desabilitar o login por impressão digital?</string>
    <string name="fingerprint_no_fingerprints_added">Nenhuma impressão digital foi registrada neste dispositivo ainda. Deseja registrar uma impressão digital agora?</string>
    <string name="fingerprint_key_invalidated_description">As impressões digitais armazenadas neste dispositivo mudaram ou o protetor de teclado foi desabilitado</string>
    <string name="fingerprint_key_invalidated_brief">Teclas invalidadas, código PIN necessário</string>
    <string name="fingerprint_fatal_error_register_description">Houve muitas tentativas falhas nos últimos 30 minutos. Por favor, tente configurar novamente mais tarde.</string>
    <string name="fingerprint_fatal_error_authenticate_description">Houve muitas tentativas falhas. Por favor, efetue login usando seu PIN em vez disso.</string>
    <string name="fingerprint_fatal_error_brief">Erro inesperado</string>

    <string name="shortcut_receive_copy_short">Copiar Endereço</string>
    <string name="shortcut_receive_copy_long">Copiar endereço de entrega para outro app</string>
    <string name="shortcut_receive_qr_short">Exibir QR de Entrega</string>
    <string name="shortcut_receive_qr_long">Ver código QR para o endereço de entrega</string>
    <string name="shortcut_receive_qr_error">Desculpe, mas houve um erro ao gerar o código QR</string>
    <string name="shortcut_settings_enable">Atalhos no Inicializador</string>
    <string name="shortcut_settings_summary">Habilite essa opção para revelar um endereço de entrega ao dar um toque longo no ícone do app no inicializador, agilizando ainda mais o recebimento de bitcoin.</string>

    <string name="swipe_receive_hint">Deslize para receber</string>
    <string name="swipe_receive_preference_summary">Habilite essa opção para revelar um endereço de entrega ao deslizar a tela do PIN para a esquerda, agilizando ainda mais o recebimento de bitcoin. Cinco endereços serão carregados consecutivamente, depois dos quais será necessário efetuar login para exibir novos endereços.</string>
    <string name="swipe_receive_no_addresses">Nenhum outro endereço pode ser carregado no momento. Efetue login no app para carregar mais.</string>

    <string name="survey_message">Gostaria de preencher esta pequena pesquisa para ajudar a melhorar a experiência com a sua carteira?\n\nValorizamos a sua opinião!</string>
    <string name="survey_positive_button">Responder à pesquisa</string>

    <string name="current_price_btc">1 BTC = %1$s</string>
    <string name="overview">Resumo</string>
    <string name="create_a_wallet">Criar uma carteira</string>
    <string name="log_in">Entrar</string>
    <string name="about">Carteira Blockchain %1$s\n©%2$s Blockchain Luxembourg S.A.</string>
    <string name="wallets">Carteiras</string>
    <string name="your_transactions">Nenhuma Transação</string>
    <string name="archived_label">Arquivado</string>
    <string name="UPGRADE_YOUR_WALLET">Tudo bem, vamos!</string>
    <string name="confirm_upgrade_header">Ei, adicionamos esses recursos para sua carteira Blockchain:</string>
    <string name="verify_email2">Seu endereço de e-mail verificado recebe códigos de login, quando atividade suspeita ou incomum for detectada. Também é usado para lembrar-lhe de seu ID de Carteira e enviar-lhe alertas de pagamento Bitcoin quando você receber fundos.</string>
    <string name="enable_screenshots">Habilitar capturas de tela</string>
    <string name="enable_screenshots_warning">Você está para habilitar a captura de tela para o aplicativo Blockchain. Algumas telas dentro do aplicativo podem exibir dados sigilosos. Outros aplicativos poderão acessar essas capturas de tela.</string>

    <string name="information">Informações</string>
    <string name="transaction_detail_verify">Verificar no Blockchain.info</string>
    <string name="transaction_detail_share_chooser">Compartilhar detalhes de transação</string>
    <string name="transaction_detail_contact_note">Nota</string>
    <string name="security_centre_email_check">Verificar e-mail</string>
    <string name="contacts_payment_request_send_note">Por qual razão você gostaria de enviar %1$s bitcoin? Isso é opcional e será compartilhado com %1$s.</string>
    <string name="contacts_payment_request_receive_note">Por qual razão você gostaria que %1$s enviasse bitcoin para você? Isso é opcional e será compartilhado com %1$s.</string>
    <string name="contacts_send_address_message">Isso enviará um endereço para seu contato. Prosseguir?</string>
    <string name="contacts_register_nodes_failure">Impossível conectar você com o serviço de contatos. Por favor, tente habilitar novamente as funcionalidades completas.</string>
    <string name="contacts_too_much_sent">Parece que você enviou mais bitcoin do que foi pedido. Você pode requisitar um pouco de volta por parte de seu contato caso deseje. Não marcamos o pagamento como concluído.</string>
    <string name="contacts_too_little_sent">Parece que você enviou menos bitcoin do que foi requisitado. Seu contato ainda receberá os bitcoin que você enviou, mas não marcamos o pagamento como concluído.</string>
    <string name="contacts_second_password_prompt">Para utilizar esse serviço, requeremos que você insira sua segunda senha. Você deve precisar inserir isso apenas uma vez para utilizar a funcionalidade de Contatos.</string>
    <string name="contacts_pending_transaction">Transações pendentes</string>
    <string name="contacts_transaction_history">Histórico de transações</string>
    <string name="contacts_request_money_receive">Enviar pedido para contato</string>
    <string name="contacts_no_confirmed_contacts_found">Nenhum contato confirmado foi encontrado!</string>
    <string name="contacts_decline_pending_transaction">Tem certeza de que deseja negar essa transação pendente?</string>
    <string name="contacts_cancel_pending_transaction">Tem certeza de que deseja cancelar essa transação pendente?</string>
    <string name="contacts_pending_transaction_delete_success">Transação pendente excluída com sucesso</string>
    <string name="contacts_pending_transaction_delete_failure">Falha na exclusão de transação pendente</string>
    <string name="contacts_pending_transaction_decline_success">Transação pendente negada com sucesso</string>
    <string name="contacts_pending_transaction_decline_failure">Falha na negação de transação pendente</string>
    <string name="contacts_pending_transaction_cancel_success">Transação pendente cancelada com sucesso</string>
    <string name="contacts_pending_transaction_cancel_failure">Falha no cancelamento de transação pendente</string>
    <string name="contacts_sending_to_contact_waiting">Enviando %1$s para %2$s\nAguardando %2$s aceitar</string>
    <string name="contacts_payment_requested_ready_to_send">%1$s requisitado por %2$s\nPronto para enviar</string>
    <string name="contacts_requesting_from_contact_waiting_for_payment">Requisitou %1$s de %2$s\nAguardando pagamento</string>
    <string name="contacts_receiving_from_contact_waiting_to_accept">Recebendo %1$s de %2$s\nAguardando sua aceitação</string>
    <string name="contacts_receiving_declined">Pagamento negado</string>
    <string name="contacts_receiving_cancelled">Pagamento cancelado</string>
    <string name="contacts_send_complete">Enviou %1$s para %2$s</string>
    <string name="contacts_receive_complete">Recebeu %1$s de %2$s</string>
    <string name="contacts_received">Recebido de %1$s</string>
    <string name="contacts_sent">Enviado para %1$s</string>
    <string name="onboarding_fingerprint_title">Login por biometria</string>
    <string name="onboarding_fingerprint_summary">Utilize o login por biometria em vez de seu PIN para autenticar e acessar sua carteira.</string>
    <string name="onboarding_fingerprint_enable">Habilitar biometria</string>
    <string name="onboarding_complete_later">Farei isso mais tarde</string>
    <string name="onboarding_check_inbox_title">Verifique sua caixa de entrada</string>
    <string name="onboarding_check_inbox_summary">Procure por um e-mail da Blockchain e clique no endereço de verificação para concluir a configuração de sua carteira.</string>
    <string name="onboarding_verify_email">Verificar e-mail</string>
    <string name="onboarding_receive_bitcoin">Receber Bitcoin</string>
    <string name="onboarding_current_price">Preço atual:</string>
    <string name="onboarding_qr_codes">Códigos QR </string>
    <string name="onboarding_scan_address">Fazer varredura de endereço</string>
    <string name="onboarding_buy_content">Trabalhamos com parceiros de troca em todo o mundo, então você pode comprar diretamente de sua carteira.</string>
    <string name="onboarding_receive_content">Envie o endereço de sua carteira para um amigo para requisitar bitcoin. Um endereço é um conjunto de letras e números aleatórios que mudam para cara transação.</string>
    <string name="onboarding_qr_codes_content">Um endereço também pode ser exibido como um código QR. Faça a varredura do código QR de um amigo para capturar rapidamente o endereço da carteira dele.</string>

    <string name="onboarding_buy_bitcoin">Comprar bitcoins</string>
    <string name="onboarding_get_bitcoin">Obter Bitcoin</string>
    <string name="onboarding_complete_title">Isso é tudo!</string>
    <string name="onboarding_complete_content">Manteremos você atualizado com recomendações e novos recursos.</string>
    <string name="onboarding_start_over">Iniciar novamente</string>
    <string name="onboarding_skip_all">Pular todos</string>

    <string name="backup_again">Fazer backup novamente</string>
    <string name="backup_button_start">Iniciar backup</string>
    <string name="backup_complete_message">Você pode usar sua Frase de Recuperação para restaurar seus fundos, caso você perca sua senha. Qualquer pessoa com acesso a sua Frase de Recuperação pode acessar seu bitcoin. Por isso, lembre-se de mantê-la em algum lugar seguro off-line.</string>
    <string name="backup_done">PRONTO</string>
    <string name="backup_explanation">Para sua segurança, Blockchain não mantém senhas em seus arquivos. A seguinte Frase de Recuperação de 12 palavras te dará acesso a seus fundos, caso você perca sua senha. Certifique-se de escrevê-la em um papel para mantê-la em um lugar seguro. </string>
    <string name="backup_header">Frase de Recuperação</string>
    <string name="backup_header_complete">Backup Completo</string>
    <string name="backup_last">Último backup: %1$s</string>
    <string name="backup_lost_mnemonic">Perdeu sua Frase de Recuperação de 12 palavras?</string>
    <string name="backup_next_word">PRÓXIMA PALAVRA</string>
    <string name="backup_previous_word">PALAVRA ANTERIOR</string>
    <string name="backup_word">Palavra</string>
    <string name="change_password_new_matches_current">Você não pode utilizar sua senha atual como sua nova senha</string>
    <string name="contact_send_request_button">Enviar solicitação</string>
    <string name="contacts_accept_invite_title">Aceitar convite</string>
    <string name="contacts_add_are_you_sure">Tem certeza de que deseja adicionar %1$s como um contato confiável?</string>
    <string name="contacts_add_button">Adicionar</string>
    <string name="contacts_add_contact_failed">Falha ao adicionar contato. Por favor, tente novamente</string>
    <string name="contacts_add_contact_success">Contato adicionado com sucesso</string>
    <string name="contacts_add_contact_title">Adicionar contato</string>
    <string name="contacts_address_sent_failed">Falha ao enviar endereço</string>
    <string name="contacts_address_sent_success">Endereço enviado com sucesso</string>
    <string name="contacts_being_invited">Aceitar convite</string>
    <string name="contacts_broadcasting_payment">Estamos apenas informando a seu contato que você lhe enviou bitcoin. Por favor, aguarde.</string>
    <string name="contacts_choose_account_message">Escolha onde deseja receber seus fundos.</string>
    <string name="contacts_choose_pairing_method">Escolha o método de emparelhamento que deseja usar para adicionar um contato confiável:</string>
    <string name="contacts_delete">Excluir contato</string>
    <string name="contacts_delete_contact_success">Contato excluído</string>
    <string name="contacts_delete_contact_failed">Falha ao excluir contato. Por favor, tente novamente</string>
    <string name="contacts_delete_message">Tem certeza de que deseja excluir este contato? Você não perderá bitcoin ao excluir este contato.</string>
    <string name="contacts_detail_title">Eu quero:</string>
    <string name="contacts_detail_transactions">Transações com %1$s:</string>
    <string name="contacts_detail_transactions_empty">Nenhuma transação encontrada</string>
    <string name="contacts_digesting_messages_failed">Falha ao verificar mensagens. Por favor, tente novamente</string>
    <string name="contacts_error_getting_messages">Erro ao obter mensagens</string>
    <string name="contacts_error_sending_payment_request">Houve um erro no envio da sua solicitação de pagamento. Por favor, tente novamente</string>
    <string name="contacts_field_error_empty">Não pode estar vazio</string>
    <string name="contacts_how_are_you_known_header">Por qual nome %1$s te conhece?</string>
    <string name="contacts_invalid_qr">Código QR inválido</string>
    <string name="contacts_invite_someone">Convidar alguém</string>
    <string name="contacts_loading_failed">Falha ao carregar contatos. Por favor, tente novamente</string>
    <string name="contacts_name_cannot_be_empty">Nome inválido</string>
    <string name="contacts_name_field_hint">Nome</string>
    <string name="two_factor_dialog_title">Digite o código 2FA</string>
    <string name="two_factor_dialog_message_authenticator">Por favor, digite um código 2FA válido a partir de seu app autenticador para prosseguir.</string>
    <string name="two_factor_dialog_message_sms">Acabamos de enviar a você um SMS com um código 2FA. Por favor, digite-o aqui para prosseguir.</string>
    <string name="two_factor_dialog_hint">Código 2FA</string>
    <string name="two_factor_null_error">Código 2FA não pode estar vazio</string>
    <string name="two_factor_incorrect_error">Código 2FA incorreto</string>
    <string name="contacts_payment_sent_success">Pagamento enviado! Enviamos uma notificação ao seu contato para informar que você concluiu a transação.</string>
    <string name="contacts_payment_sent_failed_message">Houve um erro ao informar ao seu contato que você lhe enviou um pagamento. Por favor, verifique sua conexão e tente novamente.</string>
    <string name="contacts_waiting_for_address_message">Informamos ao seu contato que você deseja lhe enviar bitcoin e está solicitando um endereço. Nós te informaremos quando ele enviar um endereço!</string>
    <string name="contacts_waiting_for_payment_message">Informamos ao seu contato que você deseja receber bitcoin e enviou um endereço. Nós te informaremos quando ele te enviar bitcoin!</string>
    <string name="contacts_transaction_not_found_error">Transação não encontrada</string>
    <string name="contacts_payment_request_send_hint">Almoço de tapas</string>
    <string name="contacts_payment_request_receive_hint">Para bebidas na sexta-feira</string>
    <string name="contacts_payment_request_note_hint">Nota</string>
    <string name="contacts_payment_request_send_amount">Quanto você deseja enviar para %1$s?</string>
    <string name="contacts_payment_request_receive_amount">Quanto você deseja que %1$s te envie? \n\nEsta é apenas uma sugestão: o valor real pode diferir.</string>
    <string name="contacts_payment_request_amount_hint">Valor</string>
    <string name="contacts_payment_success_waiting_title">Esperando que %1$s aceite</string>
    <string name="contacts_payment_success_request_sent_title">Solicitação enviada</string>
    <string name="contacts_payment_success_waiting_message">Informamos ao seu contato que você gostaria de lhe enviar Bitcoin. Quando ele aceitar, nós te informaremos para que você complete a transação.</string>
    <string name="contacts_payment_request_title">Solicitação de pagamento</string>
    <string name="contacts_request_sent">Solicitação de contato enviada</string>
    <string name="contacts_request_just_added">Recém-adicionado</string>
    <string name="contacts_request_trusted">Confiável</string>
    <string name="contacts_send_bitcoin">Pedir para enviar %1$s bitcoin</string>
    <string name="contacts_request_bitcoin">Solicitar bitcoin de %1$s</string>
    <string name="contacts_rename">Renomear contato</string>
    <string name="contacts_sent_link_explanation">Se alguém te enviou um link, basta clicar nele para aceitar.</string>
    <string name="contacts_share_qr">Via código QR (em pessoa)</string>
    <string name="contacts_share_link">Usando um link</string>
    <string name="contacts_scan_qr">Escanear um código QR</string>
    <string name="contacts_sent_link">Alguém me enviou um link</string>
    <string name="contacts_scan_instructions">%1$s deve escanear este código QR com seu app móvel Blockchain Wallet.</string>
    <string name="contacts_sharing_method_header">Como você gostaria de compartilhar este convite?</string>
    <string name="contacts_who_are_you_inviting_header">Quem você está convidando a se conectar?</string>
    <string name="contacts_share_invitation">Compartilhar convite</string>
    <string name="contacts_success_sending_payment_request">Solicitação de pagamento enviada</string>
    <string name="contacts_rename_invalid_name">Nome inválido</string>
    <string name="contacts_rename_failed">Falha ao renomear contato. Por favor, tente novamente</string>
    <string name="contacts_rename_success">Contato renomeado com sucesso</string>
    <string name="contacts_not_found_error">Contato não encontrado</string>
    <string name="contacts_send_link">Enviar link</string>
    <string name="contacts_use_nfc">Usar NFC</string>
    <string name="contacts_no_contacts_found">Nenhum contato encontrado</string>
    <string name="contacts_pairing_method_title">Adicionar Contato</string>
    <string name="contacts_title">Contatos</string>
    <string name="security_centre_backup_message">Para sua segurança, não mantemos senhas em nossos arquivos. Faça o backup de sua carteira para garantir que seus bitcoins estejam seguros, caso você perca sua senha. </string>
    <string name="security_centre_backup_positive_button">Fazer backup</string>
    <string name="security_centre_email_message">Enviamos um e-mail para %1$s. Procure um e-mail da Blockchain e clique no link de verificação para concluir a configuração de sua carteira.</string>
    <string name="security_centre_email_title">Confira seu e-mail</string>
    <string name="transaction_detail_fee">"Taxa de transação: %1$s"</string>
    <string name="transaction_detail_value_at_time_received">Valor quando recebido:\u0020</string>
    <string name="transaction_detail_value_at_time_transferred">Valor quando transferido:\u0020</string>
    <string name="transaction_detail_value_at_time_sent">Valor quando enviado:\u0020</string>
    <string name="transaction_detail_value">Valor:\u0020</string>
    <string name="transaction_detail_date">Data</string>
    <string name="transaction_detail_status">Status</string>
    <string name="transaction_detail_title">Transação</string>
    <string name="sms_notifications">Notificações via SMS</string>
    <string name="forget_wallet">Descartar carteira</string>
    <string name="forget_wallet_warning">Isto apagará todos os dados da carteira neste dispositivo. Por favor, certifique-se de que as informações de sua carteira estão salvas em outro lugar. Caso contrário, todos os bitcoins nesta carteira ficarão inacessíveis!!</string>
    <string name="transfer_archive">Arquivo confirmado</string>
    <string name="transfer_confirm">Confirmar transferência</string>
    <string name="transfer_all">Transferir tudo</string>
    <string name="transfer_amount">Valor da transferência</string>
    <string name="transfer_archive_message">Arquivar endereços importados após a transferência</string>
    <string name="creating_wallet">Criando carteira</string>
    <string name="recover_funds">Recuperar fundos</string>
    <string name="recover_funds_warning_message">Você deve fazer login ou parear seu dispositivo sempre que tiver acesso ao seu ID de Carteira e senha. Ao recuperar seus fundos, um novo ID de Carteira será criado. Gostaria de continuar?</string>
    <string name="recover_funds_instructions">Digite suas 12 palavras de recuperação, com espaços, para recuperar seus fundos e transações</string>
    <string name="done">Pronto</string>
    <string name="transfer_confirmed">Transferência Confirmada</string>
    <string name="transaction_details_unknown">Desconhecido</string>
    <string name="transaction_detail_pending">Pendente (Confirmações de %1$s/%2$s)</string>
    <string name="transaction_detail_description_hint">Para que serve isso?</string>
    <string name="transaction_detail_confirmed">Confirmado</string>
    <string name="to_field_helper_no_dropdown">Digitar endereço de Bitcoin</string>
    <string name="sms_notifications_summary">Ative as notificações para receber um SMS sempre que receber bitcoins. Apenas endereços etiquetados e endereços importados podem gerar notificações.</string>
    <string name="share_instructions">Toque para copiar este endereço. Compartilhe-o com o remetente por e-mail ou mensagem de texto.</string>
    <string name="security_centre_two_fa_message">Evite o acesso não autorizado a sua carteira. Ative a Verificação de 2 Passos para aumentar a segurança de sua carteira.</string>
    <string name="security_centre_backup_title">Fazer backup dos fundos</string>
    <string name="restore_failed">Falha ao restaurar a carteira. Por favor, tente novamente</string>
    <string name="recovery_passphrase">Frase de Recuperação</string>
    <string name="password_reveal_warning">Tenha cuidado! Ao revelar este texto, sua senha poderá ser copiada à área de transferência, que poderá ser lida por todos os aplicativos em seu dispositivo. Também tome cuidado com pessoas atrás de você!</string>
    <string name="password_hint_summary">Sua Carteira Blockchain nunca informa sua senha aos nossos servidores. Isso significa que nós não temos ideia de qual é a sua senha e não podemos recuperá-la se você a esquecer. Crie uma dica de senha fácil de lembrar, que você receberá no endereço de e-mail verificado, caso você esqueça sua senha.</string>
    <string name="invalid_recovery_phrase">Frase de Recuperação inválida. Por favor, tente novamente</string>

</resources><|MERGE_RESOLUTION|>--- conflicted
+++ resolved
@@ -223,12 +223,7 @@
     <string name="upgrade_page_1">Backup e recuperação simplificados.</string>
     <string name="upgrade_page_2">Privacidade aprimorada através de endereços determinísticos hierárquicos.</string>
     <string name="upgrade_page_3">Personalize a organização dos bitcoins em sua Carteira Blockchain.</string>
-<<<<<<< HEAD
     <string name="upgrading">Atualizando...</string>
-=======
-    <!--<string name="confirm_upgrade_info">The upgrade takes just a second and your Bitcoin and history will be safe. Here is what’s better:\n\n✓ Completely updated design and user experience\n✓ Robust security center\n✓ Enhanced Privacy\n✓ Simplified backup and recovery\n✓ Customized fund management\n\nOne advanced transaction type (Shared Coin) is not supported in the new version at this time.</string>--><string name="confirm_upgrade_header">Olha só, adicionamos estes novos recursos à sua Carteira Blockchain:</string>
-    <string name="upgrading">Atualizando…</string>
->>>>>>> f9ae0473
     <string name="upgrading_started_info">Sua carteira está sendo atualizada, aguarde um momento. Isto pode levar alguns minutos, dependendo do tamanho e tempo de existência de sua carteira.</string>
     <string name="upgrade_success_heading">Sua carteira foi atualizada!</string>
     <string name="upgrade_success_info">Agora, você está usando a Carteira Blockchain mais segura e privativa. Você pode acessar sua carteira agora.</string>
