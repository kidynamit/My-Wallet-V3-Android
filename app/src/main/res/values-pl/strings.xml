--- conflicted
+++ resolved
@@ -223,12 +223,7 @@
     <string name="upgrade_page_1">Uproszczony proces tworzenia kopii zapasowej i odzyskiwania</string>
     <string name="upgrade_page_2">Zwiększona prywatność za pomocą hierarchicznych deterministycznych adresów.</string>
     <string name="upgrade_page_3">Spersonalizuj sposób organizacji bitcoinów swoim Portfelu Blockchain</string>
-<<<<<<< HEAD
     <string name="upgrading">Ulepszanie...</string>
-=======
-    <!--<string name="confirm_upgrade_info">The upgrade takes just a second and your Bitcoin and history will be safe. Here is what’s better:\n\n✓ Completely updated design and user experience\n✓ Robust security center\n✓ Enhanced Privacy\n✓ Simplified backup and recovery\n✓ Customized fund management\n\nOne advanced transaction type (Shared Coin) is not supported in the new version at this time.</string>--><string name="confirm_upgrade_header">Hej, dodaliśmy te nowe opcje do Twojego portfela Blockchain:</string>
-    <string name="upgrading">Ulepszanie…</string>
->>>>>>> f9ae0473
     <string name="upgrading_started_info">Twój portfel jest właśnie ulepszany, prosimy o cierpliwość, gdyż może to chwilę potrwać, w zależności od rozmiaru i wieku Twojego portfela.</string>
     <string name="upgrade_success_heading">Twój portfel został ulepszony!</string>
     <string name="upgrade_success_info">W tej chwili korzystasz z najbezpieczniejszego Portfela Blockchain o największej prywatności. Możesz teraz przejść do swojego portfela.</string>
