<?xml version="1.0" encoding="UTF-8"?>
<resources>

    <string name="backup_wallet">Stwórz kopię zapasową środków</string>
    <string name="upgrade_wallet">Ulepsz</string>

    <string name="app_name">Blockchain</string>
    <string name="action_settings">Ustawienia</string>

    <string name="all_accounts">Wszystkie</string>

    <string name="please_wait">Proszę czekać</string>

    <string name="send_bitcoin">Wyślij</string>
    <string name="receive_bitcoin">Otrzymaj</string>

    <string name="cancel">Anuluj</string>
    <string name="yes">Tak</string>
    <string name="no">Nie</string>
    <string name="polite_no">Nie, dziękuję</string>

    <string name="YESTERDAY">Wczoraj</string>

    <string name="SENT">Wysłano</string>
    <string name="RECEIVED">Otrzymano</string>
    <string name="MOVED">Przesłano</string>

    <string name="copied_to_clipboard">Skopiowano do schowka</string>

    <string name="options_id">Identyfikator portfela</string>
    <string name="preferences_about_title">O nas</string>

    <string name="ask_you_sure_unpair">Czy na pewno chcesz odparować swoje urządzenie?</string>

    <string name="select_currency">Wybierz walutę</string>
    <string name="options_currency">Lokalna waluta</string>

    <string name="options_units">Jednostka bitcoin</string>
    <string name="options_tos">Warunki korzystania</string>
    <string name="options_privacy">Polityka prywatności</string>

    <string name="invalid_email">Nieprawidłowy adres e-mail</string>
    <string name="invalid_mobile">Nieprawidłowy numer telefonu komórkowego</string>
    <string name="invalid_password">Nieprawidłowe hasło</string>
    <string name="invalid_guid">Nieprawidłowy identyfikator portfela</string>
    <string name="password_mismatch_error">Hasła nie pasują do siebie</string>

    <string name="no_private_key">Nie można stworzyć klucza prywatnego.</string>
    <string name="pin_4_strikes">4 nieudane próby wpisania PINu. Proszę podać hasło.</string>
    <string name="pin_4_strikes_password_accepted">Hasło zaakceptowane. Proszę podać nowy PIN.</string>

    <string name="bip38_password_entry">Proszę wpisać hasło do klucza prywatnego</string>

    <string name="pin_entry">Podaj PIN</string>
    <string name="password_entry">Proszę wpisać hasło</string>
    <string name="zero_pin">0000 nie jest prawidłowym kodem PIN Proszę spróbować ponownie.</string>
    <string name="invalid_pin">Nieprawidłowy PIN. Proszę spróbować ponownie.</string>
    <string name="pin_mismatch_error">Kody PIN nie pasują do siebie</string>
    <string name="create_pin">Stwórz PIN</string>
    <string name="confirm_pin">Potwierdź PIN</string>
    <string name="create_pin_failed">Tworzenie PINu nieudane. Proszę ponownie sparować urządzenie.</string>
    <string name="pairing_failed">Parowanie nieudane. Proszę spróbować ponownie.</string>

    <string name="check_connectivity_exit">Portfel Blockchain nie może połączyć się z Internetem. Proszę sprawdzić połączenie na swoim urządzeniu i spróbować ponownie.</string>
    <string name="dialog_continue">Kontynuuj</string>

    <string name="double_encryption_password_error">Błąd podwójnego szyfrowania hasła. Proszę spróbować ponownie.</string>

    <string name="command2">Skanuj kod parowania</string>
    <string name="command3">Nie mam dostępu do mojego aparatu</string>
    <string name="CREATE">STWÓRZ NOWY PORTFEL</string>
    <string name="LOGIN">Zaloguj się do mojego portfela</string>
    <string name="pair_your_wallet">Sparuj swój Portfel</string>
    <string name="manual_pairing">Parowanie ręczne</string>
    <string name="pair_wallet_step_1">Zaloguj się do swojego Portfela Blockchain na swoim komputerze lub Macu pod adresem https://blockchain.info/wallet</string>
    <string name="pair_wallet_step_2">Jeśli korzystasz ze starego portfela, kliknij przycisk Ustawienia Konta i wybierz zakładkę Urządzenia. Jeśli korzystasz z nowej wersji beta Portfela, przejdź do Ustawień / Informacji o Portfelu.</string>
    <string name="pair_wallet_step_3">Kliknij "Pokaż kod parowania", by zobaczyć kwadratowy, czarno-biały kod QR. Zeskanuj kod swoim aparatem.</string>
    <string name="disable_two_factor">Musisz wyłączyć Uwierzytelnianie Dwustopniowe przed próbą ręcznego parowania swojego urządzenia</string>
    <string name="wallet_id">Identyfikator portfela</string>
    <string name="default_wallet_name">Mój portfel bitcoin</string>

    <string name="password">Hasło</string>
    <string name="email">E-mail</string>
    <string name="agree_terms_of_service">Tworząc nowy portfel, zgadzasz się na</string>
    <string name="blockchain_tos">Warunki korzystania z usług Blockchain</string>
    <string name="create_wallet">Stwórz Portfel</string>
    <string name="new_wallet">Nowy portfel</string>
    <string name="strength_weak">Słabe</string>
    <string name="strength_medium">Standardowe</string>
    <string name="strength_strong">Silne</string>
    <string name="strength_normal">Normalne</string>

    <string name="CONTINUE">Kontynuuj</string>
    <string name="SEND">WYŚLIJ</string>

    <string name="total">W sumie</string>

    <string name="max_available">Użyj sumy minus opłata:</string>

    <string name="invalid_bitcoin_address">Nieprawidłowy adres bitcoin</string>
    <string name="invalid_amount">Nieprawidłowa kwota</string>
    <string name="insufficient_funds">Niewystarczające środki</string>

    <string name="enter_double_encryption_pw">Proszę wpisać hasło podwójnego szyfrowania</string>

    <string name="support">Wsparcie</string>
    <string name="rate_us">Oceń nas</string>
    <string name="email_chooser">Wyślij e-mail</string>
    <string name="about">Portfel Blockchain %1$s\n©%2$s Blockchain.info</string>
    <string name="merchant_download">Darmowa aplikacja Merchant</string>
    <string name="password_or_wipe">Wejdź korzystając z hasła lub zapomnij ten portfel</string>
    <string name="use_password">Użyj hasła</string>
    <string name="wipe_wallet">Zapomnij portfel</string>

    <string name="select_units">Wybierz jednostki BTC</string>
    <string name="weak_password">Wybrane hasło jest za słabe, by zabezpieczać Twoje środki. Bardzo zalecamy wybranie innego. Czy chciałbyś podać nowe hasło?</string>

    <string name="from">Od</string>
    <string name="to">Do</string>

    <string name="confirm_details">Potwierdź płatność</string>
    <string name="fee">Oplata</string>
    <string name="dialog_cancel">ANULUJ</string>
    <string name="exit_confirm">Wciśnij przycisk "Wstecz" ponownie, aby wyjść</string>

    <string name="label_address">Udało się poprawnie zaimportować Twój adres. Opcjonalnie możesz przypisać temu adresowi przyjazną nazwę do wyświetlania.</string>
    <string name="label_address2">Twój adres został poprawnie stworzony. Opcjonalnie możesz przypisać temu adresowi przyjazną nazwę do wyświetlania.</string>

    <string name="bip38_error">Nieprawidłowe hasło do klucza prywatnego</string>
    <string name="privkey_error">Nierozpoznany format klucza prywatnego</string>
    <string name="hd_error">Błąd portfela HD</string>
    <string name="scan_not_recognized">Nie można odkodować zeskanowanego kodu</string>

    <string name="imported_addresses">Adresy zaimportowane</string>

    <string name="remote_save_ok">Zdalne zapisywanie udane</string>
    <string name="remote_save_ko">Zdalne zapisywanie nieudane</string>

    <string name="unpair_wallet">Odparuj Portfel</string>
    <string name="unpair">ODPARUJ</string>

    <string name="ok_cap">OK</string>
    <string name="change_pin_code">Zmień PIN</string>
    <string name="enter_current_pin">Proszę podać aktualny PIN</string>

    <string name="suggest_merchant">Zasugeruj kupca</string>
    <string name="business_category">Kategoria</string>
    <string name="street_address">Ulica</string>
    <string name="description">Opis</string>
    <string name="city">Miasto</string>
    <string name="postal">Kod pocztowy</string>
    <string name="telephone">Telefon</string>
    <string name="web">Sieć</string>
    <string name="merchant_cat_hint">Wybierz kategorię...</string>
    <string name="merchant_cat1">Kawiarnie</string>
    <string name="merchant_cat2">Bary/Drinki</string>
    <string name="merchant_cat3">Jedzenie i restauracje</string>
    <string name="merchant_cat4">Centra handlowe</string>
    <string name="merchant_cat5">Bankomat</string>
    <string name="ok_writing_merchant">Dziękujemy za Twoją sugestię.</string>
    <string name="error_writing_merchant">Błąd w zapisywaniu do bazy danych. Proszę spróbować ponownie.</string>
    <string name="call">Zadzwoń</string>
    <string name="navigate">Prowadź</string>
    <string name="enable_geo">Pozwól urządzeniom GPS i innym urządzeniom lokalizacyjnym na znajdowanie obecnej lokalizacji. Kliknij OK, by przejść do ustawień usług lokalizacji, abyś mógł to zrobić.</string>

    <string name="my_addresses">Adresy</string>
    <string name="addresses">Adresy</string>
    <string name="create_new">Stwórz nowy</string>
    <string name="import_address">Importuj adres</string>
    <string name="save_name">Nazwa zapisu</string>

    <string name="receive_address_to_clipboard">Skopiować ten adres do odbierania do schowka? Jeśli tak, pamiętaj, że inne aplikacje mogą mieć dostęp do tej informacji.</string>
    <string name="receive_address_to_share">Udostępnić ten adres do odbierania dla wysyłania? Jeśli tak, pamiętaj, że inne aplikacje mogą mieć dostęp do tej informacji.</string>
    <string name="guid_to_clipboard">Skopiować Twój identyfikator portfela do schowka? Jeśli tak, pamiętaj, że inne aplikacje mogą mieć dostęp do tej informacji.</string>

    <string name="ssl_pinning_invalid">Przypinanie certyfikatu SSL nieudane. Może to oznaczać działanie złośliwe. Proszę potwierdzić, że Twoje połączenie sieciowe i urządzenie działają poprawnie, zanim będziesz kontynuować</string>

    <string name="my_wallet_id">Mój identyfikator portfela</string>
    <string name="EMAIL">E-MAIL</string>
    <string name="new_support_request">Nowe zapytanie do działu obsługi klienta</string>
    <string name="contact_support">Skontaktuj się z działem obsługi klienta</string>
    <string name="email_subject">Zapytanie dot. Androida do działu obsługi klienta</string>

    <string name="merchant_map">Mapa kupców</string>
    <string name="merchant_suggest">Zasugeruj kupca</string>
    <string name="name">Nazwa</string>
    <string name="location">Lokalizacja</string>
    <string name="manual_entry">WPIS RĘCZNY</string>
    <string name="use_my_current_location">UŻYJ MOJEJ OBECNEJ LOKALIZACJI</string>
    <string name="save">Zapisz</string>
    <string name="next">Dalej</string>
    <string name="address_lookup_fail">Nie udało się zdobyć adresu. Proszę wpisać adres ręcznie.</string>

    <string name="backup_write_down_words">To ważne, aby zapisać sobie te słowa dokładnie tak jak się tutaj pojawiają i w tej samej kolejności.</string>
    <string name="backup_next_word">NASTĘPNE SŁOWO</string>
    <string name="backup_verify_heading">Wpisz następujące słowa ze swojego zwrotu do odzyskiwania hasła, aby zakończyć proces tworzenia kopii zapasowej.</string>
    <string name="backup_word">Słowo</string>
    <string name="backup_of">z</string>
    <string name="backup_confirmed">Kopia zapasowa potwierdzona</string>
    <string name="backup_word_mismatch">Słowa się nie zgadzają</string>

    <string name="received_bitcoin">Otrzymane bitcoiny</string>

    <string-array name="mnemonic_word_requests">
        <item>pierwsze słowo</item>
        <item>drugie słowo</item>
        <item>trzecie słowo</item>
        <item>czwarte słowo</item>
        <item>piąte słowo</item>
        <item>szóste słowo</item>
        <item>siódme słowo</item>
        <item>ósme słowo</item>
        <item>dziewiąte słowo</item>
        <item>dziesiąte słowo</item>
        <item>jedenaste słowo</item>
        <item>dwunaste słowo</item>
    </string-array>

    <string name="verification_failed">Weryfikacja nieudana</string>

    <string name="send_payment">Wyślij płatność</string>
    <string name="share">Udostępnij adres do odbierania</string>
    <string name="scan_qr">Skanuj kod QR</string>
    <string name="confirm_password">Potwierdź hasło</string>
    <string name="check_email_to_auth_login">Sprawdź swój e-mail, by zatwierdzić tę próbę logowania.</string>
    <string name="transaction_fee">Opłata transakcyjna</string>
    <string name="your_transactions">Twoje transakcje</string>
    <string name="transaction_occur_when">Transakcje mają miejsce, gdy wysyłasz lub otrzymujesz bitcoiny.</string>
    <string name="click">Kliknij</string>
    <string name="to_start_sending_and_receiving_btc">aby rozpocząć wysyłanie i otrzymywanie bitcoinów.</string>

    <string name="watch_only_label">(tylko do odczytu)</string>
    <string name="address_book_label">(książka adresowa)</string>
    <string name="archived_label">(archiwizowane)</string>

    <string name="transaction_submitted">Transakcja zakończona</string>
    <string name="transaction_failed">Transakcja nieudana</string>
    <string name="UPGRADE_YOUR_WALLET">Ok, zaczynajmy!</string>
    <string name="upgrade_page_1">Uproszczony proces tworzenia kopii zapasowej i odzyskiwania</string>
    <string name="upgrade_page_2">Zwiększona prywatność za pomocą hierarchicznych deterministycznych adresów.</string>
    <string name="upgrade_page_3">Spersonalizuj sposób organizacji bitcoinów swoim Portfelu Blockchain</string>
<<<<<<< HEAD
    <string name="CONFIRM">ULEPSZ TERAZ</string>
    <string name="confirm_upgrade">Potwierdź ulepszenie</string>
    <!--<string name="confirm_upgrade_info">The upgrade takes just a second and your Bitcoin and history will be safe. Here is what’s better:\n\n✓ Completely updated design and user experience\n✓ Robust security center\n✓ Enhanced Privacy\n✓ Simplified backup and recovery\n✓ Customized fund management\n\nOne advanced transaction type (Shared Coin) is not supported in the new version at this time.</string>-->
    <string name="confirm_upgrade_header">Hej, dodaliśmy te nowe opcje do Twojego portfela Blockchain:</string>
=======
    <!--<string name="confirm_upgrade_info">The upgrade takes just a second and your Bitcoin and history will be safe. Here is what’s better:\n\n✓ Completely updated design and user experience\n✓ Robust security center\n✓ Enhanced Privacy\n✓ Simplified backup and recovery\n✓ Customized fund management\n\nOne advanced transaction type (Shared Coin) is not supported in the new version at this time.</string>--><string name="confirm_upgrade_header">Hej, dodaliśmy te nowe opcje do Twojego portfela Blockchain:</string>
>>>>>>> ca324daa
    <string name="upgrading">Ulepszanie...</string>
    <string name="upgrading_started_info">Twój portfel jest właśnie ulepszany, prosimy o cierpliwość, gdyż może to chwilę potrwać, w zależności od rozmiaru i wieku Twojego portfela.</string>
    <string name="upgrade_success_heading">Twój portfel został ulepszony!</string>
    <string name="upgrade_success_info">W tej chwili korzystasz z najbezpieczniejszego Portfela Blockchain o największej prywatności. Możesz teraz przejść do swojego portfela.</string>
    <string name="CLOSE">ZAMKNIJ</string>
    <string name="total_funds">Wszystkie</string>
    <string name="unexpected_error">Niespodziewany błąd, spróbuj ponownie później.</string>
    <string name="upgrade_fail_heading">Ulepszanie portfela nieudane!</string>
    <string name="upgrade_fail_info">W trakcie ulepszania Twojego portfela wystąpił błąd. Spróbuj ponownie później.</string>
    <string name="not_sane_error">Instalacja Twojego Portfela Blockchain nie została zakończona. Proszę sparować swój portfel raz jeszcze lub stworzyć nowy.</string>

    <string name="watchonly_address_receive_warning">Za chwilę otrzymasz bitcoiny na adres tylko do odczytu. Będziesz mógł wykorzystać te środki tylko, jeśli masz dostęp do klucza prywatnego. Kontynuować?</string>

    <string name="camera_unavailable">Aparat jest w tej chwili używany przez inną aplikację. Zamknij tę aplikację i spróbuj ponownie.</string>

    <string name="validating_password">Zatwierdzanie hasła...</string>
    <string name="validating_pin">Zatwierdzanie PINu...</string>
    <string name="creating_pin">Tworzenie PINu...</string>
    <string name="decrypting_wallet">Odszyfrowywanie Portfela...</string>
    <string name="password_unchanged">Hasło nie zostało zmienione</string>
    <string name="password_changed">Hasło zostało zmienione</string>
    <string name="verify_email2">Twój potwierdzony adres e-mail używany jest do przesyłania kodów do logowania, gdy wykryte zostanie podejrzane lub niecodzienne działanie na Twoim koncie, do przypominania Ci Twoich danych do logowania do portfela, a także wysyłania powiadomień, gdy otrzymasz płatność bitcoinami. Nie wykorzystamy Twojego adresu e-mail do potrzeb marketingowych.</string>
    <string name="disable_root_warning">Wyłącz ostrzeżenie o zrootowanym urządzeniu</string>

    <string name="show_balance">Pokaż saldo</string>
    <string name="create_new_address">Stwórz nowy adres</string>
    <string name="auth_failed">Autoryzacja nieudana. Proszę spróbować ponownie.</string>
    <string name="send_failed">Wysyłanie nieudane. Proszę spróbować ponownie.</string>

    <string name="wallet_updated">Aktualizacja portfela otrzymana</string>

    <string name="device_rooted">Twoje urządzenie wygląda na zrootowane. Proszę pamiętać, że przechowywanie środków na zrootowanym urządzeniu nie jest bezpieczne, a ponadto może sprawiać problemy ze stabilnością. Jeśli kontynuujesz korzystanie z naszego portfela bitcoin na tym urządzeniu, zalecamy korzystanie z podwójnego szyfrowania na Twoim koncie Blockchain.</string>
    <string name="address_already_in_wallet">Twój portfel już zawiera ten adres.</string>
    <string name="cannot_create_address">W tej chwili nie można stworzyć nowego adresu. Proszę spróbować ponownie.</string>
    <string name="saving_address">Zapisywanie adresu...</string>

    <string name="cannot_launch_app">Portfel Blockchain nie może zostać uruchomiony na tym urządzeniu.</string>
    <string name="support_guide">Proszę szczegółowo opisać napotkany problem, a także podać konkretne kroki, dzięki którym możemy go zreprodukować.</string>
    <string name="label">Etykieta</string>
    <string name="edit">Edytuj</string>
    <string name="label_cant_be_empty">Etykieta nie może być pusta.</string>
    <string name="warning">Uwaga</string>

    <string name="ssl_no_connection">Nie udało nam się połączyć z hostem w celu potwierdzenia certyfikatu SSL. Proszę potwierdzić, że Twoje połączenie sieciowe i urządzenie działają poprawnie, zanim będziesz kontynuować</string>
    <string name="retry">Spróbuj ponownie</string>
    <string name="exit">Wyjdź</string>
    <string name="screen_overlay_warning">Wykryto nakładkę ekranu!</string>
    <string name="screen_overlay_note">Aplikacje korzystające z nakładek ekranu mogą wymusić na Tobie kliknięcie niewidocznych obiektów i potencjalnie ukraść Twoje środki. Pamiętaj, że to ostrzeżenie pojawi się również w przypadku aplikacji przyciemniających ekran. Jeśli masz pewność, że nie ma żadnego zagrożenia, możesz kontynuować. </string>
    <string name="archived_description">Ten adres jest zarchiwizowany i niedostępny w aplikacji mobilnej. Pomimo, że nie możesz wysyłać środków z tego adresu, środki na nim będą bezpieczne. Wystarczy "wyjąć" ten adres z archiwum, by móc znowu z niego korzystać.</string>
    <string name="not_archived_description">Ten adres nie jest zarchiwizowany. Archiwizuj ten adres, jeśli NIE chcesz więcej z niego korzystać. Twoje środki pozostaną bezpieczne, a Ty możesz "wyjąć" go z archiwum w dowolnej chwili.</string>
    <string name="transfer_success_archive_prompt_title">Archiwizować przeniesione adresy?</string>
    <plurals name="transfer_success_archive_prompt_plurals">
        <item quantity="one">1 adres udało się przenieść do mojego portfela bitcoin. Czy chcesz teraz zarchiwizować ten adres?</item>
        <item quantity="other">%d adresy/adresów udało się przenieść do mojego portfela bitcoin. Czy chcesz teraz zarchiwizować te adresy?</item>
    </plurals>
    <string name="default_account_description">Ten adres został ustawiony jako domyślny i nie można go zarchiwizować.</string>
    <string name="extended_public_key">Rozszerzony Klucz publiczny</string>
    <string name="address">Adres</string>
    <string name="copy_xpub">Kopiuj xpub</string>
    <string name="scan_this_code">Zeskanuj ten kod lub skopiuj go do aplikacji Blockchain Merchant, aby bezpiecznie otrzymywać bitcoiny. </string>
    <string name="xpub_sharing_warning">Udostępnianie swojego xPub autoryzuje innych do śledzenia Twojej historii transakcji. Ponieważ osoby autoryzowane mogą zablokować Twój dostęp do portfela, udostępniaj swój xPub ludziom, którym ufasz.</string>
    <string name="assign_display_name">Przypisz przyjazną nazwę wyświetlania.</string>
    <string name="copy_address">Kopiuj adres</string>
    <string name="archive">Archiwizuj</string>
    <string name="unarchive">Nie archiwizuj</string>
    <string name="archive_are_you_sure">Czy na pewno chcesz to zarchiwizować?</string>
    <string name="unarchive_are_you_sure">Czy na pewno chcesz przestać to archiwizować?</string>
    <string name="send_to_same_address_warning">Nie można wysłać pod ten sam adres.</string>
    <string name="make_default">Ustaw jako domyślne</string>
    <string name="privx_required">Potrzebny klucz prywatny</string>
    <string name="watch_only_spend_instructionss">To działanie wymaga klucza prywatnego dla adresu bitcoin %1$s. Proszę zeskanować kod QR.</string>
    <string name="invalid_private_key">Nieprawidłowy klucz prywatny</string>
    <string name="watch_only_import_warning">Zamierzasz importować adres tylko do odczytu, adres (lub skrypt klucza publicznego) przechowywany w portfelu bez odpowiadającego mu klucza prywatnego. Oznacza to, że środki z tego adresu możesz wydawać tylko, jeśli masz klucz prywatny przechowywany gdzie indziej. Jeśli nie masz takiego klucza, NIE podawaj adresu tylko do odczytu jako adresu do otrzymywania bitcoinów. \n\nTe opcje są zalecane tylko dla zaawansowanych użytkowników. Kontynuować? </string>
    <string name="scan_private_key">Skanuj klucz prywatny</string>
    <string name="private_key_successfully_imported">Udało się zaimportować klucz prywatny.</string>
    <string name="private_key_not_matching_address">UWAGA: zeskanowany klucz prywatny nie odpowiada Twojemu adresowi tylko do odczytu. Aby móc wydawać środki z tego adresu, zeskanuj prawidłowy klucz prywatny.</string>
    <string name="watch_only">Tylko do odczytu</string>
    <string name="extended_public_key_description">Jeśli jesteś kupcem, pokaż swój xPub i skorzystaj z aplikacji Blockchain Merchant, by bezpiecznie i prywatnie otrzymywać środki.\n\nNie udostępniaj swojego klucza xPub.         Osoby z dostępem do Twojego klucza xPub będą miały wgląd w Twoje środki i transakcje. </string>
    <string name="watch_only_description">To jest adres tylko do odczytu. Aby wydawać środki z tego portfela, zeskanuj swój klucz prywatny. </string>
    <string name="success">Udało się</string>
    <string name="default_label">Domyślne</string>
    <string name="try_again">Spróbuj ponownie</string>
    <string name="transfer">Prześlij</string>
    <string name="transfer_funds">Prześlij środki</string>
    <string name="transfer_recommend">Dla Twojego bezpieczeństwa zalecamy, by przelewać wszelkie środki z adresów importowanych na swój portfel Blockchain.</string>
    <string name="spendable_addresses">adresy rozporządzalne</string>

    <string name="dont_ask_again">Nie pytaj mnie ponownie.</string>
    <string name="insufficient_fee">Opłata transakcyjna jest zbyt niska.</string>
    <string name="customize">personalizuj</string>
    <string name="amount">Kwota</string>
    <string name="recommended_fee">Opłaty transakcyjne mają wpływ na to, jak szybko Sieć Kopalni Bitcoin potwierdzi Twoje transakcje i zależą od obecnych warunków sieci.  W obecnym czasie zalecamy poniższą opłatę do tej transakcji.</string>
    <string name="not_now">Nie teraz</string>
    <string name="high_fee_not_necessary_info">Ustaliłeś stosunkowo wysoką opłatę transakcyjną w kwocie %1$s.\n\nNawet jeśli obniżysz ją do %2$s, możesz spodziewać się potwierdzenia transakcji w przeciągu około 10 minut (1 bloku).</string>

    <string name="low_fee_suggestion">Ustaliłeś wyjątkowo niską opłatę transakcyjną w kwocie %1$s.\n\nTwoja transakcja może utknąć i nie doczekać się potwierdzenia.  By zwiększyć prawdopodobieństwo potwierdzenia Twojej transakcji w ciągu 1 godziny (6 bloków) bardzo zalecamy ustalenie opłaty nie niższej niż %2$s.</string>
    <string name="raise_fee">Podnieś opłatę</string>
    <string name="lower_fee">Obniż opłatę</string>
    <string name="keep_high_fee">Utrzymaj wysoką opłatę</string>
    <string name="keep_low_fee">Utrzymaj niską opłatę</string>

    <string name="no_confirmed_funds">Brak potwierdzonych środków do wydania.</string>
    <string name="estimate_confirm_block_count">Szacowany czas potwierdzenia: ok. %1$d minut (%2$d bloków)</string>
    <string name="fee_too_low_no_confirm">Twoja opłata jest tak niska, że transakcja może nie zostać potwierdzona.</string>
    <string name="transaction_surge">Sieć Kopalni Bitcoin odnotowuje w tej chwili wysoką aktywność, co powoduje, że zalecane opłaty transakcyjne są wyższe niż zwykle.</string>
    <string name="unsupported_encryption_version">Wersja portfela %1$s nie jest wspierana.</string>
    <string name="logout">Wyloguj</string>
    <string name="to_field_helper">Podaj adres bitcoin lub wybierz</string>

    <string name="update">Aktualizuj</string>
    <string name="mobile">Mobilne</string>
    <string name="profile">Profil</string>
    <string name="app">Aplikacja</string>
    <string name="verify">Zweryfikuj</string>
    <string name="resend">Wyślij ponownie</string>
    <string name="verified">zweryfikowano</string>
    <string name="unverified">nie zweryfikowano</string>

    <string name="allow">Zezwól</string>
    <string name="block">Blokuj</string>
    <string name="security">Bezpieczeństwo</string>
    <string name="enable">Włącz</string>
    <string name="disable">Wyłącz</string>

    <string name="request_camera_permission">Dostęp do aparatu jest wymagany.</string>
    <string name="request_location_permission">Dostęp do lokalizacji jest wymagany.</string>
    <string name="not_specified">nie określono</string>
    <string name="update_failed">Nie udało się zaktualizować</string>
    <string name="verify_mobile">Zweryfikuj komórkę</string>
    <string name="select_country">Wybierz kraj</string>
    <string name="verify_sms_summary">Wysłaliśmy na Twój telefon komórkowy wiadomość SMS z kodem weryfikacyjnym. Wpisz ten kod, by zweryfikować swój numer telefonu komórkowego.</string>
    <string name="mobile_description">Twój telefon komórkowy może zostać użyty do włączenia Uwierzytelniania Dwustopniowego, co pomoże w zabezpieczeniu Twojego portfela przed nieautoryzowanym dostępem.</string>

    <string name="two_fa">Uwierzytelnianie Dwustopniowe</string>
    <string name="tor_requests">Zablokuj żądania Tor</string>
    <string name="tor_summary">Czy chcesz blokować adresy IP powiązane z anonimową siecią Tor przed dostępem do Twojego portfela? Sieć Tor często jest wykorzystywana przez hakerów włamujących się na portfele użytkowników Blockchain.</string>
    <string name="password_hint">Wskazówka hasła</string>
    <string name="password_hint_summary">Twój Portfel Blockchain nigdy nie przesyła Twojego hasła na nasze serwery Oznacza to, że nie mamy pojęcia jakie jest Twoje hasło i nie możemy go zresetować, jeśli go zapomnisz.  Stwórz łatwą do zapamiętania wskazówkę hasła, którą wyślemy na Twój potwierdzony adres e-mail w razie, gdy zapomnisz swojego hasła.</string>
    <string name="change_password">Zmień hasło</string>
    <string name="change_password_summary">Twoje hasło nie jest przechowywane na naszych serwerach, co znaczy, że nie będziemy mogli Ci pomóc w jego zresetowaniu gdy go zapomnisz.  Zapisz sobie swój zwrot do odzyskiwania hasła, dzięki któremu możesz odzyskać dostęp do swojego portfela w razie zagubienia hasła.</string>
    <string name="verify_email_notice">Wysłaliśmy link weryfikacyjny pod Twój adres e-mail. Kliknij link weryfikacyjny, by zweryfikować swój adres e-mail.</string>
    <string name="email_notifications">Powiadomienia e-mail</string>
    <string name="email_notifications_summary">Włącz powiadomienia, by otrzymywać e-maile zawsze, gdy otrzymujesz bitcoiny.  Tylko adresy z etykietą i adresy importowane mogą wysyłać powiadomienia.</string>
    <string name="current_password">Obecne hasło</string>
    <string name="new_password">Nowe hasło</string>
    <string name="sms_verified">Numer telefonu komórkowego zweryfikowany</string>
    <string name="preferences">Preferencje</string>
    <string name="two_fa_summary">Chroń swój portfel przed nieautoryzowanym dostępem poprzez włączenie Uwierzytelniania Dwustopniowego.  Możesz korzystać z darmowej aplikacji lub numeru telefonu komórkowego, by chronić swój portfel. Ten kod będzie Ci potrzebny, gdy będziesz próbować otrzymać dostęp do portfela przez przeglądarkę sieciową.\n\nAby skorzystać z innych metod autoryzacyjnych, zaloguj się do naszego portfela sieciowego.</string>

    <string name="backup_previous_word">POPRZEDNIE SŁOWO</string>
    <string name="backup_done">GOTOWE</string>
    <string name="backup_lost_mnemonic">Zgubiłeś swój zwrot do odzyskiwania hasła?</string>
    <string name="rate_title">Oceń Portfel Blockchain</string>
    <string name="rate_message">Podoba Ci się Portfel Blockchain? Poświęć chwilę na wystawienie nam recenzji w Google Play i daj znać innym.</string>
    <string name="rate_yes">Tak, oceń Portfel Blockchain</string>
    <string name="rate_no">Nie, dzięki</string>
    <string name="rate_later">Przypomnij mi później</string>
    <string name="hint_reveals_password_error">Twoje główne hasło do portfela nie może być takie samo jak wskazówka hasła.</string>
    <string name="why_has_my_address_changed">Dlaczego mój adres uległ zmianie?</string>
    <string name="learn_more">Dowiedz się więcej</string>
    <string name="new_address_info">Dla zwiększonej prywatności, generujemy unikalny adres dla każdej płatności. Wszystkie adresy wygenerowane w Twoim portfelu nadal mogą otrzymywać płatności, nawet jeśli nie znajdują się w dziale "Otrzymuj".</string>

    <!-- SHARE RECEIVE ADDRESS -->
    <string name="email_request_subject">Żądanie płatności bitcoin</string>
    <string name="email_request_body">Proszę wysłać %1$s BTC na adres bitcoin %2$s</string>
    <string name="email_request_body_fallback">załączono</string>

    <!-- COMMON PIN CODES -->
    <string name="common_pin_dialog_title">Uwaga</string>
    <string name="common_pin_dialog_message">Wybrany przez Ciebie PIN jest bardzo powszechny i osoba z dostępem do Twojego telefonu może z łatwością odgadnąć go w 3 próbach. Czy chcesz użyć tego PINu mimo to?</string>
    <string name="common_pin_dialog_try_again">Spróbuj ponownie</string>
    <string name="common_pin_dialog_continue">Kontynuuj</string>

    <!-- PASSWORD REENTRY ACTIVITY -->
    <string name="logged_out_enter_password">Wylogowałeś się, lub wystąpił błąd w rozszyfrowywaniu Twojego portfela. Poniżej wpisz swoje hasło, by rozpocząć.</string>
    <string name="logged_out_forget_wallet">Jeśli chcesz zapomnieć tego portfela i zacząć od nowa, wciśnij "Zapomnij portfel".</string>

    <string name="api_fail">Nie udało się połączyć z serwerem. Spróbuj ponownie później.</string>

    <!-- FEE WARNING -->
    <string name="large_tx_warning">Ta transakcja bitcoin jest za duża. Twój portfel musi skonsolidować wiele mniejszych płatności, otrzymanych przez Ciebie w przeszłości. Wymaga to stosunkowo wysokiej opłaty w celu szybkiego potwierdzenia. Jeśli transakcja może poczekać dłużej na potwierdzenie, możesz ręcznie obniżyć opłatę, klikając "spersonalizuj" </string>
    <string name="go_back">Wróć</string>
    <string name="accept_higher_fee">Zaakceptuj wyższą opłatę</string>
    <string name="large_tx_high_fee_warning">"Ta transakcja wymaga wyższej opłaty dla konsumpcji "kurzu" z powodu małej kwoty reszty."</string>
</resources><|MERGE_RESOLUTION|>--- conflicted
+++ resolved
@@ -105,7 +105,6 @@
 
     <string name="support">Wsparcie</string>
     <string name="rate_us">Oceń nas</string>
-    <string name="email_chooser">Wyślij e-mail</string>
     <string name="about">Portfel Blockchain %1$s\n©%2$s Blockchain.info</string>
     <string name="merchant_download">Darmowa aplikacja Merchant</string>
     <string name="password_or_wipe">Wejdź korzystając z hasła lub zapomnij ten portfel</string>
@@ -175,12 +174,6 @@
 
     <string name="ssl_pinning_invalid">Przypinanie certyfikatu SSL nieudane. Może to oznaczać działanie złośliwe. Proszę potwierdzić, że Twoje połączenie sieciowe i urządzenie działają poprawnie, zanim będziesz kontynuować</string>
 
-    <string name="my_wallet_id">Mój identyfikator portfela</string>
-    <string name="EMAIL">E-MAIL</string>
-    <string name="new_support_request">Nowe zapytanie do działu obsługi klienta</string>
-    <string name="contact_support">Skontaktuj się z działem obsługi klienta</string>
-    <string name="email_subject">Zapytanie dot. Androida do działu obsługi klienta</string>
-
     <string name="merchant_map">Mapa kupców</string>
     <string name="merchant_suggest">Zasugeruj kupca</string>
     <string name="name">Nazwa</string>
@@ -239,14 +232,7 @@
     <string name="upgrade_page_1">Uproszczony proces tworzenia kopii zapasowej i odzyskiwania</string>
     <string name="upgrade_page_2">Zwiększona prywatność za pomocą hierarchicznych deterministycznych adresów.</string>
     <string name="upgrade_page_3">Spersonalizuj sposób organizacji bitcoinów swoim Portfelu Blockchain</string>
-<<<<<<< HEAD
-    <string name="CONFIRM">ULEPSZ TERAZ</string>
-    <string name="confirm_upgrade">Potwierdź ulepszenie</string>
-    <!--<string name="confirm_upgrade_info">The upgrade takes just a second and your Bitcoin and history will be safe. Here is what’s better:\n\n✓ Completely updated design and user experience\n✓ Robust security center\n✓ Enhanced Privacy\n✓ Simplified backup and recovery\n✓ Customized fund management\n\nOne advanced transaction type (Shared Coin) is not supported in the new version at this time.</string>-->
-    <string name="confirm_upgrade_header">Hej, dodaliśmy te nowe opcje do Twojego portfela Blockchain:</string>
-=======
     <!--<string name="confirm_upgrade_info">The upgrade takes just a second and your Bitcoin and history will be safe. Here is what’s better:\n\n✓ Completely updated design and user experience\n✓ Robust security center\n✓ Enhanced Privacy\n✓ Simplified backup and recovery\n✓ Customized fund management\n\nOne advanced transaction type (Shared Coin) is not supported in the new version at this time.</string>--><string name="confirm_upgrade_header">Hej, dodaliśmy te nowe opcje do Twojego portfela Blockchain:</string>
->>>>>>> ca324daa
     <string name="upgrading">Ulepszanie...</string>
     <string name="upgrading_started_info">Twój portfel jest właśnie ulepszany, prosimy o cierpliwość, gdyż może to chwilę potrwać, w zależności od rozmiaru i wieku Twojego portfela.</string>
     <string name="upgrade_success_heading">Twój portfel został ulepszony!</string>
@@ -284,7 +270,6 @@
     <string name="saving_address">Zapisywanie adresu...</string>
 
     <string name="cannot_launch_app">Portfel Blockchain nie może zostać uruchomiony na tym urządzeniu.</string>
-    <string name="support_guide">Proszę szczegółowo opisać napotkany problem, a także podać konkretne kroki, dzięki którym możemy go zreprodukować.</string>
     <string name="label">Etykieta</string>
     <string name="edit">Edytuj</string>
     <string name="label_cant_be_empty">Etykieta nie może być pusta.</string>
@@ -409,25 +394,21 @@
     <string name="learn_more">Dowiedz się więcej</string>
     <string name="new_address_info">Dla zwiększonej prywatności, generujemy unikalny adres dla każdej płatności. Wszystkie adresy wygenerowane w Twoim portfelu nadal mogą otrzymywać płatności, nawet jeśli nie znajdują się w dziale "Otrzymuj".</string>
 
-    <!-- SHARE RECEIVE ADDRESS -->
-    <string name="email_request_subject">Żądanie płatności bitcoin</string>
+    <!-- SHARE RECEIVE ADDRESS --><string name="email_request_subject">Żądanie płatności bitcoin</string>
     <string name="email_request_body">Proszę wysłać %1$s BTC na adres bitcoin %2$s</string>
     <string name="email_request_body_fallback">załączono</string>
 
-    <!-- COMMON PIN CODES -->
-    <string name="common_pin_dialog_title">Uwaga</string>
+    <!-- COMMON PIN CODES --><string name="common_pin_dialog_title">Uwaga</string>
     <string name="common_pin_dialog_message">Wybrany przez Ciebie PIN jest bardzo powszechny i osoba z dostępem do Twojego telefonu może z łatwością odgadnąć go w 3 próbach. Czy chcesz użyć tego PINu mimo to?</string>
     <string name="common_pin_dialog_try_again">Spróbuj ponownie</string>
     <string name="common_pin_dialog_continue">Kontynuuj</string>
 
-    <!-- PASSWORD REENTRY ACTIVITY -->
-    <string name="logged_out_enter_password">Wylogowałeś się, lub wystąpił błąd w rozszyfrowywaniu Twojego portfela. Poniżej wpisz swoje hasło, by rozpocząć.</string>
+    <!-- PASSWORD REENTRY ACTIVITY --><string name="logged_out_enter_password">Wylogowałeś się, lub wystąpił błąd w rozszyfrowywaniu Twojego portfela. Poniżej wpisz swoje hasło, by rozpocząć.</string>
     <string name="logged_out_forget_wallet">Jeśli chcesz zapomnieć tego portfela i zacząć od nowa, wciśnij "Zapomnij portfel".</string>
 
     <string name="api_fail">Nie udało się połączyć z serwerem. Spróbuj ponownie później.</string>
 
-    <!-- FEE WARNING -->
-    <string name="large_tx_warning">Ta transakcja bitcoin jest za duża. Twój portfel musi skonsolidować wiele mniejszych płatności, otrzymanych przez Ciebie w przeszłości. Wymaga to stosunkowo wysokiej opłaty w celu szybkiego potwierdzenia. Jeśli transakcja może poczekać dłużej na potwierdzenie, możesz ręcznie obniżyć opłatę, klikając "spersonalizuj" </string>
+    <!-- FEE WARNING --><string name="large_tx_warning">Ta transakcja bitcoin jest za duża. Twój portfel musi skonsolidować wiele mniejszych płatności, otrzymanych przez Ciebie w przeszłości. Wymaga to stosunkowo wysokiej opłaty w celu szybkiego potwierdzenia. Jeśli transakcja może poczekać dłużej na potwierdzenie, możesz ręcznie obniżyć opłatę, klikając "spersonalizuj" </string>
     <string name="go_back">Wróć</string>
     <string name="accept_higher_fee">Zaakceptuj wyższą opłatę</string>
     <string name="large_tx_high_fee_warning">"Ta transakcja wymaga wyższej opłaty dla konsumpcji "kurzu" z powodu małej kwoty reszty."</string>
