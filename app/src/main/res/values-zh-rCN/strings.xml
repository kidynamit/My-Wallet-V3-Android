--- conflicted
+++ resolved
@@ -105,7 +105,6 @@
 
     <string name="support">支持</string>
     <string name="rate_us">给我们打分</string>
-    <string name="email_chooser">发送电子邮件...</string>
     <string name="about">Blockchain 钱包 %1$s\n©%2$s Blockchain.info</string>
     <string name="merchant_download">免费商家应用程序</string>
     <string name="password_or_wipe">使用密码进入或忘记此钱包</string>
@@ -175,12 +174,6 @@
 
     <string name="ssl_pinning_invalid">SSL 证书锁定已失败。这可能属于恶意行为。请在继续之前检查您的网络连接和设备。</string>
 
-    <string name="my_wallet_id">「我的钱包」 ID</string>
-    <string name="EMAIL">电子邮件</string>
-    <string name="new_support_request">新客户支持要求</string>
-    <string name="contact_support">联系客户支持</string>
-    <string name="email_subject">安卓支持请求</string>
-
     <string name="merchant_map">商家地图</string>
     <string name="merchant_suggest">推荐商家</string>
     <string name="name">名称</string>
@@ -239,14 +232,7 @@
     <string name="upgrade_page_1">简化备份和恢复。</string>
     <string name="upgrade_page_2">通过分层确定性地址增强保密性。</string>
     <string name="upgrade_page_3">自定义在 Blockchain 钱包中整理比特币的方式。</string>
-<<<<<<< HEAD
-    <string name="CONFIRM">立即升级</string>
-    <string name="confirm_upgrade">确认升级</string>
-    <!--<string name="confirm_upgrade_info">The upgrade takes just a second and your Bitcoin and history will be safe. Here is what’s better:\n\n✓ Completely updated design and user experience\n✓ Robust security center\n✓ Enhanced Privacy\n✓ Simplified backup and recovery\n✓ Customized fund management\n\nOne advanced transaction type (Shared Coin) is not supported in the new version at this time.</string>-->
-    <string name="confirm_upgrade_header">嘿，我们向您的 Blockchain 钱包添加了这些新功能：</string>
-=======
     <!--<string name="confirm_upgrade_info">The upgrade takes just a second and your Bitcoin and history will be safe. Here is what’s better:\n\n✓ Completely updated design and user experience\n✓ Robust security center\n✓ Enhanced Privacy\n✓ Simplified backup and recovery\n✓ Customized fund management\n\nOne advanced transaction type (Shared Coin) is not supported in the new version at this time.</string>--><string name="confirm_upgrade_header">嘿，我们向您的 Blockchain 钱包添加了这些新功能：</string>
->>>>>>> ca324daa
     <string name="upgrading">正在升级...</string>
     <string name="upgrading_started_info">您的钱包正在升级，所需的时间取决于钱包的大小和年龄，请耐心等待。</string>
     <string name="upgrade_success_heading">您的钱包已升级！</string>
@@ -284,7 +270,6 @@
     <string name="saving_address">正在保存地址...</string>
 
     <string name="cannot_launch_app">Blockchain 钱包无法在此设备上运行。</string>
-    <string name="support_guide">请详细描述遇到的问题，以及我们重现该问题所采取的步骤。</string>
     <string name="label">标签</string>
     <string name="edit">编辑</string>
     <string name="label_cant_be_empty">标签不能为空。</string>
@@ -409,25 +394,21 @@
     <string name="learn_more">了解更多</string>
     <string name="new_address_info">为了增加隐私，我们为每笔付款生成了一个独一无二的地址。您的钱包中生成的所有地址，即使不再在“接收”中显示，也仍然能够接收资金。</string>
 
-    <!-- SHARE RECEIVE ADDRESS -->
-    <string name="email_request_subject">比特币付款请求</string>
+    <!-- SHARE RECEIVE ADDRESS --><string name="email_request_subject">比特币付款请求</string>
     <string name="email_request_body">请向比特币地址%2$s发送%1$s BTC。</string>
     <string name="email_request_body_fallback">已附加</string>
 
-    <!-- COMMON PIN CODES -->
-    <string name="common_pin_dialog_title">警告</string>
+    <!-- COMMON PIN CODES --><string name="common_pin_dialog_title">警告</string>
     <string name="common_pin_dialog_message">您所选的芯片密码太常见，可以访问您的手机的人很容易在3 次尝试范围内便轻松猜到。您还是要使用此芯片密码?</string>
     <string name="common_pin_dialog_try_again">重试</string>
     <string name="common_pin_dialog_continue">继续</string>
 
-    <!-- PASSWORD REENTRY ACTIVITY -->
-    <string name="logged_out_enter_password">您已退出，或者解密您的钱包时出错。在下面输入您的密码以登录。</string>
+    <!-- PASSWORD REENTRY ACTIVITY --><string name="logged_out_enter_password">您已退出，或者解密您的钱包时出错。在下面输入您的密码以登录。</string>
     <string name="logged_out_forget_wallet">若您想要忘记这个钱包并重新开始，请按\'忘记钱包\'。</string>
 
     <string name="api_fail">无法连接服务器。请稍后再试。</string>
 
-    <!-- FEE WARNING -->
-    <string name="large_tx_warning">这是一个超大尺寸的比特币交易。您的钱包需要整合您在过去接收的许多更小额的支付。这要求一笔相对高的费用以快速确认。交易确认时间更长是可以的，您可以点击“自定义”手动降低费用。 </string>
+    <!-- FEE WARNING --><string name="large_tx_warning">这是一个超大尺寸的比特币交易。您的钱包需要整合您在过去接收的许多更小额的支付。这要求一笔相对高的费用以快速确认。交易确认时间更长是可以的，您可以点击“自定义”手动降低费用。 </string>
     <string name="go_back">返回</string>
     <string name="accept_higher_fee">接受更高的费用</string>
     <string name="large_tx_high_fee_warning">“该交易要求更高的费用用于因为返回少量变化而造成的微额量消费”。</string>
