--- conflicted
+++ resolved
@@ -1,15 +1,5 @@
 <?xml version="1.0" encoding="utf-8"?>
 <layout xmlns:android="http://schemas.android.com/apk/res/android">
-<<<<<<< HEAD
-=======
-
-    <data>
-
-        <variable
-            name="viewModel"
-            type="piuk.blockchain.android.ui.pairing.ManualPairingViewModel" />
-    </data>
->>>>>>> 08a03303
 
     <LinearLayout
         android:layout_width="match_parent"
