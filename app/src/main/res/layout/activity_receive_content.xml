<?xml version="1.0" encoding="utf-8"?>
<layout xmlns:android="http://schemas.android.com/apk/res/android">

    <RelativeLayout
        android:layout_width="match_parent"
        android:layout_height="wrap_content">

        <ScrollView
            android:layout_width="match_parent"
            android:layout_height="wrap_content"
            android:layout_marginTop="?actionBarSize"
            android:background="@color/blockchain_pearl_white"
            android:focusable="true"
            android:focusableInTouchMode="true">

            <LinearLayout
                android:id="@+id/receive_main_content"
                android:layout_width="match_parent"
                android:layout_height="wrap_content"
                android:background="@color/blockchain_pearl_white"
                android:orientation="vertical">

                <LinearLayout
                    android:layout_width="match_parent"
                    android:layout_height="wrap_content"
                    android:orientation="vertical">

                    <LinearLayout
                        android:id="@+id/from_row"
                        android:layout_width="match_parent"
                        android:layout_height="wrap_content"
                        android:layout_marginTop="16dp"
                        android:gravity="center_vertical"
                        android:orientation="vertical"
                        android:paddingBottom="12dp"
                        android:paddingLeft="16dp">

                        <TextView
                            android:layout_width="match_parent"
                            android:layout_height="wrap_content"
                            android:text="@string/to"
                            android:textColor="@color/blockchain_grey" />

                        <include
                            android:id="@+id/accounts"
                            layout="@layout/include_spinner_compat"
                            android:layout_width="match_parent"
                            android:layout_height="wrap_content"
                            android:layout_marginBottom="8dp"
                            android:layout_marginTop="8dp" />

                    </LinearLayout>

                    <include
                        android:id="@+id/amount_container"
                        layout="@layout/include_amount_row" />

                </LinearLayout>

                <RelativeLayout
                    android:layout_width="match_parent"
                    android:layout_height="wrap_content"
                    android:layout_gravity="center_vertical|center_horizontal"
                    android:gravity="center_vertical|center_horizontal"
                    android:orientation="vertical">

<<<<<<< HEAD
                    <LinearLayout
                        android:layout_width="match_parent"
                        android:layout_height="wrap_content"
=======
                    <TextView
                        android:layout_width="match_parent"
                        android:layout_height="wrap_content"
                        android:gravity="center_horizontal|top"
                        android:paddingBottom="8dp"
                        android:paddingLeft="16dp"
                        android:paddingRight="16dp"
                        android:paddingTop="8dp"
                        android:text="@string/share_instructions"
                        android:textColor="@color/blockchain_grey" />

                    <ProgressBar
                        android:id="@+id/progressBar2"
                        android:layout_width="wrap_content"
                        android:layout_height="wrap_content"
                        android:layout_gravity="center"
                        android:layout_marginTop="48dp" />

                    <ImageView
                        android:id="@+id/qr"
                        android:layout_width="220dp"
                        android:layout_height="220dp"
>>>>>>> dc3e46fa
                        android:layout_gravity="center_vertical|center_horizontal"
                        android:gravity="center_vertical|center_horizontal"
                        android:orientation="vertical">

                        <ProgressBar
                            android:id="@+id/progressBar2"
                            android:layout_width="wrap_content"
                            android:layout_height="wrap_content"
                            android:layout_gravity="center_vertical|center_horizontal"
                            android:layout_marginTop="48dp" />

                        <TextView
                            android:layout_width="match_parent"
                            android:layout_height="wrap_content"
                            android:gravity="center"
                            android:paddingBottom="8dp"
                            android:paddingLeft="16dp"
                            android:paddingRight="16dp"
                            android:paddingTop="8dp"
                            android:text="@string/share_instructions"
                            android:textColor="@color/blockchain_grey" />

                        <ImageView
                            android:id="@+id/qr"
                            android:layout_width="220dp"
                            android:layout_height="220dp"
                            android:layout_gravity="center_vertical|center_horizontal"
                            android:gravity="center_vertical|center_horizontal" />

                        <EditText
                            android:id="@+id/receiving_address"
                            android:layout_width="wrap_content"
                            android:layout_height="wrap_content"
                            android:layout_gravity="center_horizontal|center_vertical"
                            android:background="@android:color/transparent"
                            android:gravity="center_horizontal|center_vertical"
                            android:inputType="none"
                            android:maxLines="1"
                            android:textAlignment="gravity"
                            android:textColor="@color/blockchain_grey"
                            android:textIsSelectable="true"
                            android:textSize="14sp" />

                        <ImageView
                            android:id="@+id/iv_address_info"
                            android:layout_width="wrap_content"
                            android:layout_height="wrap_content"
                            android:layout_gravity="center"
                            android:background="@drawable/selector_borderless"
                            android:padding="16dp"
                            android:src="@drawable/ic_info_outline_grey600_24dp"
                            android:tint="@color/blockchain_grey" />

                    </LinearLayout>
                </RelativeLayout>
            </LinearLayout>
        </ScrollView>

        <!-- include keyboard -->
        <include
            android:id="@+id/keypad_container"
            layout="@layout/include_numeric_keyboard" />

    </RelativeLayout>
</layout><|MERGE_RESOLUTION|>--- conflicted
+++ resolved
@@ -3,72 +3,79 @@
 
     <RelativeLayout
         android:layout_width="match_parent"
-        android:layout_height="wrap_content">
+        android:layout_height="wrap_content"
+        android:layout_marginTop="?actionBarSize"
+        android:background="@color/blockchain_pearl_white"
+        android:focusable="true"
+        android:focusableInTouchMode="true"
+        android:orientation="vertical">
 
-        <ScrollView
+        <LinearLayout
+            android:id="@+id/receive_main_content_shadow"
             android:layout_width="match_parent"
-            android:layout_height="wrap_content"
-            android:layout_marginTop="?actionBarSize"
+            android:layout_height="match_parent"
+            android:alpha="0.5"
+            android:background="@color/black"
+            android:orientation="horizontal" />
+
+        <LinearLayout
+            android:id="@+id/receive_main_content"
+            android:layout_width="match_parent"
+            android:layout_height="match_parent"
             android:background="@color/blockchain_pearl_white"
-            android:focusable="true"
-            android:focusableInTouchMode="true">
+            android:orientation="vertical">
 
             <LinearLayout
-                android:id="@+id/receive_main_content"
                 android:layout_width="match_parent"
                 android:layout_height="wrap_content"
-                android:background="@color/blockchain_pearl_white"
                 android:orientation="vertical">
 
                 <LinearLayout
+                    android:id="@+id/from_row"
                     android:layout_width="match_parent"
                     android:layout_height="wrap_content"
-                    android:orientation="vertical">
+                    android:layout_marginTop="16dp"
+                    android:gravity="center_vertical"
+                    android:orientation="vertical"
+                    android:paddingBottom="12dp"
+                    android:paddingLeft="16dp">
 
-                    <LinearLayout
-                        android:id="@+id/from_row"
+                    <TextView
                         android:layout_width="match_parent"
                         android:layout_height="wrap_content"
-                        android:layout_marginTop="16dp"
-                        android:gravity="center_vertical"
-                        android:orientation="vertical"
-                        android:paddingBottom="12dp"
-                        android:paddingLeft="16dp">
-
-                        <TextView
-                            android:layout_width="match_parent"
-                            android:layout_height="wrap_content"
-                            android:text="@string/to"
-                            android:textColor="@color/blockchain_grey" />
-
-                        <include
-                            android:id="@+id/accounts"
-                            layout="@layout/include_spinner_compat"
-                            android:layout_width="match_parent"
-                            android:layout_height="wrap_content"
-                            android:layout_marginBottom="8dp"
-                            android:layout_marginTop="8dp" />
-
-                    </LinearLayout>
+                        android:text="@string/to"
+                        android:textColor="@color/blockchain_grey" />
 
                     <include
-                        android:id="@+id/amount_container"
-                        layout="@layout/include_amount_row" />
+                        android:id="@+id/accounts"
+                        layout="@layout/include_spinner_compat"
+                        android:layout_width="match_parent"
+                        android:layout_height="wrap_content"
+                        android:layout_marginBottom="8dp"
+                        android:layout_marginTop="8dp" />
 
                 </LinearLayout>
 
-                <RelativeLayout
+                <include
+                    android:id="@+id/amount_container"
+                    layout="@layout/include_amount_row" />
+
+            </LinearLayout>
+
+            <RelativeLayout
+                android:layout_width="match_parent"
+                android:layout_height="wrap_content"
+                android:layout_gravity="center_vertical|center_horizontal"
+                android:gravity="center_vertical|center_horizontal"
+                android:orientation="vertical">
+
+                <LinearLayout
                     android:layout_width="match_parent"
                     android:layout_height="wrap_content"
                     android:layout_gravity="center_vertical|center_horizontal"
                     android:gravity="center_vertical|center_horizontal"
                     android:orientation="vertical">
 
-<<<<<<< HEAD
-                    <LinearLayout
-                        android:layout_width="match_parent"
-                        android:layout_height="wrap_content"
-=======
                     <TextView
                         android:layout_width="match_parent"
                         android:layout_height="wrap_content"
@@ -91,69 +98,41 @@
                         android:id="@+id/qr"
                         android:layout_width="220dp"
                         android:layout_height="220dp"
->>>>>>> dc3e46fa
                         android:layout_gravity="center_vertical|center_horizontal"
-                        android:gravity="center_vertical|center_horizontal"
-                        android:orientation="vertical">
+                        android:gravity="center_vertical|center_horizontal" />
 
-                        <ProgressBar
-                            android:id="@+id/progressBar2"
-                            android:layout_width="wrap_content"
-                            android:layout_height="wrap_content"
-                            android:layout_gravity="center_vertical|center_horizontal"
-                            android:layout_marginTop="48dp" />
+                    <EditText
+                        android:id="@+id/receiving_address"
+                        android:layout_width="wrap_content"
+                        android:layout_height="wrap_content"
+                        android:layout_gravity="center_horizontal|center_vertical"
+                        android:background="@android:color/transparent"
+                        android:gravity="center_horizontal|center_vertical"
+                        android:inputType="none"
+                        android:maxLines="1"
+                        android:textAlignment="gravity"
+                        android:textColor="@color/blockchain_grey"
+                        android:textIsSelectable="true"
+                        android:textSize="14sp" />
 
-                        <TextView
-                            android:layout_width="match_parent"
-                            android:layout_height="wrap_content"
-                            android:gravity="center"
-                            android:paddingBottom="8dp"
-                            android:paddingLeft="16dp"
-                            android:paddingRight="16dp"
-                            android:paddingTop="8dp"
-                            android:text="@string/share_instructions"
-                            android:textColor="@color/blockchain_grey" />
+                    <ImageView
+                        android:id="@+id/iv_address_info"
+                        android:layout_width="wrap_content"
+                        android:layout_height="wrap_content"
+                        android:layout_gravity="center"
+                        android:background="@drawable/selector_borderless"
+                        android:padding="16dp"
+                        android:src="@drawable/ic_info_outline_grey600_24dp"
+                        android:tint="@color/blockchain_grey" />
 
-                        <ImageView
-                            android:id="@+id/qr"
-                            android:layout_width="220dp"
-                            android:layout_height="220dp"
-                            android:layout_gravity="center_vertical|center_horizontal"
-                            android:gravity="center_vertical|center_horizontal" />
+                </LinearLayout>
 
-                        <EditText
-                            android:id="@+id/receiving_address"
-                            android:layout_width="wrap_content"
-                            android:layout_height="wrap_content"
-                            android:layout_gravity="center_horizontal|center_vertical"
-                            android:background="@android:color/transparent"
-                            android:gravity="center_horizontal|center_vertical"
-                            android:inputType="none"
-                            android:maxLines="1"
-                            android:textAlignment="gravity"
-                            android:textColor="@color/blockchain_grey"
-                            android:textIsSelectable="true"
-                            android:textSize="14sp" />
+                <!-- include keyboard -->
+                <include
+                    android:id="@+id/keypad_container"
+                    layout="@layout/include_numeric_keyboard" />
 
-                        <ImageView
-                            android:id="@+id/iv_address_info"
-                            android:layout_width="wrap_content"
-                            android:layout_height="wrap_content"
-                            android:layout_gravity="center"
-                            android:background="@drawable/selector_borderless"
-                            android:padding="16dp"
-                            android:src="@drawable/ic_info_outline_grey600_24dp"
-                            android:tint="@color/blockchain_grey" />
-
-                    </LinearLayout>
-                </RelativeLayout>
-            </LinearLayout>
-        </ScrollView>
-
-        <!-- include keyboard -->
-        <include
-            android:id="@+id/keypad_container"
-            layout="@layout/include_numeric_keyboard" />
-
+            </RelativeLayout>
+        </LinearLayout>
     </RelativeLayout>
 </layout>