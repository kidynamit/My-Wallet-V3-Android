<?xml version="1.0" encoding="utf-8"?>
<layout xmlns:android="http://schemas.android.com/apk/res/android"
    xmlns:app="http://schemas.android.com/apk/res-auto"
    xmlns:tools="http://schemas.android.com/tools">

    <!-- MAIN CONTENT -->
    <android.support.v4.widget.SwipeRefreshLayout
        android:id="@+id/swipe_container"
        android:layout_width="match_parent"
        android:layout_height="match_parent">

        <FrameLayout
            android:id="@+id/balance_main_content"
            android:layout_width="match_parent"
            android:layout_height="match_parent"
            android:background="@color/white">

            <include
                android:id="@+id/no_transaction_message"
                layout="@layout/include_no_transaction_message"
                tools:visibility="gone" />

            <android.support.v7.widget.RecyclerView
                android:id="@+id/rvTransactions"
                android:layout_width="match_parent"
                android:layout_height="match_parent"
                android:clickable="true"
                android:clipToPadding="false"
                android:divider="@drawable/list_divider"
                android:paddingTop="@dimen/balance_bar_height"
                tools:listitem="@layout/item_balance" />

            <!-- Balance -->
            <RelativeLayout
                android:id="@+id/balance_layout"
                android:layout_width="match_parent"
                android:layout_height="@dimen/balance_bar_height"
                android:background="@color/primary_navy_medium"
                android:elevation="5dp"
                android:gravity="center_vertical">

<<<<<<< HEAD
                <TextView
                    android:id="@+id/balance1"
                    fontPath="fonts/Montserrat-Regular.ttf"
=======
                <android.support.v7.widget.AppCompatTextView
                    android:id="@+id/balance"
>>>>>>> 08a03303
                    android:layout_width="match_parent"
                    android:layout_height="wrap_content"
                    android:layout_alignParentTop="true"
                    android:gravity="center_horizontal"
                    android:includeFontPadding="false"
                    android:textColor="@color/white"
                    android:textSize="28sp"
                    tools:text="10.0000002 BTC" />

                <android.support.v7.widget.AppCompatSpinner
                    android:id="@+id/accounts_spinner"
                    android:layout_width="wrap_content"
                    android:layout_height="wrap_content"
                    android:layout_below="@+id/balance"
                    android:layout_centerHorizontal="true"
                    android:layout_marginTop="-8dp"
                    android:dropDownVerticalOffset="8dp"
                    android:spinnerMode="dropdown"
                    android:theme="@style/SpinnerWhite"
                    tools:text="All wallets" />
            </RelativeLayout>
        </FrameLayout>
    </android.support.v4.widget.SwipeRefreshLayout>
</layout><|MERGE_RESOLUTION|>--- conflicted
+++ resolved
@@ -1,6 +1,5 @@
 <?xml version="1.0" encoding="utf-8"?>
 <layout xmlns:android="http://schemas.android.com/apk/res/android"
-    xmlns:app="http://schemas.android.com/apk/res-auto"
     xmlns:tools="http://schemas.android.com/tools">
 
     <!-- MAIN CONTENT -->
@@ -27,8 +26,7 @@
                 android:clickable="true"
                 android:clipToPadding="false"
                 android:divider="@drawable/list_divider"
-                android:paddingTop="@dimen/balance_bar_height"
-                tools:listitem="@layout/item_balance" />
+                android:paddingTop="@dimen/balance_bar_height" />
 
             <!-- Balance -->
             <RelativeLayout
@@ -39,14 +37,9 @@
                 android:elevation="5dp"
                 android:gravity="center_vertical">
 
-<<<<<<< HEAD
                 <TextView
-                    android:id="@+id/balance1"
+                    android:id="@+id/balance"
                     fontPath="fonts/Montserrat-Regular.ttf"
-=======
-                <android.support.v7.widget.AppCompatTextView
-                    android:id="@+id/balance"
->>>>>>> 08a03303
                     android:layout_width="match_parent"
                     android:layout_height="wrap_content"
                     android:layout_alignParentTop="true"
