--- conflicted
+++ resolved
@@ -105,7 +105,6 @@
 
     <string name="support">サポート</string>
     <string name="rate_us">評価する</string>
-    <string name="email_chooser">メールを送信...</string>
     <string name="about">ブロックチェーンウォレット %1$s\n©%2$s Blockchain.info</string>
     <string name="merchant_download">無料商人アプリ</string>
     <string name="password_or_wipe">パスワードを使ってログインするかこの財布を忘れる</string>
@@ -175,12 +174,6 @@
 
     <string name="ssl_pinning_invalid">SSL証明書のピニングに失敗しました。悪意のあるアクティビティが行われている可能性があります。続行する前にネットワーク接続とデバイスを確認してください。</string>
 
-    <string name="my_wallet_id">私の財布ID</string>
-    <string name="EMAIL">メール</string>
-    <string name="new_support_request">新規サポートリクエスト</string>
-    <string name="contact_support">サポートへお問い合わせ</string>
-    <string name="email_subject">Androidサポートリクエスト</string>
-
     <string name="merchant_map">商人マップ</string>
     <string name="merchant_suggest">商人を提案</string>
     <string name="name">名称</string>
@@ -239,14 +232,7 @@
     <string name="upgrade_page_1">簡単になったバックアップとリカバリー。</string>
     <string name="upgrade_page_2">階層的で決定論的なアドレスを介して強化されたプライバシー。</string>
     <string name="upgrade_page_3">ブロックチェーンウォレットでビットコインを管理する方法をカスタマイズ。</string>
-<<<<<<< HEAD
-    <string name="CONFIRM">今すぐアップグレード</string>
-    <string name="confirm_upgrade">アップグレードを確認</string>
-    <!--<string name="confirm_upgrade_info">The upgrade takes just a second and your Bitcoin and history will be safe. Here is what’s better:\n\n✓ Completely updated design and user experience\n✓ Robust security center\n✓ Enhanced Privacy\n✓ Simplified backup and recovery\n✓ Customized fund management\n\nOne advanced transaction type (Shared Coin) is not supported in the new version at this time.</string>-->
-    <string name="confirm_upgrade_header">こんにちは、ブロックチェーンウォレットに次の新規機能が追加されました：</string>
-=======
     <!--<string name="confirm_upgrade_info">The upgrade takes just a second and your Bitcoin and history will be safe. Here is what’s better:\n\n✓ Completely updated design and user experience\n✓ Robust security center\n✓ Enhanced Privacy\n✓ Simplified backup and recovery\n✓ Customized fund management\n\nOne advanced transaction type (Shared Coin) is not supported in the new version at this time.</string>--><string name="confirm_upgrade_header">こんにちは、ブロックチェーンウォレットに次の新規機能が追加されました：</string>
->>>>>>> ca324daa
     <string name="upgrading">アップグレード中...</string>
     <string name="upgrading_started_info">財布をアップグレードしています。財布のサイズや年数によって時間がかかることがあります。お待ちください。</string>
     <string name="upgrade_success_heading">財布がアップグレードしました！</string>
@@ -284,7 +270,6 @@
     <string name="saving_address">アドレスを保存中...</string>
 
     <string name="cannot_launch_app">ブロックチェーンウォレットはこのデバイスで起動できません。</string>
-    <string name="support_guide">発生している問題の詳細と、その問題が発生するまでの手順を説明してください。</string>
     <string name="label">ラベル</string>
     <string name="edit">編集</string>
     <string name="label_cant_be_empty">ラベル名は必須です。</string>
@@ -409,25 +394,21 @@
     <string name="learn_more">さらに詳しく</string>
     <string name="new_address_info">プライバシー強化のため、毎回の支払いに一意のアドレスが生成されます。「受信」に表示されていない場合でも、財布で生成されたアドレスは全て資金を受信できます。</string>
 
-    <!-- SHARE RECEIVE ADDRESS -->
-    <string name="email_request_subject">ビットコイン決済リクエスト</string>
+    <!-- SHARE RECEIVE ADDRESS --><string name="email_request_subject">ビットコイン決済リクエスト</string>
     <string name="email_request_body">%1$s BTCをビットコインアドレス%2$sに送信してください。</string>
     <string name="email_request_body_fallback">添付済み</string>
 
-    <!-- COMMON PIN CODES -->
-    <string name="common_pin_dialog_title">警告</string>
+    <!-- COMMON PIN CODES --><string name="common_pin_dialog_title">警告</string>
     <string name="common_pin_dialog_message">選択したPINは非常に一般的なものであり、あなたの携帯電話にアクセスがある人物に3回の試行で推測されてしまう可能性があります。それでもこのPINを使用しますか？</string>
     <string name="common_pin_dialog_try_again">再試行してください</string>
     <string name="common_pin_dialog_continue">続行</string>
 
-    <!-- PASSWORD REENTRY ACTIVITY -->
-    <string name="logged_out_enter_password">財布の復号化にエラーが発生し、ログアウトされました。以下にパスワードを入力してログインしてください。</string>
+    <!-- PASSWORD REENTRY ACTIVITY --><string name="logged_out_enter_password">財布の復号化にエラーが発生し、ログアウトされました。以下にパスワードを入力してログインしてください。</string>
     <string name="logged_out_forget_wallet">この財布を忘れて最初から始めたい場合は\'財布を忘れる\'をクリックしてください。</string>
 
     <string name="api_fail">サーバーに接続できません。後で再試行してください。</string>
 
-    <!-- FEE WARNING -->
-    <string name="large_tx_warning">このビットコイン取引は大きすぎます。あなたの財布は過去に受信した多くの少額支払いを統合する必要があります。迅速に確認されるためには比較的高額な手数料が必要です。確認されるまでに時間がかかっても問題がない場合は、「カスタマイズ」をクリックして手数料を手動で減らすことができます。 </string>
+    <!-- FEE WARNING --><string name="large_tx_warning">このビットコイン取引は大きすぎます。あなたの財布は過去に受信した多くの少額支払いを統合する必要があります。迅速に確認されるためには比較的高額な手数料が必要です。確認されるまでに時間がかかっても問題がない場合は、「カスタマイズ」をクリックして手数料を手動で減らすことができます。 </string>
     <string name="go_back">戻る</string>
     <string name="accept_higher_fee">より高額な費用に同意する</string>
     <string name="large_tx_high_fee_warning">"この取引では少額の釣り銭金額が払い戻されるため、ダスト消費により高額な手数料が必要です。"</string>
