<?xml version="1.0" encoding="UTF-8"?>
<resources>

    <string name="backup_wallet">Respaldar fondos</string>
    <string name="upgrade_wallet">Actualizar</string>

    <string name="app_name">Blockchain</string>
    <string name="action_settings">Configuración</string>

    <string name="all_accounts">Todos</string>

    <string name="please_wait">Espera</string>

    <string name="send_bitcoin">Enviar</string>
    <string name="receive_bitcoin">Recibir</string>

    <string name="cancel">Cancelar</string>
    <string name="yes">Sí</string>
    <string name="no">No</string>
    <string name="polite_no">No, gracias</string>

    <string name="YESTERDAY">Ayer</string>

    <string name="SENT">Enviado</string>
    <string name="RECEIVED">Recibido</string>
    <string name="MOVED">Transferido</string>

    <string name="copied_to_clipboard">Se ha copiado en el portapapeles</string>

    <string name="options_id">Identificador del monedero:</string>
    <string name="preferences_about_title">Nuestra empresa</string>

    <string name="ask_you_sure_unpair">¿Estas seguro de que deseas desconectar tu dispositivo?</string>

    <string name="select_currency">Selecciona la moneda</string>
    <string name="options_currency">Moneda local</string>

    <string name="options_units">Unidad de Bitcoin</string>
    <string name="options_tos">Términos del servicio</string>
    <string name="options_privacy">Política de privacidad</string>

    <string name="invalid_email">Dirección de correo electrónico inválida</string>
    <string name="invalid_mobile">Número de teléfono celular inválido</string>
    <string name="invalid_password">Contraseña inválida</string>
    <string name="invalid_guid">Identificador del monedero inválido</string>
    <string name="password_mismatch_error">Las contraseñas no coinciden</string>

    <string name="no_private_key">No se puede crear la clave privada.</string>
    <string name="pin_4_strikes">4 intentos fallidos de introducir el PIN. Por favor introduce la contraseña.</string>
    <string name="pin_4_strikes_password_accepted">La contraseña ha sido aceptada. Por favor, define un nuevo PIN.</string>

    <string name="bip38_password_entry">Introduce la nueva contraseña con clave privada</string>

    <string name="pin_entry">Introduce el PIN</string>
    <string name="password_entry">Introduce la contraseña</string>
    <string name="zero_pin">0000 es un PIN inválido. Por favor, reinténtalo más tarde.</string>
    <string name="invalid_pin">PIN Inválido Por favor, reinténtalo más tarde.</string>
    <string name="pin_mismatch_error">Los números PIN no coinciden</string>
    <string name="create_pin">Crear PIN</string>
    <string name="confirm_pin">Confirmar PIN</string>
    <string name="create_pin_failed">Error al crear PIN. Vuelve a sincronizar el dispositivo.</string>
    <string name="pairing_failed">Se ha producido un error al sincronizar. Por favor, reinténtalo más tarde.</string>

    <string name="check_connectivity_exit">El monedero de Blockchain no puede conectarse a internet. Por favor, comprueba que tu dispositivo esté correctamente conectado a internet e inténtalo de nuevo.</string>
    <string name="dialog_continue">Continuar</string>

    <string name="double_encryption_password_error">Se ha producido un error en la contraseña de doble encriptación. Por favor, reinténtalo más tarde.</string>

    <string name="command2">Escanear el código de sincronización</string>
    <string name="command3">No puedo acceder a mi cámara</string>
    <string name="CREATE">CREAR UN NUEVO MONEDERO</string>
    <string name="LOGIN">Iniciar sesión en mi monedero</string>
    <string name="pair_your_wallet">Sincronizar tu monedero</string>
    <string name="manual_pairing">Sincronización manual</string>
    <string name="pair_wallet_step_1">Inicia sesión en tu monedero Blockchain a través de tu PC o Mac en https://blockchain.info/wallet.</string>
    <string name="pair_wallet_step_2">Si estás usando un monedero antiguo, haz clic en el botón Configuración de la Cuenta y selecciona la pestaña de Dispositivos. Si estás usando nuestro nuevo monedero beta, ve a Configuración / Información del monedero.</string>
    <string name="pair_wallet_step_3">Haz clic en Mostrar código de sincronización para mostrar un código QR, un código de barras cuadrado en blanco y negro. Escanea el código con tu cámara.</string>
    <string name="disable_two_factor">Debes desactivar la autentificación de dos factores antes de intentar sincronizar manualmente tu monedero.</string>
    <string name="wallet_id">Identificador del monedero:</string>
    <string name="default_wallet_name">Mi monedero de Bitcoin</string>

    <string name="password">Contraseña</string>
    <string name="email">Correo electrónico</string>
    <string name="agree_terms_of_service">Al crear un nuevo monedero aceptas los</string>
    <string name="blockchain_tos">Términos del servicio de Blockchain</string>
    <string name="create_wallet">Crear monedero</string>
    <string name="new_wallet">Nuevo Monedero</string>
    <string name="strength_weak">Débil</string>
    <string name="strength_medium">Regular</string>
    <string name="strength_strong">Fuerte</string>
    <string name="strength_normal">Normal</string>

    <string name="CONTINUE">Continuar</string>
    <string name="SEND">ENVIAR</string>

    <string name="total">Total</string>

    <string name="max_available">Usar el total disponible menos la comisión:</string>

    <string name="invalid_bitcoin_address">Dirección de Bitcoin inválida</string>
    <string name="invalid_amount">Monto inválido</string>
    <string name="insufficient_funds">Fondos insuficientes</string>

    <string name="enter_double_encryption_pw">Introduce la contraseña de doble encriptación</string>

    <string name="support">Ayuda</string>
    <string name="rate_us">Califícanos</string>
    <string name="email_chooser">Enviar un correo electrónico...</string>
    <string name="about">Monedero Blockchain %1$s\n©%2$s Blockchain.info</string>
    <string name="merchant_download">Aplicación gratuita para comerciante</string>
    <string name="password_or_wipe">Entrar introduciendo tu contraseña u olvidar este monedero</string>
    <string name="use_password">Usar contraseña</string>
    <string name="wipe_wallet">Olvidar monedero</string>

    <string name="select_units">Seleccionar las unidades de BTC</string>
    <string name="weak_password">La contraseña seleccionada es demasiado débil para garantizar la seguridad de tus fondos. Te sugerimos que selecciones uno diferente. ¿Quieres establecer una nueva contraseña?</string>

    <string name="from">De</string>
    <string name="to">Para</string>

    <string name="confirm_details">Confirmar pago</string>
    <string name="fee">Comisión</string>
    <string name="dialog_cancel">CANCELAR</string>
    <string name="exit_confirm">Pulsa nuevamente el botón atrás para salir</string>

    <string name="label_address">Tu dirección ha sido importada con éxito. Puedes asignar un nombre de usuario a esta dirección.</string>
    <string name="label_address2">Tu dirección ha sido creada exitosamente. Opcionalmente, puedes asignar un nombre de usuario amigable a esta dirección.</string>

    <string name="bip38_error">La contraseña de clave privada es inválida</string>
    <string name="privkey_error">El formato de clave privada no es reconocido</string>
    <string name="hd_error">Error en el monedero HD</string>
    <string name="scan_not_recognized">El escaneo no puede ser decodificado</string>

    <string name="imported_addresses">Direcciones importadas</string>

    <string name="remote_save_ok">Guardado de forma remota OK</string>
    <string name="remote_save_ko">Se ha producido un error al guardar de forma remota</string>

    <string name="unpair_wallet">Desconectar monedero</string>
    <string name="unpair">DESCONECTAR</string>

    <string name="ok_cap">ACEPTAR</string>
    <string name="change_pin_code">Cambiar PIN</string>
    <string name="enter_current_pin">Por favor introduce el PIN actual.</string>

    <string name="suggest_merchant">Sugerir comerciante</string>
    <string name="business_category">Categoría</string>
    <string name="street_address">Dirección postal</string>
    <string name="description">Descripción</string>
    <string name="city">Ciudad</string>
    <string name="postal">Código postal</string>
    <string name="telephone">Teléfono</string>
    <string name="web">Web</string>
    <string name="merchant_cat_hint">Elige una categoría...</string>
    <string name="merchant_cat1">Café</string>
    <string name="merchant_cat2">Bares/Bebidas</string>
    <string name="merchant_cat3">Comida y cenas</string>
    <string name="merchant_cat4">Compras/gastos</string>
    <string name="merchant_cat5">Cajeros automáticos</string>
    <string name="ok_writing_merchant">Gracias por tu sugerencia.</string>
    <string name="error_writing_merchant">Error al escribir en la base de datos. Por favor, inténtalo de nuevo más tarde.</string>
    <string name="call">Llamar</string>
    <string name="navigate">Navegar</string>
    <string name="enable_geo">Activa el GPS o cualquier otro servicio de localización para encontrar tu ubicación actual. Haz clic en Aceptar para ir a la configuración de servicios de localización para poder activarlos.</string>

    <string name="my_addresses">Direcciones</string>
    <string name="addresses">Direcciones</string>
    <string name="create_new">Crear Nuevo</string>
    <string name="import_address">Importar la dirección</string>
    <string name="save_name">Guardar nombre</string>

    <string name="receive_address_to_clipboard">¿Quieres copiar la dirección de recepción en el portapapeles? Si es así, ten en cuenta que es posible que otras aplicaciones vean esta información.</string>
    <string name="receive_address_to_share">¿Quieres compartir esta dirección de recepción para realizar envíos? Si es así, ten en cuenta que es posible que otras aplicaciones vean esta información.</string>
    <string name="guid_to_clipboard">¿Quieres copiar tu ID de monedero al portapapeles? Si es así, ten en cuenta que es posible que otras aplicaciones vean esta información.</string>

    <string name="ssl_pinning_invalid">Se ha producido un error en la fijación del certificado SSL. Esto podría ser señal de actividad maliciosa. Por favor verifica tu conexión de red y el dispositivo antes de continuar.</string>

    <string name="my_wallet_id">Mi identificador del monedero</string>
    <string name="EMAIL">CORREO ELECTRÓNICO</string>
    <string name="new_support_request">Nueva solicitud de asistencia</string>
    <string name="contact_support">Contactar al centro de ayuda</string>
    <string name="email_subject">Solicitud de asistencia para Android</string>

    <string name="merchant_map">Mapa del comerciante</string>
    <string name="merchant_suggest">Sugerir comerciante</string>
    <string name="name">Nombre</string>
    <string name="location">Ubicación</string>
    <string name="manual_entry">ENTRADA MANUAL</string>
    <string name="use_my_current_location">UTILIZAR MI UBICACIÓN ACTUAL</string>
    <string name="save">Guardar</string>
    <string name="next">Siguiente</string>
    <string name="address_lookup_fail">No se ha podido recuperar la dirección. Introduce la dirección manualmente.</string>

    <string name="backup_write_down_words">Es importante asegurarte de que escribas las palabras exactamente como aparecen aquí y en el mismo orden.</string>
    <string name="backup_next_word">PALABRA SIGUIENTE </string>
    <string name="backup_verify_heading">Escribe las siguientes palabras de tu frase de recuperación para completar el proceso de respaldo.</string>
    <string name="backup_word">Palabra</string>
    <string name="backup_of">de</string>
    <string name="backup_confirmed">Respaldo confirmado</string>
    <string name="backup_word_mismatch">La palabra no coincide</string>

    <string name="received_bitcoin">Bitcoin recibido</string>

    <string-array name="mnemonic_word_requests">
        <item>primera palabra</item>
        <item>segunda palabra</item>
        <item>tercera palabra</item>
        <item>cuarta palabra</item>
        <item>quinta palabra</item>
        <item>sexta palabra</item>
        <item>séptima palabra</item>
        <item>octava palabra</item>
        <item>novena palabra</item>
        <item>décima palabra</item>
        <item>undécima palabra</item>
        <item>duodécima palabra</item>
    </string-array>

    <string name="verification_failed">Falló la verificación</string>

    <string name="send_payment">Enviar pago</string>
    <string name="share">Compartir dirección de recepción</string>
    <string name="scan_qr">Escanear código QR</string>
    <string name="confirm_password">Confirmar contraseña</string>
    <string name="check_email_to_auth_login">Revisa tu correo electrónico para aprobar este intento de inicio de sesión.</string>
    <string name="transaction_fee">Comisión de transacción</string>
    <string name="your_transactions">Tus transacciones</string>
    <string name="transaction_occur_when">Las transacciones se producen al recibir y enviar bitcoin.</string>
    <string name="click">Haz clic</string>
    <string name="to_start_sending_and_receiving_btc">para comenzar a enviar y recibir bitcoin.</string>

    <string name="watch_only_label">(sólo ver)</string>
    <string name="address_book_label">(libreta de direcciones)</string>
    <string name="archived_label">(archivado)</string>

    <string name="transaction_submitted">Transacción completa</string>
    <string name="transaction_failed">Falló la transacción</string>
    <string name="UPGRADE_YOUR_WALLET">¡Ok, vamos!</string>
    <string name="upgrade_page_1">Respaldo y recuperación simplificados.</string>
    <string name="upgrade_page_2">Privacidad mejorada a través de direcciones de jerarquía determinista.</string>
    <string name="upgrade_page_3">Personaliza la forma en la que organizas tu Bitcoin en tu monedero Blockchain.</string>
<<<<<<< HEAD
    <string name="CONFIRM">ACTUALIZAR AHORA</string>
    <string name="confirm_upgrade">Confirmar actualización</string>
    <!--<string name="confirm_upgrade_info">The upgrade takes just a second and your Bitcoin and history will be safe. Here is what’s better:\n\n✓ Completely updated design and user experience\n✓ Robust security center\n✓ Enhanced Privacy\n✓ Simplified backup and recovery\n✓ Customized fund management\n\nOne advanced transaction type (Shared Coin) is not supported in the new version at this time.</string>-->
    <string name="confirm_upgrade_header">Hemos agregado estas nuevas características a tu monedero Blockchain:</string>
=======
    <!--<string name="confirm_upgrade_info">The upgrade takes just a second and your Bitcoin and history will be safe. Here is what’s better:\n\n✓ Completely updated design and user experience\n✓ Robust security center\n✓ Enhanced Privacy\n✓ Simplified backup and recovery\n✓ Customized fund management\n\nOne advanced transaction type (Shared Coin) is not supported in the new version at this time.</string>--><string name="confirm_upgrade_header">Hemos agregado estas nuevas características a tu monedero Blockchain:</string>
>>>>>>> ca324daa
    <string name="upgrading">Actualizando...</string>
    <string name="upgrading_started_info">Tu monedero se está actualizando, te pedimos paciencia ya que esto puede tomar algo de tiempo dependiendo del tamaño y la antigüedad de tu monedero.</string>
    <string name="upgrade_success_heading">¡Tu monedero ha sido actualizado!</string>
    <string name="upgrade_success_info">Ahora tienes el monedero Blockchain más seguro y privado. Ahora puedes continuar a tu monedero.</string>
    <string name="CLOSE">CERRAR</string>
    <string name="total_funds">Todos</string>
    <string name="unexpected_error">Se ha producido un error inesperado. Por favor, reinténtalo más tarde.</string>
    <string name="upgrade_fail_heading">¡No se pudo actualizar el monedero!</string>
    <string name="upgrade_fail_info">Hubo un error al actualizar tu monedero. Por favor, reinténtalo más tarde.</string>
    <string name="not_sane_error">La instalación del monedero Blockchain está incompleta. Por favor, vuelve a conectar tu monedero o crea uno nuevo.</string>

    <string name="watchonly_address_receive_warning">Estás a punto de recibir bitcoin en una dirección Sólo Ver. Solo puedes gastar estos fondos si tienes acceso a la clave privada. ¿Continuar?</string>

    <string name="camera_unavailable">La cámara está siendo utilizada por otra aplicación. Cierra la aplicación y vuelve a intentarlo.</string>

    <string name="validating_password">Validando la contraseña...</string>
    <string name="validating_pin">Validando PIN...</string>
    <string name="creating_pin">Creando PIN...</string>
    <string name="decrypting_wallet">Descifrando el monedero...</string>
    <string name="password_unchanged">Contraseña sin cambios</string>
    <string name="password_changed">Contraseñada cambiada</string>
    <string name="verify_email2">Tu dirección de correo electrónico verificada se utiliza para enviar códigos de inicio de sesión cuando se detecta actividad sospechosa o inusual, para recordarte tu ID de inicio de sesión de monedero y para enviar avisos de pago de Bitcoin cuando recibas los fondos. No utilizaremos tu dirección de correo electrónico para fines de mercadeo y/o publicidad.</string>
    <string name="disable_root_warning">Desactivar la advertencia de dispositivo con sistema operativo modificado</string>

    <string name="show_balance">Mostrar saldo</string>
    <string name="create_new_address">Crear nueva dirección</string>
    <string name="auth_failed">Falló la autorización Por favor, reinténtalo más tarde.</string>
    <string name="send_failed">No se pudo enviar. Por favor, reinténtalo más tarde.</string>

    <string name="wallet_updated">Se ha recibido la actualización del monedero</string>

    <string name="device_rooted">Parece que este dispositivo ha sido rooteado. Ten en cuenta que guardar fondos en un dispositivo rooteado es riesgoso, además, puede causar problemas de estabilidad. Si continúas utilizando nuestro monedero Bitcoin en este dispositivo te recomendamos que utilices un encriptado doble en tu cuenta de Blockchain.</string>
    <string name="address_already_in_wallet">Tu monedero ya contiene esta dirección.</string>
    <string name="cannot_create_address">No se puede crear una nueva dirección en este momento. Por favor, reinténtalo más tarde.</string>
    <string name="saving_address">Guardando dirección...</string>

    <string name="cannot_launch_app">El monedero Blockchain no se puede ejecutar en este dispositivo.</string>
    <string name="support_guide">Por favor describe en detalle el problema que experimentas, junto con los pasos que podemos tomar para reproducirlo.</string>
    <string name="label">Etiqueta</string>
    <string name="edit">Editar</string>
    <string name="label_cant_be_empty">La etiqueta no puede quedar en blanco.</string>
    <string name="warning">Advertencia</string>

    <string name="ssl_no_connection">No podemos conectar con el host para verificar el certificado SSL. Por favor verifica tu conexión de red y el dispositivo antes de continuar.</string>
    <string name="retry">Reintentar</string>
    <string name="exit">Salir</string>
    <string name="screen_overlay_warning">¡Se detectó una superposición de pantalla!</string>
    <string name="screen_overlay_note">Las aplicaciones que utilizan superposiciones de pantalla tienen la capacidad de engañarte para que des clic en objetos invisibles y así poderte robar fondos. Ten en cuenta que esta advertencia también se lanzará en aplicaciones de atenuación de pantalla. Si estás seguro de que no existe ninguna amenaza puedes continuar. </string>
    <string name="archived_description">Este artículo se ha archivado y no se puede acceder a él desde la aplicación móvil. Aunque no se pueden enviar fondos desde este elemento, todos los fondos estarán seguros. Simplemente desarchiva este elemento para comenzar a utilizarlo otra vez.</string>
    <string name="not_archived_description">Este elemento no está archivado. Archiva este elemento si NO quieres usarlo otra vez. Tus fondos estarán a salvo y puedes desarchivarlo en cualquier momento.</string>
    <string name="transfer_success_archive_prompt_title">¿Direcciones con barrido de archivo?</string>
    <plurals name="transfer_success_archive_prompt_plurals">
        <item quantity="one">1 dirección fue transferida exitosamente a mi monedero Bitcoin. ¿Te gustaría archivar esta dirección ahora?</item>
        <item quantity="other">%d direcciones se transfirieron exitosamente a mi monedero Bitcoin. ¿Deseas archivar estas direcciones ahora?</item>
    </plurals>
    <string name="default_account_description">Este elemento está establecido como predeterminado y no se puede archivar.</string>
    <string name="extended_public_key">Clave pública extendida</string>
    <string name="address">Dirección</string>
    <string name="copy_xpub">Copiar xPub</string>
    <string name="scan_this_code">Escanea este código o cópialo en tu aplicación Blockchain Merchant para recibir los Bitcoin en forma segura. </string>
    <string name="xpub_sharing_warning">Si compartes tu xPub, autorizas a otros a rastrear tu historial de transacciones. Ya que las personas autorizadas pueden evitar el acceso a tu monedero, sólo comparte xPub con personas de confianza.</string>
    <string name="assign_display_name">Asigna un nombre de usuario amigable.</string>
    <string name="copy_address">Copiar dirección</string>
    <string name="archive">Archivar</string>
    <string name="unarchive">Desarchivar</string>
    <string name="archive_are_you_sure">¿Estás seguro de que deseas archivar este elemento?</string>
    <string name="unarchive_are_you_sure">¿Estás seguro de que deseas desarchivar este elemento?</string>
    <string name="send_to_same_address_warning">No se puede enviar a la misma dirección.</string>
    <string name="make_default">Establecer como predeterminada</string>
    <string name="privx_required">Se requiere la clave privada</string>
    <string name="watch_only_spend_instructionss">Esta acción requiere la clave privada de la dirección Bitcoin %1$s. Por favor, escanea el código QR.</string>
    <string name="invalid_private_key">Clave privada inválida</string>
    <string name="watch_only_import_warning">Estás a punto de importar una dirección Sólo Ver, una dirección (o secuencia de comandos de clave pública) guardada en el monedero sin la clave privada correspondiente. Esto significa que se pueden gastar los fondos SÓLO si tienes la clave privada guardada en otro lugar. Si no tienes la clave privada guardada, NO le pidas a nadie que te envíe Bitcoin a la dirección Sólo Ver.\n\nEstas opciones sólo se recomiendan para usuarios avanzados. ¿Continuar? </string>
    <string name="scan_private_key">Escanear la clave privada</string>
    <string name="private_key_successfully_imported">Clave privada importada exitosamente.</string>
    <string name="private_key_not_matching_address">NOTA: La clave privada escaneada no corresponde a tu dirección Sólo Ver. Si deseas gastar los fondos de esta dirección, por favor, escanea la clave privada correcta.</string>
    <string name="watch_only">Sólo Ver</string>
    <string name="extended_public_key_description">Muestra tu xPub si eres un comerciante y utiliza la aplicación Blockchain Merchant para recibir fondos en forma segura y privada.\n\nMantener tu xPub privada.         Alguien con acceso a tu xPub podrá ver todos tus fondos y transacciones. </string>
    <string name="watch_only_description">Esta dirección está configurada como Sólo Ver. Si deseas gastar los fondos de este monedero, simplemente escanea tu clave privada. </string>
    <string name="success">¡Éxito!</string>
    <string name="default_label">Predeterminado</string>
    <string name="try_again">Vuelve a intentarlo</string>
    <string name="transfer">Transferir</string>
    <string name="transfer_funds">Transferir fondos</string>
    <string name="transfer_recommend">Para tu seguridad, recomendamos transferir cualquier saldo de tus direcciones importadas a tu monedero Blockchain.</string>
    <string name="spendable_addresses">Direcciones disponibles para gastar</string>

    <string name="dont_ask_again">No volver a preguntarme.</string>
    <string name="insufficient_fee">La comisión por transacción es demasiado baja.</string>
    <string name="customize">personalizar</string>
    <string name="amount">Monto</string>
    <string name="recommended_fee">Las comisiones de transacción afectan la rapidez con la que la red de minería de Bitcoin confirmará tus transacciones y dependen de las condiciones actuales de la red. Recomendamos la siguiente comisión para esta transacción en este momento.</string>
    <string name="not_now">Ahora no</string>
    <string name="high_fee_not_necessary_info">Has especificado una comisión de transacción inusualmente alta de %1$s.\n\nIncluso si la reduces a %2$s, puedes esperar que la transacción se confirme en los próximos ~ 10 minutos (1 bloque).</string>

    <string name="low_fee_suggestion">Has especificado una comisión de transacción excepcionalmente baja de %1$s.\n\nTu transacción puede atascarse y posiblemente nunca se confirme. Para aumentar la probabilidad de que tu transacción se confirme dentro de aproximadamente una hora (6 bloques), recomendamos una comisión no inferior a %2$s.</string>
    <string name="raise_fee">Aumentar la comisión</string>
    <string name="lower_fee">Bajar la comisión</string>
    <string name="keep_high_fee">Mantener la comisión alta</string>
    <string name="keep_low_fee">Mantener la comisión baja</string>

    <string name="no_confirmed_funds">No hay fondos confirmados para gastar.</string>
    <string name="estimate_confirm_block_count">Tiempo estimado de confirmación: ~%1$d minutos (%2$d bloques)</string>
    <string name="fee_too_low_no_confirm">Tu comisión es tan pequeña que puede que la transacción nunca sea confirmada.</string>
    <string name="transaction_surge">La red de minería de Bitcoin está experimentando un alto volumen de actividad, por lo cual las comisiones recomendadas son más altas de lo habitual.</string>
    <string name="unsupported_encryption_version">La versión del monedero %1$s no es compatible</string>
    <string name="logout">Cerrar sesión</string>
    <string name="to_field_helper">Introduce la dirección Bitcoin o selecciona</string>

    <string name="update">Actualizar</string>
    <string name="mobile">Celular</string>
    <string name="profile">Perfil</string>
    <string name="app">Aplicación</string>
    <string name="verify">Verificar</string>
    <string name="resend">Reenviar</string>
    <string name="verified">verificado</string>
    <string name="unverified">sin verificar</string>

    <string name="allow">Permitir</string>
    <string name="block">Bloquear</string>
    <string name="security">Seguridad</string>
    <string name="enable">Habilitar</string>
    <string name="disable">Deshabilitar</string>

    <string name="request_camera_permission">Es necesario el acceso a la cámara.</string>
    <string name="request_location_permission">Es necesario el acceso a la ubicación.</string>
    <string name="not_specified">no especificado</string>
    <string name="update_failed">No se pudo actualizar.</string>
    <string name="verify_mobile">Verificar celular</string>
    <string name="select_country">Seleccionar país</string>
    <string name="verify_sms_summary">Hemos enviado a tu celular un mensaje SMS con un código de verificación. Introduce el código para verificar tu número de celular</string>
    <string name="mobile_description">Puedes usar tu celular para habilitar la autentificación de dos factores, lo que ayuda a asegurar tu monedero contra accesos no autorizados.</string>

    <string name="two_fa">Verificación de 2 pasos</string>
    <string name="tor_requests">Bloquear solicitudes de Tor</string>
    <string name="tor_summary">¿Te gustaría bloquear aquellas direcciones IP que son conocidas por formar parte de la red de anonimidad Tor, para evitar que accedan a tu monedero? La red Tor es usada con frecuencia por piratas informáticos que intentan acceder a los monederos de los usuarios de Blockchain.</string>
    <string name="password_hint">Sugerencia para la contraseña</string>
    <string name="password_hint_summary">Tu monedero Blockchain nunca comunica tu contraseña a nuestros servidores. Esto significa que no tenemos idea de cuál pueda ser tu contraseña y no podemos restablecerla si la olvidas. Crea una sugerencia de contraseña recordable que podamos enviar a tu dirección de correo verificada en caso de que olvides tu contraseña.</string>
    <string name="change_password">Cambiar contraseña</string>
    <string name="change_password_summary">Tu contraseña nunca es compartida con nuestros servidores, lo que significa que no podemos ayudarte a restablecerla si la olvidas. Asegúrate de anotar tu frase de recuperación para restaurar el acceso a tu monedero en caso de que pierdas tu contraseña.</string>
    <string name="verify_email_notice">Hemos enviado un enlace de verificación a tu dirección de correo electrónico. Haz clic en el enlace de verificación para verificar tu dirección de correo electrónico.</string>
    <string name="email_notifications">Notificaciones por correo electrónico</string>
    <string name="email_notifications_summary">Habilita las notificaciones para recibir un correo electrónico cada vez que recibas Bitcoin. Solo las direcciones con etiqueta y las direcciones importadas pueden activar notificaciones.</string>
    <string name="current_password">Contraseña actual</string>
    <string name="new_password">Nueva contraseña</string>
    <string name="sms_verified">Número de teléfono celular verificado</string>
    <string name="preferences">Preferencias</string>
    <string name="two_fa_summary">Protege tu monedero de accesos no autorizados habilitando la verificación de 2 pasos. Puedes elegir utilizar tu número de celular para asegurar tu monedero. Se te pedirá este código cuando intentes acceder a tu monedero con el navegador web.\n\nPara poder usar otros métodos de autentificación en lugar de éste, inicia sesión en nuestro monedero web.</string>

    <string name="backup_previous_word">PALABRA ANTERIOR</string>
    <string name="backup_done">Completado</string>
    <string name="backup_lost_mnemonic">¿Perdiste tu frase de recuperación de 12 palabras?</string>
    <string name="rate_title">Califica al monedero Blockchain</string>
    <string name="rate_message">¿Estás disfrutando de tu monedero Blockchain? Por favor tómate un momento para dejar una reseña en Google Play para que así otros la conozcan.</string>
    <string name="rate_yes">Si, calificar el monedero Blockchain</string>
    <string name="rate_no">No, gracias</string>
    <string name="rate_later">Recordarme más tarde</string>
    <string name="hint_reveals_password_error">No se puede establecer la contraseña principal de la cartera como tu sugerencia de contraseña.</string>
    <string name="why_has_my_address_changed">¿Por qué ha cambiado mi dirección?</string>
    <string name="learn_more">Saber más</string>
    <string name="new_address_info">Para una privacidad mejorada, generamos una dirección única para cada pago. Todas las direcciones generadas en tu monedero todavía pueden recibir fondos, aúnque ya no aparezcan bajo Recibir.</string>

    <!-- SHARE RECEIVE ADDRESS -->
    <string name="email_request_subject">Solicitud de pago de Bitcoin</string>
    <string name="email_request_body">Por favor, envía %1$s BTC a la dirección Bitcoin %2$s.</string>
    <string name="email_request_body_fallback">adjunto</string>

    <!-- COMMON PIN CODES -->
    <string name="common_pin_dialog_title">Advertencia</string>
    <string name="common_pin_dialog_message">El PIN seleccionado es muy común y puede ser fácilmente adivinado por alguien con acceso a tu teléfono en 3 intentos. ¿Quieres usar este PIN de todos modos?</string>
    <string name="common_pin_dialog_try_again">Vuelve a intentarlo</string>
    <string name="common_pin_dialog_continue">Continuar</string>

    <!-- PASSWORD REENTRY ACTIVITY -->
    <string name="logged_out_enter_password">Has cerrado sesión o hubo un error al decodificar tu monedero. Introduce tu contraseña a continuación para iniciar sesión.</string>
    <string name="logged_out_forget_wallet">Si quieres olvidar este monedero y comenzar denuevo, presiona \'Olvidar Monedero\'.</string>

    <string name="api_fail">No es posible conectarse al servidor. Por favor, reinténtalo más tarde.</string>

    <!-- FEE WARNING -->
    <string name="large_tx_warning">Esta es una transacción Bitcoin de tamaño excesivo. Tu monedero necesita consolidar muchos pagos más pequeños que hayas recibido en el pasado. Esto requiere una comisión relativamente alta para que pueda ser confirmada rápidamente. Si no te importa que la transacción tome más tiempo en confirmarse, puedes reducir la comisión manualmente dándole clic a "personalizar". </string>
    <string name="go_back">Volver</string>
    <string name="accept_higher_fee">Aceptar la comisión más alta</string>
    <string name="large_tx_high_fee_warning">"Esta transacción requiere una comisión más alta para el consumo 'polvo', debido al bajo monto del cambio a devolver."</string>
</resources><|MERGE_RESOLUTION|>--- conflicted
+++ resolved
@@ -105,7 +105,6 @@
 
     <string name="support">Ayuda</string>
     <string name="rate_us">Califícanos</string>
-    <string name="email_chooser">Enviar un correo electrónico...</string>
     <string name="about">Monedero Blockchain %1$s\n©%2$s Blockchain.info</string>
     <string name="merchant_download">Aplicación gratuita para comerciante</string>
     <string name="password_or_wipe">Entrar introduciendo tu contraseña u olvidar este monedero</string>
@@ -175,12 +174,6 @@
 
     <string name="ssl_pinning_invalid">Se ha producido un error en la fijación del certificado SSL. Esto podría ser señal de actividad maliciosa. Por favor verifica tu conexión de red y el dispositivo antes de continuar.</string>
 
-    <string name="my_wallet_id">Mi identificador del monedero</string>
-    <string name="EMAIL">CORREO ELECTRÓNICO</string>
-    <string name="new_support_request">Nueva solicitud de asistencia</string>
-    <string name="contact_support">Contactar al centro de ayuda</string>
-    <string name="email_subject">Solicitud de asistencia para Android</string>
-
     <string name="merchant_map">Mapa del comerciante</string>
     <string name="merchant_suggest">Sugerir comerciante</string>
     <string name="name">Nombre</string>
@@ -239,14 +232,7 @@
     <string name="upgrade_page_1">Respaldo y recuperación simplificados.</string>
     <string name="upgrade_page_2">Privacidad mejorada a través de direcciones de jerarquía determinista.</string>
     <string name="upgrade_page_3">Personaliza la forma en la que organizas tu Bitcoin en tu monedero Blockchain.</string>
-<<<<<<< HEAD
-    <string name="CONFIRM">ACTUALIZAR AHORA</string>
-    <string name="confirm_upgrade">Confirmar actualización</string>
-    <!--<string name="confirm_upgrade_info">The upgrade takes just a second and your Bitcoin and history will be safe. Here is what’s better:\n\n✓ Completely updated design and user experience\n✓ Robust security center\n✓ Enhanced Privacy\n✓ Simplified backup and recovery\n✓ Customized fund management\n\nOne advanced transaction type (Shared Coin) is not supported in the new version at this time.</string>-->
-    <string name="confirm_upgrade_header">Hemos agregado estas nuevas características a tu monedero Blockchain:</string>
-=======
     <!--<string name="confirm_upgrade_info">The upgrade takes just a second and your Bitcoin and history will be safe. Here is what’s better:\n\n✓ Completely updated design and user experience\n✓ Robust security center\n✓ Enhanced Privacy\n✓ Simplified backup and recovery\n✓ Customized fund management\n\nOne advanced transaction type (Shared Coin) is not supported in the new version at this time.</string>--><string name="confirm_upgrade_header">Hemos agregado estas nuevas características a tu monedero Blockchain:</string>
->>>>>>> ca324daa
     <string name="upgrading">Actualizando...</string>
     <string name="upgrading_started_info">Tu monedero se está actualizando, te pedimos paciencia ya que esto puede tomar algo de tiempo dependiendo del tamaño y la antigüedad de tu monedero.</string>
     <string name="upgrade_success_heading">¡Tu monedero ha sido actualizado!</string>
@@ -284,7 +270,6 @@
     <string name="saving_address">Guardando dirección...</string>
 
     <string name="cannot_launch_app">El monedero Blockchain no se puede ejecutar en este dispositivo.</string>
-    <string name="support_guide">Por favor describe en detalle el problema que experimentas, junto con los pasos que podemos tomar para reproducirlo.</string>
     <string name="label">Etiqueta</string>
     <string name="edit">Editar</string>
     <string name="label_cant_be_empty">La etiqueta no puede quedar en blanco.</string>
@@ -409,25 +394,21 @@
     <string name="learn_more">Saber más</string>
     <string name="new_address_info">Para una privacidad mejorada, generamos una dirección única para cada pago. Todas las direcciones generadas en tu monedero todavía pueden recibir fondos, aúnque ya no aparezcan bajo Recibir.</string>
 
-    <!-- SHARE RECEIVE ADDRESS -->
-    <string name="email_request_subject">Solicitud de pago de Bitcoin</string>
+    <!-- SHARE RECEIVE ADDRESS --><string name="email_request_subject">Solicitud de pago de Bitcoin</string>
     <string name="email_request_body">Por favor, envía %1$s BTC a la dirección Bitcoin %2$s.</string>
     <string name="email_request_body_fallback">adjunto</string>
 
-    <!-- COMMON PIN CODES -->
-    <string name="common_pin_dialog_title">Advertencia</string>
+    <!-- COMMON PIN CODES --><string name="common_pin_dialog_title">Advertencia</string>
     <string name="common_pin_dialog_message">El PIN seleccionado es muy común y puede ser fácilmente adivinado por alguien con acceso a tu teléfono en 3 intentos. ¿Quieres usar este PIN de todos modos?</string>
     <string name="common_pin_dialog_try_again">Vuelve a intentarlo</string>
     <string name="common_pin_dialog_continue">Continuar</string>
 
-    <!-- PASSWORD REENTRY ACTIVITY -->
-    <string name="logged_out_enter_password">Has cerrado sesión o hubo un error al decodificar tu monedero. Introduce tu contraseña a continuación para iniciar sesión.</string>
+    <!-- PASSWORD REENTRY ACTIVITY --><string name="logged_out_enter_password">Has cerrado sesión o hubo un error al decodificar tu monedero. Introduce tu contraseña a continuación para iniciar sesión.</string>
     <string name="logged_out_forget_wallet">Si quieres olvidar este monedero y comenzar denuevo, presiona \'Olvidar Monedero\'.</string>
 
     <string name="api_fail">No es posible conectarse al servidor. Por favor, reinténtalo más tarde.</string>
 
-    <!-- FEE WARNING -->
-    <string name="large_tx_warning">Esta es una transacción Bitcoin de tamaño excesivo. Tu monedero necesita consolidar muchos pagos más pequeños que hayas recibido en el pasado. Esto requiere una comisión relativamente alta para que pueda ser confirmada rápidamente. Si no te importa que la transacción tome más tiempo en confirmarse, puedes reducir la comisión manualmente dándole clic a "personalizar". </string>
+    <!-- FEE WARNING --><string name="large_tx_warning">Esta es una transacción Bitcoin de tamaño excesivo. Tu monedero necesita consolidar muchos pagos más pequeños que hayas recibido en el pasado. Esto requiere una comisión relativamente alta para que pueda ser confirmada rápidamente. Si no te importa que la transacción tome más tiempo en confirmarse, puedes reducir la comisión manualmente dándole clic a "personalizar". </string>
     <string name="go_back">Volver</string>
     <string name="accept_higher_fee">Aceptar la comisión más alta</string>
     <string name="large_tx_high_fee_warning">"Esta transacción requiere una comisión más alta para el consumo 'polvo', debido al bajo monto del cambio a devolver."</string>
