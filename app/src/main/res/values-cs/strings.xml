--- conflicted
+++ resolved
@@ -105,7 +105,6 @@
 
     <string name="support">Podpora</string>
     <string name="rate_us">Ohodnoťte nás</string>
-    <string name="email_chooser">Odeslat e-mail...</string>
     <string name="about">Peněženka Blockchain %1$s\n©%2$s Blockchain.info</string>
     <string name="merchant_download">Bezplatná aplikace pro prodejce</string>
     <string name="password_or_wipe">Zadat pomocí hesla nebo zapomenout tuto peněženku</string>
@@ -175,12 +174,6 @@
 
     <string name="ssl_pinning_invalid">Připnutí certifikátu SSL se nezdařilo. Může to znamenat škodlivou aktivitu. Dříve než budete pokračovat, ověřte síťové připojení a zařízení.</string>
 
-    <string name="my_wallet_id">ID mojí peněženky</string>
-    <string name="EMAIL">E-MAIL</string>
-    <string name="new_support_request">Nový požadavek podpory</string>
-    <string name="contact_support">Kontaktovat podporu</string>
-    <string name="email_subject">Požadavek podpory Android</string>
-
     <string name="merchant_map">Mapa prodejců</string>
     <string name="merchant_suggest">Doporučte prodejce</string>
     <string name="name">Název</string>
@@ -239,14 +232,7 @@
     <string name="upgrade_page_1">Zjednodušená záloha a obnovení.</string>
     <string name="upgrade_page_2">Lepší soukromí díky hierarchickým deterministickým adresám</string>
     <string name="upgrade_page_3">Upravte si způsob seřazení bitcoinů ve své peněžence Blockchain.</string>
-<<<<<<< HEAD
-    <string name="CONFIRM">UPGRADUJTE NYNÍ</string>
-    <string name="confirm_upgrade">Potvrdit upgrade</string>
-    <!--<string name="confirm_upgrade_info">The upgrade takes just a second and your Bitcoin and history will be safe. Here is what’s better:\n\n✓ Completely updated design and user experience\n✓ Robust security center\n✓ Enhanced Privacy\n✓ Simplified backup and recovery\n✓ Customized fund management\n\nOne advanced transaction type (Shared Coin) is not supported in the new version at this time.</string>-->
-    <string name="confirm_upgrade_header">Vaše peněženka Blockchain byla rozšířena o tyto nové funkce:</string>
-=======
     <!--<string name="confirm_upgrade_info">The upgrade takes just a second and your Bitcoin and history will be safe. Here is what’s better:\n\n✓ Completely updated design and user experience\n✓ Robust security center\n✓ Enhanced Privacy\n✓ Simplified backup and recovery\n✓ Customized fund management\n\nOne advanced transaction type (Shared Coin) is not supported in the new version at this time.</string>--><string name="confirm_upgrade_header">Vaše peněženka Blockchain byla rozšířena o tyto nové funkce:</string>
->>>>>>> ca324daa
     <string name="upgrading">Upgradování...</string>
     <string name="upgrading_started_info">Vaše peněženka se upgraduje. Mějte prosím trpělivost, protože to může chvíli trvat, a to podle velikosti a stáří Vaší peněženky.</string>
     <string name="upgrade_success_heading">Vaše peněženka byla upgradována!</string>
@@ -284,7 +270,6 @@
     <string name="saving_address">Ukládání adresy...</string>
 
     <string name="cannot_launch_app">Peněženku Blockchain nelze na tomto zařízení spustit.</string>
-    <string name="support_guide">Popište prosím podrobně problém, který jste zaznamenali, včetně kroků, na základě kterých ho můžeme reprodukovat.</string>
     <string name="label">Označení</string>
     <string name="edit">Upravit</string>
     <string name="label_cant_be_empty">Označení nemůže být prázdné.</string>
@@ -409,25 +394,21 @@
     <string name="learn_more">Zjistit více</string>
     <string name="new_address_info">Z důvodu zvýšení zabezpečení vytváříme jedinečnou adresu pro každou platbu. Všechny adresy vytvořené v rámci vaší peněženky mohou i nadále přijímat prostředky, i když už se nezobrazují v nabídce Přijmout.</string>
 
-    <!-- SHARE RECEIVE ADDRESS -->
-    <string name="email_request_subject">Požadavek na bitcoinovou platbu</string>
+    <!-- SHARE RECEIVE ADDRESS --><string name="email_request_subject">Požadavek na bitcoinovou platbu</string>
     <string name="email_request_body">Odešlete prosím %1$s BTC na bitcoinovou adresu %2$s.</string>
     <string name="email_request_body_fallback">připojeno</string>
 
-    <!-- COMMON PIN CODES -->
-    <string name="common_pin_dialog_title">Varování</string>
+    <!-- COMMON PIN CODES --><string name="common_pin_dialog_title">Varování</string>
     <string name="common_pin_dialog_message">Vybraný PIN je příliš běžný a mohl by ho v rámci 3 pokusů uhodnout každý, kdo má přístup k Vašemu telefonu. Chcete tento PIN i přesto použít?</string>
     <string name="common_pin_dialog_try_again">Zkusit znovu</string>
     <string name="common_pin_dialog_continue">Pokračovat</string>
 
-    <!-- PASSWORD REENTRY ACTIVITY -->
-    <string name="logged_out_enter_password">Odhlásili jste se, nebo došlo k chybě dešifrování Vaší peněženky. Přihlaste se zadáním hesla níže.</string>
+    <!-- PASSWORD REENTRY ACTIVITY --><string name="logged_out_enter_password">Odhlásili jste se, nebo došlo k chybě dešifrování Vaší peněženky. Přihlaste se zadáním hesla níže.</string>
     <string name="logged_out_forget_wallet">Pokud chcete tuto peněženku zapomenout a začít znovu, stiskněte \'Zapomenout peněženku\'.</string>
 
     <string name="api_fail">Nelze se připojit k serveru. Zkuste to prosím později.</string>
 
-    <!-- FEE WARNING -->
-    <string name="large_tx_warning">Toto je příliš velká bitcoinová transakce. Vaše peněženka musí sloučit drobné částky, které jste přijali v minulosti. Je vyžadován relativně vysoký poplatek za účelem rychlého potvrzení. Pokud Vám nevadí, že potvrzení transakce potrvá déle, můžete snížit poplatek ručně kliknutím na možnost Přizpůsobit. </string>
+    <!-- FEE WARNING --><string name="large_tx_warning">Toto je příliš velká bitcoinová transakce. Vaše peněženka musí sloučit drobné částky, které jste přijali v minulosti. Je vyžadován relativně vysoký poplatek za účelem rychlého potvrzení. Pokud Vám nevadí, že potvrzení transakce potrvá déle, můžete snížit poplatek ručně kliknutím na možnost Přizpůsobit. </string>
     <string name="go_back">Přejít zpět</string>
     <string name="accept_higher_fee">Přijmout vyšší poplatek</string>
     <string name="large_tx_high_fee_warning">„Tato transakce vyžaduje vyšší poplatek za drobné částky, které mají být vráceny.“</string>
