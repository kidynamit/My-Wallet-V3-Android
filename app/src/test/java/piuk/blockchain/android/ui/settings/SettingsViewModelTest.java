--- conflicted
+++ resolved
@@ -509,31 +509,9 @@
     }
 
     @Test
-    public void pinCodeValidatedForChange() throws Exception {
-        // Arrange
-
-<<<<<<< HEAD
-    @Ignore
-    @Test
-    public void validatePinFailed() throws Exception {
-//        // Arrange
-//        when(accessState.validatePin(anyString())).thenReturn(Observable.just(null));
-//        // Act
-//        subject.validatePin(new CharSequenceX("1234"));
-//        // Assert
-//        verify(activity).showProgressDialog(anyInt());
-//        verify(activity).dismissProgressDialog();
-//        //noinspection WrongConstant
-//        verify(activity).showToast(anyInt(), eq(ToastCustom.TYPE_ERROR));
-//        verifyNoMoreInteractions(activity);
-    }
-
-    @Test
     public void validatePinError() throws Exception {
         // Arrange
         when(accessState.validatePin(anyString())).thenReturn(Observable.error(new Throwable()));
-=======
->>>>>>> 1073ef08
         // Act
         subject.pinCodeValidatedForChange();
         // Assert
