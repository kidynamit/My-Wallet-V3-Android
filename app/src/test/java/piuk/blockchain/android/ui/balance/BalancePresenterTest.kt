<<<<<<< HEAD
//package piuk.blockchain.android.ui.balance
//
//import com.nhaarman.mockito_kotlin.*
//import info.blockchain.wallet.contacts.data.Contact
//import info.blockchain.wallet.contacts.data.FacilitatedTransaction
//import info.blockchain.wallet.contacts.data.PaymentRequest
//import info.blockchain.wallet.multiaddress.TransactionSummary
//import info.blockchain.wallet.payload.data.Account
//import info.blockchain.wallet.payload.data.LegacyAddress
//import io.reactivex.Completable
//import io.reactivex.Observable
//import io.reactivex.Single
//import org.amshove.kluent.`should equal to`
//import org.junit.Before
//import org.junit.Test
//import piuk.blockchain.android.R
//import piuk.blockchain.android.data.access.AccessState
//import piuk.blockchain.android.data.access.AuthEvent
//import piuk.blockchain.android.data.contacts.ContactsDataManager
//import piuk.blockchain.android.data.contacts.models.ContactTransactionModel
//import piuk.blockchain.android.data.contacts.models.ContactsEvent
//import piuk.blockchain.android.data.datamanagers.TransactionListDataManager
//import piuk.blockchain.android.data.exchange.BuyDataManager
//import piuk.blockchain.android.data.notifications.models.NotificationPayload
//import piuk.blockchain.android.data.payload.PayloadDataManager
//import piuk.blockchain.android.data.rxjava.RxBus
//import piuk.blockchain.android.ui.account.ItemAccount
//import piuk.blockchain.android.ui.base.UiState
//import piuk.blockchain.android.ui.customviews.ToastCustom
//import piuk.blockchain.android.ui.swipetoreceive.SwipeToReceiveHelper
//import piuk.blockchain.android.util.*
//import java.math.BigInteger
//
//class BalancePresenterTest {
//
//    private lateinit var subject: BalancePresenter
//    private var view: BalanceView = mock()
//    private var exchangeRateFactory: ExchangeRateFactory = mock()
//    private var transactionListDataManager: TransactionListDataManager = mock()
//    private var contactsDataManager: ContactsDataManager = mock()
//    private var swipeToReceiveHelper: SwipeToReceiveHelper = mock()
//    private var payloadDataManager: PayloadDataManager = mock()
//    private var buyDataManager: BuyDataManager = mock()
//    private var stringUtils: StringUtils = mock()
//    private var prefsUtil: PrefsUtil = mock()
//    private var accessState: AccessState = mock()
//    private var rxBus: RxBus = mock()
//    private var appUtil: AppUtil = mock()
//
//    @Before
//    fun setUp() {
//        subject = BalancePresenter(
//                exchangeRateFactory,
//                transactionListDataManager,
//                contactsDataManager,
//                swipeToReceiveHelper,
//                payloadDataManager,
//                buyDataManager,
//                stringUtils,
//                prefsUtil,
//                accessState,
//                rxBus,
//                appUtil
//        )
//        subject.initView(view)
//    }
//
//    @Test
//    fun onViewReady() {
//        // This *could* be tested but would be absolutely enormous, and most of it's child functions
//        // have been tested elsewhere in this class.
//    }
//
//    @Test
//    fun onViewDestroyed() {
//        // Arrange
//        val contactsEventObservable = Observable.just(ContactsEvent.INIT)
//        val notificationObservable = Observable.just(NotificationPayload(emptyMap()))
//        val authEventObservable = Observable.just(AuthEvent.LOGOUT)
//        subject.contactsEventObservable = contactsEventObservable
//        subject.notificationObservable = notificationObservable
//        subject.authEventObservable = authEventObservable
//        // Act
//        subject.onViewDestroyed()
//        // Assert
//        verify(rxBus).unregister(ContactsEvent::class.java, contactsEventObservable)
//        verify(rxBus).unregister(NotificationPayload::class.java, notificationObservable)
//        verify(rxBus).unregister(AuthEvent::class.java, authEventObservable)
//    }
//
//    @Test
//    fun onResume() {
//        // Arrange
//        val itemAccount = ItemAccount()
//        subject.chosenAccount = itemAccount
//        whenever(accessState.isBtc).thenReturn(true)
//        whenever(prefsUtil.getValue(PrefsUtil.KEY_SELECTED_FIAT, PrefsUtil.DEFAULT_CURRENCY))
//                .thenReturn("USD")
//        whenever(prefsUtil.getValue(PrefsUtil.KEY_BTC_UNITS, MonetaryUtil.UNIT_BTC))
//                .thenReturn(0)
//        whenever(exchangeRateFactory.getLastPrice("USD")).thenReturn(2717.0)
//        // Act
//        subject.onResume()
//        // Assert
//        verify(accessState, times(2)).isBtc
//        verifyNoMoreInteractions(accessState)
//        verify(prefsUtil).getValue(PrefsUtil.KEY_SELECTED_FIAT, PrefsUtil.DEFAULT_CURRENCY)
//        verify(prefsUtil, times(2)).getValue(PrefsUtil.KEY_BTC_UNITS, MonetaryUtil.UNIT_BTC)
//        verifyNoMoreInteractions(prefsUtil)
//        verify(exchangeRateFactory).getLastPrice("USD")
//        verifyNoMoreInteractions(exchangeRateFactory)
//        verify(view).onViewTypeChanged(true, 0)
//        verify(view).onExchangeRateUpdated(2717.0, true)
//        verifyNoMoreInteractions(view)
//    }
//
//    @Test
//    fun `onAccountChosen success update ui with content state`() {
//        // Arrange
//        val itemAccount = ItemAccount()
//        val transactionSummary = TransactionSummary()
//        subject.activeAccountAndAddressList.add(itemAccount)
//        whenever(payloadDataManager.updateAllBalances()).thenReturn(Completable.complete())
//        whenever(transactionListDataManager.getBtcBalance(itemAccount)).thenReturn(0L)
//        whenever(transactionListDataManager.fetchTransactions(itemAccount, 50, 0))
//                .thenReturn(Observable.just(listOf(transactionSummary)))
//        whenever(accessState.isBtc).thenReturn(true)
//        whenever(prefsUtil.getValue(PrefsUtil.KEY_SELECTED_FIAT, PrefsUtil.DEFAULT_CURRENCY))
//                .thenReturn("USD")
//        whenever(prefsUtil.getValue(PrefsUtil.KEY_BTC_UNITS, MonetaryUtil.UNIT_BTC))
//                .thenReturn(0)
//        whenever(exchangeRateFactory.getLastPrice("USD")).thenReturn(2717.0)
//        whenever(buyDataManager.canBuy).thenReturn(Observable.just(false))
//        // Act
//        subject.onAccountChosen(0)
//        // Assert
//        verify(payloadDataManager).updateAllBalances()
//        verifyNoMoreInteractions(payloadDataManager)
//        verify(transactionListDataManager).getBtcBalance(itemAccount)
//        verify(transactionListDataManager).fetchTransactions(itemAccount, 50, 0)
//        verifyNoMoreInteractions(transactionListDataManager)
//        verify(accessState).isBtc
//        verifyNoMoreInteractions(accessState)
//        verify(prefsUtil).getValue(PrefsUtil.KEY_SELECTED_FIAT, PrefsUtil.DEFAULT_CURRENCY)
//        verify(prefsUtil, times(2)).getValue(PrefsUtil.KEY_BTC_UNITS, MonetaryUtil.UNIT_BTC)
//        verify(prefsUtil).setValue(PrefsUtil.KEY_LATEST_ANNOUNCEMENT_DISMISSED, true)
//        verifyNoMoreInteractions(prefsUtil)
//        verify(exchangeRateFactory).getLastPrice("USD")
//        verifyNoMoreInteractions(exchangeRateFactory)
//        verify(buyDataManager).canBuy
//        verifyNoMoreInteractions(buyDataManager)
//        verify(view).onTotalBalanceUpdated("0.0 BTC")
//        verify(view).setUiState(UiState.CONTENT)
//        verify(view).onTransactionsUpdated(listOf(transactionSummary))
//        verifyNoMoreInteractions(view)
//    }
//
//    @Test
//    fun `onAccountChosen success empty account update ui with empty state`() {
//        // Arrange
//        val itemAccount = ItemAccount()
//        subject.activeAccountAndAddressList.add(itemAccount)
//        whenever(payloadDataManager.updateAllBalances()).thenReturn(Completable.complete())
//        whenever(transactionListDataManager.getBtcBalance(itemAccount)).thenReturn(0L)
//        whenever(transactionListDataManager.fetchTransactions(itemAccount, 50, 0))
//                .thenReturn(Observable.just(emptyList()))
//        whenever(accessState.isBtc).thenReturn(true)
//        whenever(prefsUtil.getValue(PrefsUtil.KEY_SELECTED_FIAT, PrefsUtil.DEFAULT_CURRENCY))
//                .thenReturn("USD")
//        whenever(prefsUtil.getValue(PrefsUtil.KEY_BTC_UNITS, MonetaryUtil.UNIT_BTC))
//                .thenReturn(0)
//        whenever(exchangeRateFactory.getLastPrice("USD")).thenReturn(2717.0)
//        whenever(buyDataManager.canBuy).thenReturn(Observable.just(false))
//        // Act
//        subject.onAccountChosen(0)
//        // Assert
//        verify(payloadDataManager).updateAllBalances()
//        verifyNoMoreInteractions(payloadDataManager)
//        verify(transactionListDataManager).getBtcBalance(itemAccount)
//        verify(transactionListDataManager).fetchTransactions(itemAccount, 50, 0)
//        verifyNoMoreInteractions(transactionListDataManager)
//        verify(accessState).isBtc
//        verifyNoMoreInteractions(accessState)
//        verify(prefsUtil).getValue(PrefsUtil.KEY_SELECTED_FIAT, PrefsUtil.DEFAULT_CURRENCY)
//        verify(prefsUtil, times(2)).getValue(PrefsUtil.KEY_BTC_UNITS, MonetaryUtil.UNIT_BTC)
//        verify(prefsUtil).setValue(PrefsUtil.KEY_LATEST_ANNOUNCEMENT_DISMISSED, true)
//        verifyNoMoreInteractions(prefsUtil)
//        verify(exchangeRateFactory).getLastPrice("USD")
//        verifyNoMoreInteractions(exchangeRateFactory)
//        verify(buyDataManager).canBuy
//        verifyNoMoreInteractions(buyDataManager)
//        verify(view).onTotalBalanceUpdated("0.0 BTC")
//        verify(view).setUiState(UiState.EMPTY)
//        verify(view).onTransactionsUpdated(emptyList())
//        verifyNoMoreInteractions(view)
//    }
//
//    @Test
//    fun `onAccountChosen failure`() {
//        // Arrange
//        val itemAccount = ItemAccount()
//        subject.activeAccountAndAddressList.add(itemAccount)
//        whenever(payloadDataManager.updateAllBalances())
//                .thenReturn(Completable.error { Throwable() })
//        whenever(transactionListDataManager.fetchTransactions(itemAccount, 50, 0))
//                .thenReturn(Observable.just(emptyList()))
//        // Act
//        subject.onAccountChosen(0)
//        // Assert
//        verify(payloadDataManager).updateAllBalances()
//        verifyNoMoreInteractions(payloadDataManager)
//        verify(transactionListDataManager).fetchTransactions(itemAccount, 50, 0)
//        verifyNoMoreInteractions(transactionListDataManager)
//        verify(view).setUiState(UiState.FAILURE)
//        verifyNoMoreInteractions(view)
//    }
//
//    @Test
//    fun `onRefreshRequested failure`() {
//        val itemAccount = ItemAccount()
//        val transactionSummary = TransactionSummary()
//        subject.chosenAccount = itemAccount
//        whenever(payloadDataManager.updateAllBalances())
//                .thenReturn(Completable.error { Throwable() })
//        whenever(transactionListDataManager.fetchTransactions(itemAccount, 50, 0))
//                .thenReturn(Observable.just(listOf(transactionSummary)))
//        whenever(contactsDataManager.fetchContacts()).thenReturn(Completable.complete())
//        whenever(contactsDataManager.getContactsWithUnreadPaymentRequests()).thenReturn(Observable.empty())
//        // Act
//        subject.onRefreshRequested()
//        // Assert
//        verify(payloadDataManager).updateAllBalances()
//        verifyNoMoreInteractions(payloadDataManager)
//        verify(transactionListDataManager).fetchTransactions(itemAccount, 50, 0)
//        verifyNoMoreInteractions(transactionListDataManager)
//        verify(contactsDataManager).fetchContacts()
//        verify(contactsDataManager).getContactsWithUnreadPaymentRequests()
//        verifyNoMoreInteractions(contactsDataManager)
//        verify(view).setUiState(UiState.FAILURE)
//        verifyNoMoreInteractions(view)
//    }
//
//    @Test
//    fun `onRefreshRequested contacts not enabled`() {
//        val itemAccount = ItemAccount()
//        val transactionSummary = TransactionSummary()
//        subject.chosenAccount = itemAccount
//        whenever(payloadDataManager.updateAllBalances()).thenReturn(Completable.complete())
//        whenever(transactionListDataManager.getBtcBalance(itemAccount)).thenReturn(0L)
//        whenever(transactionListDataManager.fetchTransactions(itemAccount, 50, 0))
//                .thenReturn(Observable.just(listOf(transactionSummary)))
//        whenever(accessState.isBtc).thenReturn(true)
//        whenever(prefsUtil.getValue(PrefsUtil.KEY_SELECTED_FIAT, PrefsUtil.DEFAULT_CURRENCY))
//                .thenReturn("USD")
//        whenever(prefsUtil.getValue(PrefsUtil.KEY_BTC_UNITS, MonetaryUtil.UNIT_BTC))
//                .thenReturn(0)
//        whenever(exchangeRateFactory.getLastPrice("USD")).thenReturn(2717.0)
//        whenever(contactsDataManager.fetchContacts()).thenReturn(Completable.complete())
//        whenever(contactsDataManager.getContactsWithUnreadPaymentRequests()).thenReturn(Observable.empty())
//        whenever(contactsDataManager.refreshFacilitatedTransactions()).thenReturn(Observable.empty())
//        whenever(buyDataManager.canBuy).thenReturn(Observable.just(false))
//        // Act
//        subject.onRefreshRequested()
//        // Assert
//        verify(payloadDataManager).updateAllBalances()
//        verifyNoMoreInteractions(payloadDataManager)
//        verify(transactionListDataManager).getBtcBalance(itemAccount)
//        verify(transactionListDataManager).fetchTransactions(itemAccount, 50, 0)
//        verifyNoMoreInteractions(transactionListDataManager)
//        verify(contactsDataManager).fetchContacts()
//        verify(contactsDataManager).getContactsWithUnreadPaymentRequests()
//        verify(contactsDataManager).refreshFacilitatedTransactions()
//        verify(contactsDataManager).getContactsTransactionMap()
//        verify(contactsDataManager).getNotesTransactionMap()
//        verifyNoMoreInteractions(contactsDataManager)
//        verify(accessState).isBtc
//        verifyNoMoreInteractions(accessState)
//        verify(prefsUtil).getValue(PrefsUtil.KEY_SELECTED_FIAT, PrefsUtil.DEFAULT_CURRENCY)
//        verify(prefsUtil, times(2)).getValue(PrefsUtil.KEY_BTC_UNITS, MonetaryUtil.UNIT_BTC)
//        verify(prefsUtil).setValue(PrefsUtil.KEY_LATEST_ANNOUNCEMENT_DISMISSED, true)
//        verifyNoMoreInteractions(prefsUtil)
//        verify(exchangeRateFactory).getLastPrice("USD")
//        verifyNoMoreInteractions(exchangeRateFactory)
//        verify(buyDataManager).canBuy
//        verifyNoMoreInteractions(buyDataManager)
//        verify(view).onTotalBalanceUpdated("0.0 BTC")
//        verify(view).setUiState(UiState.CONTENT)
//        verify(view, times(2)).onTransactionsUpdated(listOf(transactionSummary))
//        verify(view).onContactsHashMapUpdated(any(), any())
//        verify(view).showFctxRequiringAttention(any())
//        verifyNoMoreInteractions(view)
//    }
//
//    @Test
//    fun `onRefreshRequested contacts enabled`() {
//        val itemAccount = ItemAccount()
//        val transactionSummary = TransactionSummary()
//        subject.chosenAccount = itemAccount
//        val contactName = "CONTACT_NAME"
//        val fctx = FacilitatedTransaction().apply {
//            state = FacilitatedTransaction.STATE_WAITING_FOR_ADDRESS
//            role = FacilitatedTransaction.ROLE_RPR_RECEIVER
//        }
//        val transactionModel = ContactTransactionModel(contactName, fctx)
//        whenever(payloadDataManager.updateAllBalances()).thenReturn(Completable.complete())
//        whenever(transactionListDataManager.getBtcBalance(itemAccount)).thenReturn(0L)
//        whenever(transactionListDataManager.fetchTransactions(itemAccount, 50, 0))
//                .thenReturn(Observable.just(listOf(transactionSummary)))
//        whenever(accessState.isBtc).thenReturn(true)
//        whenever(prefsUtil.getValue(PrefsUtil.KEY_SELECTED_FIAT, PrefsUtil.DEFAULT_CURRENCY))
//                .thenReturn("USD")
//        whenever(prefsUtil.getValue(PrefsUtil.KEY_BTC_UNITS, MonetaryUtil.UNIT_BTC))
//                .thenReturn(0)
//        whenever(prefsUtil.getValue(PrefsUtil.KEY_ONBOARDING_COMPLETE, false)).thenReturn(true)
//        whenever(exchangeRateFactory.getLastPrice("USD")).thenReturn(2717.0)
//        whenever(contactsDataManager.fetchContacts()).thenReturn(Completable.complete())
//        whenever(contactsDataManager.getContactsWithUnreadPaymentRequests())
//                .thenReturn(Observable.empty())
//        whenever(contactsDataManager.refreshFacilitatedTransactions())
//                .thenReturn(Observable.just(transactionModel))
//        whenever(contactsDataManager.getContactsTransactionMap()).thenReturn(HashMap())
//        whenever(contactsDataManager.getNotesTransactionMap()).thenReturn(HashMap())
//        whenever(stringUtils.getString(R.string.contacts_pending_transaction)).thenReturn("")
//        whenever(stringUtils.getString(R.string.contacts_transaction_history)).thenReturn("")
//        whenever(buyDataManager.canBuy).thenReturn(Observable.just(false))
//        // Act
//        subject.onRefreshRequested()
//        // Assert
//        verify(payloadDataManager).updateAllBalances()
//        verifyNoMoreInteractions(payloadDataManager)
//        verify(transactionListDataManager).getBtcBalance(itemAccount)
//        verify(transactionListDataManager).fetchTransactions(itemAccount, 50, 0)
//        verifyNoMoreInteractions(transactionListDataManager)
//        verify(accessState).isBtc
//        verifyNoMoreInteractions(accessState)
//        verify(prefsUtil).getValue(PrefsUtil.KEY_SELECTED_FIAT, PrefsUtil.DEFAULT_CURRENCY)
//        verify(prefsUtil, times(2)).getValue(PrefsUtil.KEY_BTC_UNITS, MonetaryUtil.UNIT_BTC)
//        verify(prefsUtil).setValue(PrefsUtil.KEY_LATEST_ANNOUNCEMENT_DISMISSED, true)
//        verifyNoMoreInteractions(prefsUtil)
//        verify(exchangeRateFactory).getLastPrice("USD")
//        verifyNoMoreInteractions(exchangeRateFactory)
//        verify(contactsDataManager).fetchContacts()
//        verify(contactsDataManager).getContactsWithUnreadPaymentRequests()
//        verify(contactsDataManager).refreshFacilitatedTransactions()
//        verify(contactsDataManager).getContactsTransactionMap()
//        verify(contactsDataManager).getNotesTransactionMap()
//        verifyNoMoreInteractions(contactsDataManager)
//        verify(stringUtils).getString(R.string.contacts_pending_transaction)
//        verify(stringUtils).getString(R.string.contacts_transaction_history)
//        verifyNoMoreInteractions(stringUtils)
//        verify(view).onTotalBalanceUpdated("0.0 BTC")
//        verify(view, times(2)).setUiState(UiState.CONTENT)
//        verify(view, times(2)).onTransactionsUpdated(any())
//        verify(view).onContactsHashMapUpdated(HashMap(), HashMap())
//        verify(view).showFctxRequiringAttention(1)
//        verifyNoMoreInteractions(view)
//    }
//
//    @Test
//    fun setViewType() {
//        // Arrange
//        whenever(prefsUtil.getValue(PrefsUtil.KEY_SELECTED_FIAT, PrefsUtil.DEFAULT_CURRENCY))
//                .thenReturn("USD")
//        whenever(prefsUtil.getValue(PrefsUtil.KEY_BTC_UNITS, MonetaryUtil.UNIT_BTC))
//                .thenReturn(0)
//        whenever(exchangeRateFactory.getLastPrice("USD")).thenReturn(0.0)
//        // Act
//        subject.setViewType(true)
//        // Assert
//        verify(prefsUtil).getValue(PrefsUtil.KEY_SELECTED_FIAT, PrefsUtil.DEFAULT_CURRENCY)
//        verify(prefsUtil, times(3)).getValue(PrefsUtil.KEY_BTC_UNITS, MonetaryUtil.UNIT_BTC)
//        verifyNoMoreInteractions(prefsUtil)
//        verify(exchangeRateFactory).getLastPrice("USD")
//        verifyNoMoreInteractions(exchangeRateFactory)
//        verify(accessState).setIsBtc(true)
//        verifyNoMoreInteractions(accessState)
//        verify(view).onViewTypeChanged(true, 0)
//        verify(view).onTotalBalanceUpdated("0.0 BTC")
//    }
//
//    @Test
//    fun invertViewType() {
//        // Arrange
//        whenever(accessState.isBtc).thenReturn(true)
//        whenever(prefsUtil.getValue(PrefsUtil.KEY_SELECTED_FIAT, PrefsUtil.DEFAULT_CURRENCY))
//                .thenReturn("USD")
//        whenever(prefsUtil.getValue(PrefsUtil.KEY_BTC_UNITS, MonetaryUtil.UNIT_BTC))
//                .thenReturn(0)
//        whenever(exchangeRateFactory.getLastPrice("USD")).thenReturn(0.0)
//        // Act
//        subject.invertViewType()
//        // Assert
//        verify(prefsUtil).getValue(PrefsUtil.KEY_SELECTED_FIAT, PrefsUtil.DEFAULT_CURRENCY)
//        verify(prefsUtil, times(2)).getValue(PrefsUtil.KEY_BTC_UNITS, MonetaryUtil.UNIT_BTC)
//        verifyNoMoreInteractions(prefsUtil)
//        verify(exchangeRateFactory).getLastPrice("USD")
//        verifyNoMoreInteractions(exchangeRateFactory)
//        verify(accessState).isBtc
//        verify(accessState).setIsBtc(false)
//        verifyNoMoreInteractions(accessState)
//        verify(view).onViewTypeChanged(false, 0)
//        verify(view).onTotalBalanceUpdated("0.00 USD")
//    }
//
//    @Test
//    fun areLauncherShortcutsEnabled() {
//        // Arrange
//        whenever(prefsUtil.getValue(PrefsUtil.KEY_RECEIVE_SHORTCUTS_ENABLED, true))
//                .thenReturn(false)
//        // Act
//        val result = subject.areLauncherShortcutsEnabled()
//        // Assert
//        verify(prefsUtil).getValue(PrefsUtil.KEY_RECEIVE_SHORTCUTS_ENABLED, true)
//        verifyNoMoreInteractions(prefsUtil)
//        result `should equal to` false
//    }
//
//    @Test
//    fun `onPendingTransactionClicked contact not found`() {
//        // Arrange
//        val fctxId = "FCTX_ID"
//        whenever(contactsDataManager.getContactFromFctxId(fctxId))
//                .thenReturn(Single.error { Throwable() })
//        // Act
//        subject.onPendingTransactionClicked(fctxId)
//        // Assert
//        verify(contactsDataManager).getContactFromFctxId(fctxId)
//        verifyNoMoreInteractions(contactsDataManager)
//        verify(view).showToast(R.string.contacts_not_found_error, ToastCustom.TYPE_ERROR)
//        verifyNoMoreInteractions(view)
//    }
//
//    @Test
//    fun `onPendingTransactionClicked transaction not found`() {
//        // Arrange
//        val fctxId = "FCTX_ID"
//        val contact = Contact()
//        whenever(contactsDataManager.getContactFromFctxId(fctxId)).thenReturn(Single.just(contact))
//        // Act
//        subject.onPendingTransactionClicked(fctxId)
//        // Assert
//        verify(contactsDataManager).getContactFromFctxId(fctxId)
//        verifyNoMoreInteractions(contactsDataManager)
//        verify(view).showToast(R.string.contacts_transaction_not_found_error, ToastCustom.TYPE_ERROR)
//        verifyNoMoreInteractions(view)
//    }
//
//    @Test
//    fun `onPendingTransactionClicked waiting for address & initiator`() {
//        // Arrange
//        val fctxId = "FCTX_ID"
//        val facilitatedTransactions = HashMap<String, FacilitatedTransaction>()
//        val fctx = FacilitatedTransaction().apply {
//            state = FacilitatedTransaction.STATE_WAITING_FOR_ADDRESS
//            role = FacilitatedTransaction.ROLE_RPR_INITIATOR
//        }
//        facilitatedTransactions.put(fctxId, fctx)
//        val contact = Contact().apply { this.facilitatedTransactions = facilitatedTransactions }
//        whenever(contactsDataManager.getContactFromFctxId(fctxId)).thenReturn(Single.just(contact))
//        // Act
//        subject.onPendingTransactionClicked(fctxId)
//        // Assert
//        verify(contactsDataManager).getContactFromFctxId(fctxId)
//        verifyNoMoreInteractions(contactsDataManager)
//        verify(view).showWaitingForAddressDialog(transaction.note)
//        verifyNoMoreInteractions(view)
//    }
//
//    @Test
//    fun `onPendingTransactionClicked waiting for payment & initiator`() {
//        // Arrange
//        val fctxId = "FCTX_ID"
//        val facilitatedTransactions = HashMap<String, FacilitatedTransaction>()
//        val fctx = FacilitatedTransaction().apply {
//            state = FacilitatedTransaction.STATE_WAITING_FOR_PAYMENT
//            role = FacilitatedTransaction.ROLE_PR_INITIATOR
//        }
//        facilitatedTransactions.put(fctxId, fctx)
//        val contact = Contact().apply { this.facilitatedTransactions = facilitatedTransactions }
//        whenever(contactsDataManager.getContactFromFctxId(fctxId)).thenReturn(Single.just(contact))
//        // Act
//        subject.onPendingTransactionClicked(fctxId)
//        // Assert
//        verify(contactsDataManager).getContactFromFctxId(fctxId)
//        verifyNoMoreInteractions(contactsDataManager)
//        verify(view).showWaitingForPaymentDialog()
//        verifyNoMoreInteractions(view)
//    }
//
//    @Test
//    fun `onPendingTransactionClicked waiting for address & receiver, only one account`() {
//        // Arrange
//        val fctxId = "FCTX_ID"
//        val facilitatedTransactions = HashMap<String, FacilitatedTransaction>()
//        val fctx = FacilitatedTransaction().apply {
//            state = FacilitatedTransaction.STATE_WAITING_FOR_ADDRESS
//            role = FacilitatedTransaction.ROLE_PR_RECEIVER
//        }
//        facilitatedTransactions.put(fctxId, fctx)
//        val contact = Contact().apply { this.facilitatedTransactions = facilitatedTransactions }
//        whenever(contactsDataManager.getContactFromFctxId(fctxId)).thenReturn(Single.just(contact))
//        val account = Account().apply { label = "" }
//        whenever(payloadDataManager.accounts).thenReturn(listOf(account))
//        // Act
//        subject.onPendingTransactionClicked(fctxId)
//        // Assert
//        verify(contactsDataManager).getContactFromFctxId(fctxId)
//        verifyNoMoreInteractions(contactsDataManager)
//        verify(view).showSendAddressDialog(fctxId, note)
//        verifyNoMoreInteractions(view)
//    }
//
//    @Test
//    fun `onPendingTransactionClicked waiting for address & receiver, multiple accounts`() {
//        // Arrange
//        val fctxId = "FCTX_ID"
//        val facilitatedTransactions = HashMap<String, FacilitatedTransaction>()
//        val fctx = FacilitatedTransaction().apply {
//            state = FacilitatedTransaction.STATE_WAITING_FOR_ADDRESS
//            role = FacilitatedTransaction.ROLE_PR_RECEIVER
//        }
//        facilitatedTransactions.put(fctxId, fctx)
//        val contact = Contact().apply { this.facilitatedTransactions = facilitatedTransactions }
//        whenever(contactsDataManager.getContactFromFctxId(fctxId)).thenReturn(Single.just(contact))
//        val account = Account().apply { label = "" }
//        whenever(payloadDataManager.accounts).thenReturn(listOf(account, account))
//        // Act
//        subject.onPendingTransactionClicked(fctxId)
//        // Assert
//        verify(contactsDataManager).getContactFromFctxId(fctxId)
//        verifyNoMoreInteractions(contactsDataManager)
//        verify(view).showAccountChoiceDialog(listOf("", ""), fctxId, note)
//        verifyNoMoreInteractions(view)
//    }
//
//    @Test
//    fun `onPendingTransactionClicked waiting for payment & receiver`() {
//        // Arrange
//        val fctxId = "FCTX_ID"
//        val facilitatedTransactions = HashMap<String, FacilitatedTransaction>()
//        val txId = "TX_ID"
//        val bitcoinUri = "BITCOIN_URI"
//        val fctx: FacilitatedTransaction = mock()
//        whenever(fctx.state).thenReturn(FacilitatedTransaction.STATE_WAITING_FOR_PAYMENT)
//        whenever(fctx.role).thenReturn(FacilitatedTransaction.ROLE_RPR_RECEIVER)
//        whenever(fctx.id).thenReturn(txId)
//        whenever(fctx.toBitcoinURI()).thenReturn(bitcoinUri)
//        facilitatedTransactions.put(fctxId, fctx)
//        val mdid = "MDID"
//        val id = "ID"
//        val contact = Contact().apply {
//            this.facilitatedTransactions = facilitatedTransactions
//            this.mdid = mdid
//            this.id = id
//        }
//        whenever(contactsDataManager.getContactFromFctxId(fctxId)).thenReturn(Single.just(contact))
//        // Act
//        subject.onPendingTransactionClicked(fctxId)
//        // Assert
//        verify(contactsDataManager).getContactFromFctxId(fctxId)
//        verifyNoMoreInteractions(contactsDataManager)
//        verify(view).initiatePayment(bitcoinUri, id, mdid, txId)
//        verifyNoMoreInteractions(view)
//    }
//
//    @Test
//    fun `onPendingTransactionLongClicked waiting for address & receiver`() {
//        // Arrange
//        val fctxId = "FCTX_ID"
//        val fctx = FacilitatedTransaction().apply {
//            state = FacilitatedTransaction.STATE_WAITING_FOR_ADDRESS
//            role = FacilitatedTransaction.ROLE_PR_RECEIVER
//            id = fctxId
//        }
//        val transactionModel = ContactTransactionModel("Contact name", fctx)
//        val facilitatedTransactions = mutableListOf<ContactTransactionModel>().apply {
//            add(transactionModel)
//        }
//        whenever(contactsDataManager.getFacilitatedTransactions())
//                .thenReturn(Observable.fromIterable(facilitatedTransactions))
//        // Act
//        subject.onPendingTransactionLongClicked(fctxId)
//        // Assert
//        verify(contactsDataManager).getFacilitatedTransactions()
//        verifyNoMoreInteractions(contactsDataManager)
//        verify(view).showTransactionDeclineDialog(fctxId)
//        verifyNoMoreInteractions(view)
//    }
//
//    @Test
//    fun `onPendingTransactionLongClicked waiting for address & initiator`() {
//        // Arrange
//        val fctxId = "FCTX_ID"
//        val fctx = FacilitatedTransaction().apply {
//            state = FacilitatedTransaction.STATE_WAITING_FOR_ADDRESS
//            role = FacilitatedTransaction.ROLE_RPR_INITIATOR
//            id = fctxId
//        }
//        val transactionModel = ContactTransactionModel("Contact name", fctx)
//        val facilitatedTransactions = mutableListOf<ContactTransactionModel>().apply {
//            add(transactionModel)
//        }
//        whenever(contactsDataManager.getFacilitatedTransactions())
//                .thenReturn(Observable.fromIterable(facilitatedTransactions))
//        // Act
//        subject.onPendingTransactionLongClicked(fctxId)
//        // Assert
//        verify(contactsDataManager).getFacilitatedTransactions()
//        verifyNoMoreInteractions(contactsDataManager)
//        verify(view).showTransactionCancelDialog(fctxId)
//        verifyNoMoreInteractions(view)
//    }
//
//    @Test
//    fun `onPendingTransactionLongClicked waiting for payment & receiver`() {
//        // Arrange
//        val fctxId = "FCTX_ID"
//        val fctx = FacilitatedTransaction().apply {
//            state = FacilitatedTransaction.STATE_WAITING_FOR_PAYMENT
//            role = FacilitatedTransaction.ROLE_RPR_RECEIVER
//            id = fctxId
//        }
//        val transactionModel = ContactTransactionModel("Contact name", fctx)
//        val facilitatedTransactions = mutableListOf<ContactTransactionModel>().apply {
//            add(transactionModel)
//        }
//        whenever(contactsDataManager.getFacilitatedTransactions())
//                .thenReturn(Observable.fromIterable(facilitatedTransactions))
//        // Act
//        subject.onPendingTransactionLongClicked(fctxId)
//        // Assert
//        verify(contactsDataManager).getFacilitatedTransactions()
//        verifyNoMoreInteractions(contactsDataManager)
//        verify(view).showTransactionDeclineDialog(fctxId)
//        verifyNoMoreInteractions(view)
//    }
//
//    @Test
//    fun `onPendingTransactionLongClicked waiting for payment & initiator`() {
//        // Arrange
//        val fctxId = "FCTX_ID"
//        val fctx = FacilitatedTransaction().apply {
//            state = FacilitatedTransaction.STATE_WAITING_FOR_PAYMENT
//            role = FacilitatedTransaction.ROLE_PR_INITIATOR
//            id = fctxId
//        }
//        val transactionModel = ContactTransactionModel("Contact name", fctx)
//        val facilitatedTransactions = mutableListOf<ContactTransactionModel>().apply {
//            add(transactionModel)
//        }
//        whenever(contactsDataManager.getFacilitatedTransactions())
//                .thenReturn(Observable.fromIterable(facilitatedTransactions))
//        // Act
//        subject.onPendingTransactionLongClicked(fctxId)
//        // Assert
//        verify(contactsDataManager).getFacilitatedTransactions()
//        verifyNoMoreInteractions(contactsDataManager)
//        verify(view).showTransactionCancelDialog(fctxId)
//        verifyNoMoreInteractions(view)
//    }
//
//    @Test
//    fun `onPendingTransactionLongClicked transaction not found`() {
//        // Arrange
//        val fctxId = "FCTX_ID"
//        val fctx = FacilitatedTransaction().apply {
//            state = FacilitatedTransaction.STATE_WAITING_FOR_PAYMENT
//            role = FacilitatedTransaction.ROLE_PR_INITIATOR
//            id = ""
//        }
//        val transactionModel = ContactTransactionModel("Contact name", fctx)
//        val facilitatedTransactions = listOf(transactionModel)
//        whenever(contactsDataManager.getFacilitatedTransactions())
//                .thenReturn(Observable.fromIterable(facilitatedTransactions))
//        // Act
//        subject.onPendingTransactionLongClicked(fctxId)
//        // Assert
//        verify(contactsDataManager).getFacilitatedTransactions()
//        verifyNoMoreInteractions(contactsDataManager)
//        verifyZeroInteractions(view)
//    }
//
//    @Test
//    fun `onAccountChosen for payment contact not found`() {
//        // Arrange
//        val accountPosition = 0
//        val fctxId = "FCTX_ID"
//        whenever(contactsDataManager.getContactFromFctxId(fctxId))
//                .thenReturn(Single.error { Throwable() })
//        // Act
//        subject.onAccountChosen(accountPosition, fctxId)
//        // Assert
//        verify(contactsDataManager).getContactFromFctxId(fctxId)
//        verifyNoMoreInteractions(contactsDataManager)
//        verify(view).showProgressDialog()
//        verify(view).dismissProgressDialog()
//        verify(view).showToast(R.string.contacts_transaction_not_found_error, ToastCustom.TYPE_ERROR)
//        verify(view).showToast(R.string.contacts_address_sent_failed, ToastCustom.TYPE_ERROR)
//    }
//
//    @Test
//    fun `onAccountChosen for payment successful`() {
//        // Arrange
//        val accountPosition = 0
//        val correctedPosition = 0
//        val fctxId = "FCTX_ID"
//        val mdid = "MDID"
//        val intendedAmount = 100L
//        val address = "ADDRESS"
//        val fctx = FacilitatedTransaction().apply {
//            id = fctxId
//            this.intendedAmount = intendedAmount
//        }
//        val facilitatedTransactions =
//                HashMap<String, FacilitatedTransaction>().apply { put(fctxId, fctx) }
//        val contact = Contact().apply {
//            this.facilitatedTransactions = facilitatedTransactions
//            this.mdid = mdid
//        }
//        whenever(contactsDataManager.getContactFromFctxId(fctxId)).thenReturn(Single.just(contact))
//        whenever(contactsDataManager.fetchContacts())
//                .thenReturn(Completable.complete())
//        whenever(contactsDataManager.getContactsWithUnreadPaymentRequests())
//                .thenReturn(Observable.empty())
//        whenever(contactsDataManager.refreshFacilitatedTransactions())
//                .thenReturn(Observable.empty())
//        whenever(payloadDataManager.getPositionOfAccountInActiveList(accountPosition))
//                .thenReturn(correctedPosition)
//        whenever(payloadDataManager.getNextReceiveAddressAndReserve(
//                correctedPosition,
//                "Payment request $fctxId"
//        )).thenReturn(Observable.just(address))
//        whenever(contactsDataManager.sendPaymentRequestResponse(
//                eq(mdid),
//                any<PaymentRequest>(),
//                eq(fctxId))
//        ).thenReturn(Completable.complete())
//        // Act
//        subject.onAccountChosen(accountPosition, fctxId)
//        // Assert
//        verify(contactsDataManager).getContactFromFctxId(fctxId)
//        verify(contactsDataManager).fetchContacts()
//        verify(contactsDataManager).getContactsWithUnreadPaymentRequests()
//        verify(contactsDataManager).refreshFacilitatedTransactions()
//        verify(contactsDataManager).getNotesTransactionMap()
//        verify(contactsDataManager).getContactsTransactionMap()
//        verify(contactsDataManager).sendPaymentRequestResponse(eq(mdid), any<PaymentRequest>(), eq(fctxId))
//        verifyNoMoreInteractions(contactsDataManager)
//        verify(payloadDataManager).getNextReceiveAddressAndReserve(
//                correctedPosition,
//                "Payment request $fctxId"
//        )
//        verify(payloadDataManager).getPositionOfAccountInActiveList(accountPosition)
//        verifyNoMoreInteractions(payloadDataManager)
//        verify(view).showProgressDialog()
//        verify(view).showToast(R.string.contacts_address_sent_success, ToastCustom.TYPE_OK)
//        verify(view).dismissProgressDialog()
//        // There'll be more interactions here as the transactions are refreshed
//    }
//
//    @Test
//    fun `onAccountChosen for payment failed`() {
//        // Arrange
//        val accountPosition = 0
//        val correctedPosition = 0
//        val fctxId = "FCTX_ID"
//        val mdid = "MDID"
//        val intendedAmount = 100L
//        val address = "ADDRESS"
//        val fctx = FacilitatedTransaction().apply {
//            id = fctxId
//            this.intendedAmount = intendedAmount
//        }
//        val facilitatedTransactions =
//                HashMap<String, FacilitatedTransaction>().apply { put(fctxId, fctx) }
//        val contact = Contact().apply {
//            this.facilitatedTransactions = facilitatedTransactions
//            this.mdid = mdid
//        }
//        whenever(contactsDataManager.getContactFromFctxId(fctxId)).thenReturn(Single.just(contact))
//        whenever(payloadDataManager.getPositionOfAccountInActiveList(accountPosition))
//                .thenReturn(correctedPosition)
//        whenever(payloadDataManager.getNextReceiveAddressAndReserve(
//                correctedPosition,
//                "Payment request $fctxId"
//        )).thenReturn(Observable.just(address))
//        whenever(contactsDataManager.sendPaymentRequestResponse(
//                eq(mdid),
//                any<PaymentRequest>(),
//                eq(fctxId))
//        ).thenReturn(Completable.error { Throwable() })
//        // Act
//        subject.onAccountChosen(accountPosition, fctxId)
//        // Assert
//        verify(contactsDataManager).getContactFromFctxId(fctxId)
//        verify(contactsDataManager).sendPaymentRequestResponse(eq(mdid), any<PaymentRequest>(), eq(fctxId))
//        verifyNoMoreInteractions(contactsDataManager)
//        verify(payloadDataManager).getNextReceiveAddressAndReserve(
//                correctedPosition,
//                "Payment request $fctxId"
//        )
//        verify(payloadDataManager).getPositionOfAccountInActiveList(accountPosition)
//        verifyNoMoreInteractions(payloadDataManager)
//        verify(view).showProgressDialog()
//        verify(view).showToast(R.string.contacts_address_sent_failed, ToastCustom.TYPE_ERROR)
//        verify(view).dismissProgressDialog()
//        verifyNoMoreInteractions(view)
//    }
//
//    @Test
//    fun `confirmDeclineTransaction successful`() {
//        // Arrange
//        val fctxId = "FCTX_ID"
//        val mdid = "MDID"
//        val contact = Contact().apply { this.mdid = mdid }
//        whenever(contactsDataManager.getContactFromFctxId(fctxId))
//                .thenReturn(Single.just(contact))
//        whenever(contactsDataManager.sendPaymentDeclinedResponse(mdid, fctxId))
//                .thenReturn(Completable.complete())
//        whenever(contactsDataManager.fetchContacts())
//                .thenReturn(Completable.complete())
//        whenever(contactsDataManager.getContactsWithUnreadPaymentRequests())
//                .thenReturn(Observable.empty())
//        whenever(contactsDataManager.refreshFacilitatedTransactions())
//                .thenReturn(Observable.empty())
//        // Act
//        subject.confirmDeclineTransaction(fctxId)
//        // Assert
//        verify(contactsDataManager).getContactFromFctxId(fctxId)
//        verify(contactsDataManager).sendPaymentDeclinedResponse(mdid, fctxId)
//        verify(contactsDataManager).fetchContacts()
//        verify(contactsDataManager).getContactsWithUnreadPaymentRequests()
//        verify(contactsDataManager).refreshFacilitatedTransactions()
//        verify(contactsDataManager).getNotesTransactionMap()
//        verify(contactsDataManager).getContactsTransactionMap()
//        verifyNoMoreInteractions(contactsDataManager)
//
//        verify(view).showToast(
//                R.string.contacts_pending_transaction_decline_success,
//                ToastCustom.TYPE_OK
//        )
//        verify(view).showFctxRequiringAttention(any())
//        verify(view).onContactsHashMapUpdated(any(), any())
//        verify(view).onTransactionsUpdated(any())
//        verifyNoMoreInteractions(view)
//    }
//
//    @Test
//    fun `confirmDeclineTransaction failed`() {
//        // Arrange
//        val fctxId = "FCTX_ID"
//        whenever(contactsDataManager.getContactFromFctxId(fctxId))
//                .thenReturn(Single.error { Throwable() })
//        whenever(contactsDataManager.fetchContacts())
//                .thenReturn(Completable.complete())
//        whenever(contactsDataManager.getContactsWithUnreadPaymentRequests())
//                .thenReturn(Observable.empty())
//        whenever(contactsDataManager.refreshFacilitatedTransactions())
//                .thenReturn(Observable.empty())
//        // Act
//        subject.confirmDeclineTransaction(fctxId)
//        // Assert
//        verify(contactsDataManager).getContactFromFctxId(fctxId)
//        verify(contactsDataManager, times(2)).fetchContacts()
//        verify(contactsDataManager).getContactsWithUnreadPaymentRequests()
//        verify(contactsDataManager).refreshFacilitatedTransactions()
//        verify(contactsDataManager).getNotesTransactionMap()
//        verify(contactsDataManager).getContactsTransactionMap()
//        verifyNoMoreInteractions(contactsDataManager)
//        verify(view).showToast(
//                R.string.contacts_pending_transaction_decline_failure,
//                ToastCustom.TYPE_ERROR
//        )
//        verify(view).showFctxRequiringAttention(any())
//        verify(view).onContactsHashMapUpdated(any(), any())
//        verify(view).onTransactionsUpdated(any())
//        verifyNoMoreInteractions(view)
//    }
//
//    @Test
//    fun `confirmCancelTransaction successful`() {
//        // Arrange
//        val fctxId = "FCTX_ID"
//        val mdid = "MDID"
//        val contact = Contact().apply { this.mdid = mdid }
//        whenever(contactsDataManager.getContactFromFctxId(fctxId))
//                .thenReturn(Single.just(contact))
//        whenever(contactsDataManager.sendPaymentCancelledResponse(mdid, fctxId))
//                .thenReturn(Completable.complete())
//        whenever(contactsDataManager.fetchContacts())
//                .thenReturn(Completable.complete())
//        whenever(contactsDataManager.getContactsWithUnreadPaymentRequests())
//                .thenReturn(Observable.empty())
//        whenever(contactsDataManager.refreshFacilitatedTransactions())
//                .thenReturn(Observable.empty())
//        // Act
//        subject.confirmCancelTransaction(fctxId)
//        // Assert
//        verify(contactsDataManager).getContactFromFctxId(fctxId)
//        verify(contactsDataManager).sendPaymentCancelledResponse(mdid, fctxId)
//        verify(contactsDataManager).fetchContacts()
//        verify(contactsDataManager).getContactsWithUnreadPaymentRequests()
//        verify(contactsDataManager).refreshFacilitatedTransactions()
//        verify(contactsDataManager).getNotesTransactionMap()
//        verify(contactsDataManager).getContactsTransactionMap()
//        verifyNoMoreInteractions(contactsDataManager)
//        verify(view).showToast(
//                R.string.contacts_pending_transaction_cancel_success,
//                ToastCustom.TYPE_OK
//        )
//        verify(view).showFctxRequiringAttention(any())
//        verify(view).onContactsHashMapUpdated(any(), any())
//        verify(view).onTransactionsUpdated(any())
//        verifyNoMoreInteractions(view)
//    }
//
//    @Test
//    fun `confirmCancelTransaction failed`() {
//        // Arrange
//        val fctxId = "FCTX_ID"
//        whenever(contactsDataManager.getContactFromFctxId(fctxId))
//                .thenReturn(Single.error { Throwable() })
//        whenever(contactsDataManager.fetchContacts())
//                .thenReturn(Completable.complete())
//        whenever(contactsDataManager.fetchContacts())
//                .thenReturn(Completable.complete())
//        whenever(contactsDataManager.getContactsWithUnreadPaymentRequests())
//                .thenReturn(Observable.empty())
//        whenever(contactsDataManager.refreshFacilitatedTransactions())
//                .thenReturn(Observable.empty())
//        // Act
//        subject.confirmCancelTransaction(fctxId)
//        // Assert
//        verify(contactsDataManager).getContactFromFctxId(fctxId)
//        verify(contactsDataManager, times(2)).fetchContacts()
//        verify(contactsDataManager).getContactsWithUnreadPaymentRequests()
//        verify(contactsDataManager).refreshFacilitatedTransactions()
//        verify(contactsDataManager).getNotesTransactionMap()
//        verify(contactsDataManager).getContactsTransactionMap()
//        verifyNoMoreInteractions(contactsDataManager)
//        verify(view).showToast(
//                R.string.contacts_pending_transaction_cancel_failure,
//                ToastCustom.TYPE_ERROR
//        )
//        verify(view).showFctxRequiringAttention(any())
//        verify(view).onContactsHashMapUpdated(any(), any())
//        verify(view).onTransactionsUpdated(any())
//        verifyNoMoreInteractions(view)
//    }
//
//    @Test
//    fun `isOnboardingComplete true stored in prefs`() {
//        // Arrange
//        whenever(prefsUtil.getValue(PrefsUtil.KEY_ONBOARDING_COMPLETE, false)).thenReturn(true)
//        // Act
//        val result = subject.isOnboardingComplete()
//        // Assert
//        verify(prefsUtil).getValue(PrefsUtil.KEY_ONBOARDING_COMPLETE, false)
//        verifyNoMoreInteractions(prefsUtil)
//        verifyZeroInteractions(appUtil)
//        result `should equal to` true
//    }
//
//    @Test
//    fun `isOnboardingComplete is not newly created`() {
//        // Arrange
//        whenever(prefsUtil.getValue(PrefsUtil.KEY_ONBOARDING_COMPLETE, false)).thenReturn(false)
//        whenever(appUtil.isNewlyCreated).thenReturn(false)
//        // Act
//        val result = subject.isOnboardingComplete()
//        // Assert
//        verify(prefsUtil).getValue(PrefsUtil.KEY_ONBOARDING_COMPLETE, false)
//        verifyNoMoreInteractions(prefsUtil)
//        verify(appUtil).isNewlyCreated
//        verifyNoMoreInteractions(appUtil)
//        result `should equal to` true
//    }
//
//    @Test
//    fun setOnboardingComplete() {
//        // Arrange
//
//        // Act
//        subject.setOnboardingComplete(true)
//        // Assert
//        verify(prefsUtil).setValue(PrefsUtil.KEY_ONBOARDING_COMPLETE, true)
//        verifyNoMoreInteractions(prefsUtil)
//    }
//
//    @Test
//    fun `getBitcoinClicked canBuy returns true`() {
//        // Arrange
//        whenever(buyDataManager.canBuy).thenReturn(Observable.just(true))
//        // Act
//        subject.getBitcoinClicked()
//        // Assert
//        verify(buyDataManager).canBuy
//        verifyNoMoreInteractions(buyDataManager)
//        verify(view).startBuyActivity()
//        verifyNoMoreInteractions(view)
//    }
//
//    @Test
//    fun `getBitcoinClicked canBuy returns false`() {
//        // Arrange
//        whenever(buyDataManager.canBuy).thenReturn(Observable.just(false))
//        // Act
//        subject.getBitcoinClicked()
//        // Assert
//        verify(buyDataManager).canBuy
//        verifyNoMoreInteractions(buyDataManager)
//        verify(view).startReceiveFragment()
//        verifyNoMoreInteractions(view)
//    }
//
//    @Test
//    fun disableAnnouncement() {
//        // Arrange
//
//        // Act
//        subject.disableAnnouncement()
//        // Assert
//        verify(prefsUtil).setValue(PrefsUtil.KEY_LATEST_ANNOUNCEMENT_DISMISSED, true)
//        verifyNoMoreInteractions(prefsUtil)
//    }
//
//    @Test
//    fun getAllDisplayableAccounts() {
//        // Arrange
//        val legacyAddrArchived = LegacyAddress().apply { tag = LegacyAddress.ARCHIVED_ADDRESS }
//        val legacyAddr = LegacyAddress().apply { tag = LegacyAddress.NORMAL_ADDRESS }
//        val legacyAddresses = listOf(legacyAddrArchived, legacyAddr)
//        whenever(payloadDataManager.legacyAddresses).thenReturn(legacyAddresses)
//        val xPub = "X_PUB"
//        val label = "LABEL"
//        val accountArchived = Account().apply { isArchived = true }
//        val account1 = Account().apply {
//            xpub = xPub
//            this.label = label
//        }
//        val account2 = Account().apply {
//            xpub = xPub
//            this.label = label
//        }
//        val accounts = listOf(accountArchived, account1, account2)
//        whenever(payloadDataManager.accounts).thenReturn(accounts)
//        whenever(payloadDataManager.getAddressBalance(xPub)).thenReturn(BigInteger.TEN)
//        whenever(payloadDataManager.walletBalance).thenReturn(BigInteger.valueOf(1_000_000L))
//        whenever(payloadDataManager.importedAddressesBalance)
//                .thenReturn(BigInteger.valueOf(1_000_000L))
//        whenever(accessState.isBtc).thenReturn(true)
//        whenever(prefsUtil.getValue(PrefsUtil.KEY_SELECTED_FIAT, PrefsUtil.DEFAULT_CURRENCY))
//                .thenReturn("USD")
//        whenever(prefsUtil.getValue(PrefsUtil.KEY_BTC_UNITS, MonetaryUtil.UNIT_BTC)).thenReturn(0)
//        // Act
//        val result = subject.getAllDisplayableAccounts()
//        // Assert
//        verify(payloadDataManager).legacyAddresses
//        verify(payloadDataManager).accounts
//        verify(payloadDataManager, times(2)).getAddressBalance(xPub)
//        verify(payloadDataManager).walletBalance
//        verify(payloadDataManager).importedAddressesBalance
//        verifyNoMoreInteractions(payloadDataManager)
//        verify(accessState, times(4)).isBtc
//        verifyNoMoreInteractions(accessState)
//        verify(prefsUtil, times(4)).getValue(PrefsUtil.KEY_SELECTED_FIAT, PrefsUtil.DEFAULT_CURRENCY)
//        verify(prefsUtil, times(5)).getValue(PrefsUtil.KEY_BTC_UNITS, MonetaryUtil.UNIT_BTC)
//        verifyNoMoreInteractions(prefsUtil)
//        // 2 accounts, "All" and "Imported"
//        result.size `should equal to` 4
//    }
//
//}
=======
package piuk.blockchain.android.ui.balance

import com.nhaarman.mockito_kotlin.*
import info.blockchain.wallet.contacts.data.Contact
import info.blockchain.wallet.contacts.data.FacilitatedTransaction
import info.blockchain.wallet.contacts.data.PaymentRequest
import info.blockchain.wallet.multiaddress.TransactionSummary
import info.blockchain.wallet.payload.data.Account
import info.blockchain.wallet.payload.data.LegacyAddress
import io.reactivex.Completable
import io.reactivex.Observable
import io.reactivex.Single
import org.amshove.kluent.`should equal to`
import org.junit.Before
import org.junit.Test
import piuk.blockchain.android.R
import piuk.blockchain.android.data.access.AccessState
import piuk.blockchain.android.data.access.AuthEvent
import piuk.blockchain.android.data.contacts.ContactsDataManager
import piuk.blockchain.android.data.contacts.models.ContactTransactionModel
import piuk.blockchain.android.data.contacts.models.ContactsEvent
import piuk.blockchain.android.data.datamanagers.TransactionListDataManager
import piuk.blockchain.android.data.exchange.BuyDataManager
import piuk.blockchain.android.data.notifications.models.NotificationPayload
import piuk.blockchain.android.data.payload.PayloadDataManager
import piuk.blockchain.android.data.rxjava.RxBus
import piuk.blockchain.android.ui.account.ItemAccount
import piuk.blockchain.android.ui.base.UiState
import piuk.blockchain.android.ui.customviews.ToastCustom
import piuk.blockchain.android.ui.swipetoreceive.SwipeToReceiveHelper
import piuk.blockchain.android.util.*
import java.math.BigInteger

class BalancePresenterTest {

    private lateinit var subject: BalancePresenter
    private var view: BalanceView = mock()
    private var exchangeRateFactory: ExchangeRateFactory = mock()
    private var transactionListDataManager: TransactionListDataManager = mock()
    private var contactsDataManager: ContactsDataManager = mock()
    private var swipeToReceiveHelper: SwipeToReceiveHelper = mock()
    private var payloadDataManager: PayloadDataManager = mock()
    private var buyDataManager: BuyDataManager = mock()
    private var stringUtils: StringUtils = mock()
    private var prefsUtil: PrefsUtil = mock()
    private var accessState: AccessState = mock()
    private var rxBus: RxBus = mock()
    private var appUtil: AppUtil = mock()

    @Before
    fun setUp() {
        subject = BalancePresenter(
                exchangeRateFactory,
                transactionListDataManager,
                contactsDataManager,
                swipeToReceiveHelper,
                payloadDataManager,
                buyDataManager,
                stringUtils,
                prefsUtil,
                accessState,
                rxBus,
                appUtil
        )
        subject.initView(view)
    }

    @Test
    fun onViewReady() {
        // This *could* be tested but would be absolutely enormous, and most of it's child functions
        // have been tested elsewhere in this class.
    }

    @Test
    fun onViewDestroyed() {
        // Arrange
        val contactsEventObservable = Observable.just(ContactsEvent.INIT)
        val notificationObservable = Observable.just(NotificationPayload(emptyMap()))
        val authEventObservable = Observable.just(AuthEvent.LOGOUT)
        subject.contactsEventObservable = contactsEventObservable
        subject.notificationObservable = notificationObservable
        subject.authEventObservable = authEventObservable
        // Act
        subject.onViewDestroyed()
        // Assert
        verify(rxBus).unregister(ContactsEvent::class.java, contactsEventObservable)
        verify(rxBus).unregister(NotificationPayload::class.java, notificationObservable)
        verify(rxBus).unregister(AuthEvent::class.java, authEventObservable)
    }

    @Test
    fun onResume() {
        // Arrange
        val itemAccount = ItemAccount()
        subject.chosenAccount = itemAccount
        whenever(accessState.isBtc).thenReturn(true)
        whenever(prefsUtil.getValue(PrefsUtil.KEY_SELECTED_FIAT, PrefsUtil.DEFAULT_CURRENCY))
                .thenReturn("USD")
        whenever(prefsUtil.getValue(PrefsUtil.KEY_BTC_UNITS, MonetaryUtil.UNIT_BTC))
                .thenReturn(0)
        whenever(exchangeRateFactory.getLastPrice("USD")).thenReturn(2717.0)
        // Act
        subject.onResume()
        // Assert
        verify(accessState, times(2)).isBtc
        verifyNoMoreInteractions(accessState)
        verify(prefsUtil).getValue(PrefsUtil.KEY_SELECTED_FIAT, PrefsUtil.DEFAULT_CURRENCY)
        verify(prefsUtil, times(2)).getValue(PrefsUtil.KEY_BTC_UNITS, MonetaryUtil.UNIT_BTC)
        verifyNoMoreInteractions(prefsUtil)
        verify(exchangeRateFactory).getLastPrice("USD")
        verifyNoMoreInteractions(exchangeRateFactory)
        verify(view).onViewTypeChanged(true, 0)
        verify(view).onExchangeRateUpdated(2717.0, true)
        verifyNoMoreInteractions(view)
    }

    @Test
    fun `onAccountChosen success update ui with content state`() {
        // Arrange
        val itemAccount = ItemAccount()
        val transactionSummary = TransactionSummary()
        subject.activeAccountAndAddressList.add(itemAccount)
        whenever(payloadDataManager.updateAllBalances()).thenReturn(Completable.complete())
        whenever(transactionListDataManager.getBtcBalance(itemAccount)).thenReturn(0L)
        whenever(transactionListDataManager.fetchTransactions(itemAccount, 50, 0))
                .thenReturn(Observable.just(listOf(transactionSummary)))
        whenever(accessState.isBtc).thenReturn(true)
        whenever(prefsUtil.getValue(PrefsUtil.KEY_SELECTED_FIAT, PrefsUtil.DEFAULT_CURRENCY))
                .thenReturn("USD")
        whenever(prefsUtil.getValue(PrefsUtil.KEY_BTC_UNITS, MonetaryUtil.UNIT_BTC))
                .thenReturn(0)
        whenever(exchangeRateFactory.getLastPrice("USD")).thenReturn(2717.0)
        whenever(buyDataManager.canBuy).thenReturn(Observable.just(false))
        // Act
        subject.onAccountChosen(0)
        // Assert
        verify(payloadDataManager).updateAllBalances()
        verifyNoMoreInteractions(payloadDataManager)
        verify(transactionListDataManager).getBtcBalance(itemAccount)
        verify(transactionListDataManager).fetchTransactions(itemAccount, 50, 0)
        verifyNoMoreInteractions(transactionListDataManager)
        verify(accessState).isBtc
        verifyNoMoreInteractions(accessState)
        verify(prefsUtil).getValue(PrefsUtil.KEY_SELECTED_FIAT, PrefsUtil.DEFAULT_CURRENCY)
        verify(prefsUtil, times(2)).getValue(PrefsUtil.KEY_BTC_UNITS, MonetaryUtil.UNIT_BTC)
        verify(prefsUtil).setValue(PrefsUtil.KEY_LATEST_ANNOUNCEMENT_DISMISSED, true)
        verifyNoMoreInteractions(prefsUtil)
        verify(exchangeRateFactory).getLastPrice("USD")
        verifyNoMoreInteractions(exchangeRateFactory)
        verify(buyDataManager).canBuy
        verifyNoMoreInteractions(buyDataManager)
        verify(view).onTotalBalanceUpdated("0.0 BTC")
        verify(view).setUiState(UiState.CONTENT)
        verify(view).onTransactionsUpdated(listOf(transactionSummary))
        verifyNoMoreInteractions(view)
    }

    @Test
    fun `onAccountChosen success empty account update ui with empty state`() {
        // Arrange
        val itemAccount = ItemAccount()
        subject.activeAccountAndAddressList.add(itemAccount)
        whenever(payloadDataManager.updateAllBalances()).thenReturn(Completable.complete())
        whenever(transactionListDataManager.getBtcBalance(itemAccount)).thenReturn(0L)
        whenever(transactionListDataManager.fetchTransactions(itemAccount, 50, 0))
                .thenReturn(Observable.just(emptyList()))
        whenever(accessState.isBtc).thenReturn(true)
        whenever(prefsUtil.getValue(PrefsUtil.KEY_SELECTED_FIAT, PrefsUtil.DEFAULT_CURRENCY))
                .thenReturn("USD")
        whenever(prefsUtil.getValue(PrefsUtil.KEY_BTC_UNITS, MonetaryUtil.UNIT_BTC))
                .thenReturn(0)
        whenever(exchangeRateFactory.getLastPrice("USD")).thenReturn(2717.0)
        whenever(buyDataManager.canBuy).thenReturn(Observable.just(false))
        // Act
        subject.onAccountChosen(0)
        // Assert
        verify(payloadDataManager).updateAllBalances()
        verifyNoMoreInteractions(payloadDataManager)
        verify(transactionListDataManager).getBtcBalance(itemAccount)
        verify(transactionListDataManager).fetchTransactions(itemAccount, 50, 0)
        verifyNoMoreInteractions(transactionListDataManager)
        verify(accessState).isBtc
        verifyNoMoreInteractions(accessState)
        verify(prefsUtil).getValue(PrefsUtil.KEY_SELECTED_FIAT, PrefsUtil.DEFAULT_CURRENCY)
        verify(prefsUtil, times(2)).getValue(PrefsUtil.KEY_BTC_UNITS, MonetaryUtil.UNIT_BTC)
        verify(prefsUtil).setValue(PrefsUtil.KEY_LATEST_ANNOUNCEMENT_DISMISSED, true)
        verifyNoMoreInteractions(prefsUtil)
        verify(exchangeRateFactory).getLastPrice("USD")
        verifyNoMoreInteractions(exchangeRateFactory)
        verify(buyDataManager).canBuy
        verifyNoMoreInteractions(buyDataManager)
        verify(view).onTotalBalanceUpdated("0.0 BTC")
        verify(view).setUiState(UiState.EMPTY)
        verify(view).onTransactionsUpdated(emptyList())
        verifyNoMoreInteractions(view)
    }

    @Test
    fun `onAccountChosen failure`() {
        // Arrange
        val itemAccount = ItemAccount()
        subject.activeAccountAndAddressList.add(itemAccount)
        whenever(payloadDataManager.updateAllBalances())
                .thenReturn(Completable.error { Throwable() })
        whenever(transactionListDataManager.fetchTransactions(itemAccount, 50, 0))
                .thenReturn(Observable.just(emptyList()))
        // Act
        subject.onAccountChosen(0)
        // Assert
        verify(payloadDataManager).updateAllBalances()
        verifyNoMoreInteractions(payloadDataManager)
        verify(transactionListDataManager).fetchTransactions(itemAccount, 50, 0)
        verifyNoMoreInteractions(transactionListDataManager)
        verify(view).setUiState(UiState.FAILURE)
        verifyNoMoreInteractions(view)
    }

    @Test
    fun `onRefreshRequested failure`() {
        val itemAccount = ItemAccount()
        val transactionSummary = TransactionSummary()
        subject.chosenAccount = itemAccount
        whenever(payloadDataManager.updateAllBalances())
                .thenReturn(Completable.error { Throwable() })
        whenever(transactionListDataManager.fetchTransactions(itemAccount, 50, 0))
                .thenReturn(Observable.just(listOf(transactionSummary)))
        whenever(contactsDataManager.fetchContacts()).thenReturn(Completable.complete())
        whenever(contactsDataManager.getContactsWithUnreadPaymentRequests()).thenReturn(Observable.empty())
        // Act
        subject.onRefreshRequested()
        // Assert
        verify(payloadDataManager).updateAllBalances()
        verifyNoMoreInteractions(payloadDataManager)
        verify(transactionListDataManager).fetchTransactions(itemAccount, 50, 0)
        verifyNoMoreInteractions(transactionListDataManager)
        verify(contactsDataManager).fetchContacts()
        verify(contactsDataManager).getContactsWithUnreadPaymentRequests()
        verifyNoMoreInteractions(contactsDataManager)
        verify(view).setUiState(UiState.FAILURE)
        verifyNoMoreInteractions(view)
    }

    @Test
    fun `onRefreshRequested contacts not enabled`() {
        val itemAccount = ItemAccount()
        val transactionSummary = TransactionSummary()
        subject.chosenAccount = itemAccount
        whenever(payloadDataManager.updateAllBalances()).thenReturn(Completable.complete())
        whenever(transactionListDataManager.getBtcBalance(itemAccount)).thenReturn(0L)
        whenever(transactionListDataManager.fetchTransactions(itemAccount, 50, 0))
                .thenReturn(Observable.just(listOf(transactionSummary)))
        whenever(accessState.isBtc).thenReturn(true)
        whenever(prefsUtil.getValue(PrefsUtil.KEY_SELECTED_FIAT, PrefsUtil.DEFAULT_CURRENCY))
                .thenReturn("USD")
        whenever(prefsUtil.getValue(PrefsUtil.KEY_BTC_UNITS, MonetaryUtil.UNIT_BTC))
                .thenReturn(0)
        whenever(exchangeRateFactory.getLastPrice("USD")).thenReturn(2717.0)
        whenever(contactsDataManager.fetchContacts()).thenReturn(Completable.complete())
        whenever(contactsDataManager.getContactsWithUnreadPaymentRequests()).thenReturn(Observable.empty())
        whenever(contactsDataManager.refreshFacilitatedTransactions()).thenReturn(Observable.empty())
        whenever(buyDataManager.canBuy).thenReturn(Observable.just(false))
        // Act
        subject.onRefreshRequested()
        // Assert
        verify(payloadDataManager).updateAllBalances()
        verifyNoMoreInteractions(payloadDataManager)
        verify(transactionListDataManager).getBtcBalance(itemAccount)
        verify(transactionListDataManager).fetchTransactions(itemAccount, 50, 0)
        verifyNoMoreInteractions(transactionListDataManager)
        verify(contactsDataManager).fetchContacts()
        verify(contactsDataManager).getContactsWithUnreadPaymentRequests()
        verify(contactsDataManager).refreshFacilitatedTransactions()
        verify(contactsDataManager).getContactsTransactionMap()
        verify(contactsDataManager).getNotesTransactionMap()
        verifyNoMoreInteractions(contactsDataManager)
        verify(accessState).isBtc
        verifyNoMoreInteractions(accessState)
        verify(prefsUtil).getValue(PrefsUtil.KEY_SELECTED_FIAT, PrefsUtil.DEFAULT_CURRENCY)
        verify(prefsUtil, times(2)).getValue(PrefsUtil.KEY_BTC_UNITS, MonetaryUtil.UNIT_BTC)
        verify(prefsUtil).setValue(PrefsUtil.KEY_LATEST_ANNOUNCEMENT_DISMISSED, true)
        verifyNoMoreInteractions(prefsUtil)
        verify(exchangeRateFactory).getLastPrice("USD")
        verifyNoMoreInteractions(exchangeRateFactory)
        verify(buyDataManager).canBuy
        verifyNoMoreInteractions(buyDataManager)
        verify(view).onTotalBalanceUpdated("0.0 BTC")
        verify(view).setUiState(UiState.CONTENT)
        verify(view, times(2)).onTransactionsUpdated(listOf(transactionSummary))
        verify(view).onContactsHashMapUpdated(any(), any())
        verify(view).showFctxRequiringAttention(any())
        verifyNoMoreInteractions(view)
    }

    @Test
    fun `onRefreshRequested contacts enabled`() {
        val itemAccount = ItemAccount()
        val transactionSummary = TransactionSummary()
        subject.chosenAccount = itemAccount
        val contactName = "CONTACT_NAME"
        val fctx = FacilitatedTransaction().apply {
            state = FacilitatedTransaction.STATE_WAITING_FOR_ADDRESS
            role = FacilitatedTransaction.ROLE_RPR_RECEIVER
        }
        val transactionModel = ContactTransactionModel(contactName, fctx)
        whenever(payloadDataManager.updateAllBalances()).thenReturn(Completable.complete())
        whenever(transactionListDataManager.getBtcBalance(itemAccount)).thenReturn(0L)
        whenever(transactionListDataManager.fetchTransactions(itemAccount, 50, 0))
                .thenReturn(Observable.just(listOf(transactionSummary)))
        whenever(accessState.isBtc).thenReturn(true)
        whenever(prefsUtil.getValue(PrefsUtil.KEY_SELECTED_FIAT, PrefsUtil.DEFAULT_CURRENCY))
                .thenReturn("USD")
        whenever(prefsUtil.getValue(PrefsUtil.KEY_BTC_UNITS, MonetaryUtil.UNIT_BTC))
                .thenReturn(0)
        whenever(prefsUtil.getValue(PrefsUtil.KEY_ONBOARDING_COMPLETE, false)).thenReturn(true)
        whenever(exchangeRateFactory.getLastPrice("USD")).thenReturn(2717.0)
        whenever(contactsDataManager.fetchContacts()).thenReturn(Completable.complete())
        whenever(contactsDataManager.getContactsWithUnreadPaymentRequests())
                .thenReturn(Observable.empty())
        whenever(contactsDataManager.refreshFacilitatedTransactions())
                .thenReturn(Observable.just(transactionModel))
        whenever(contactsDataManager.getContactsTransactionMap()).thenReturn(HashMap())
        whenever(contactsDataManager.getNotesTransactionMap()).thenReturn(HashMap())
        whenever(stringUtils.getString(R.string.contacts_pending_transaction)).thenReturn("")
        whenever(stringUtils.getString(R.string.contacts_transaction_history)).thenReturn("")
        whenever(buyDataManager.canBuy).thenReturn(Observable.just(false))
        // Act
        subject.onRefreshRequested()
        // Assert
        verify(payloadDataManager).updateAllBalances()
        verifyNoMoreInteractions(payloadDataManager)
        verify(transactionListDataManager).getBtcBalance(itemAccount)
        verify(transactionListDataManager).fetchTransactions(itemAccount, 50, 0)
        verifyNoMoreInteractions(transactionListDataManager)
        verify(accessState).isBtc
        verifyNoMoreInteractions(accessState)
        verify(prefsUtil).getValue(PrefsUtil.KEY_SELECTED_FIAT, PrefsUtil.DEFAULT_CURRENCY)
        verify(prefsUtil, times(2)).getValue(PrefsUtil.KEY_BTC_UNITS, MonetaryUtil.UNIT_BTC)
        verify(prefsUtil).setValue(PrefsUtil.KEY_LATEST_ANNOUNCEMENT_DISMISSED, true)
        verifyNoMoreInteractions(prefsUtil)
        verify(exchangeRateFactory).getLastPrice("USD")
        verifyNoMoreInteractions(exchangeRateFactory)
        verify(contactsDataManager).fetchContacts()
        verify(contactsDataManager).getContactsWithUnreadPaymentRequests()
        verify(contactsDataManager).refreshFacilitatedTransactions()
        verify(contactsDataManager).getContactsTransactionMap()
        verify(contactsDataManager).getNotesTransactionMap()
        verifyNoMoreInteractions(contactsDataManager)
        verify(stringUtils).getString(R.string.contacts_pending_transaction)
        verify(stringUtils).getString(R.string.contacts_transaction_history)
        verifyNoMoreInteractions(stringUtils)
        verify(view).onTotalBalanceUpdated("0.0 BTC")
        verify(view, times(2)).setUiState(UiState.CONTENT)
        verify(view, times(2)).onTransactionsUpdated(any())
        verify(view).onContactsHashMapUpdated(HashMap(), HashMap())
        verify(view).showFctxRequiringAttention(1)
        verifyNoMoreInteractions(view)
    }

    @Test
    fun setViewType() {
        // Arrange
        whenever(prefsUtil.getValue(PrefsUtil.KEY_SELECTED_FIAT, PrefsUtil.DEFAULT_CURRENCY))
                .thenReturn("USD")
        whenever(prefsUtil.getValue(PrefsUtil.KEY_BTC_UNITS, MonetaryUtil.UNIT_BTC))
                .thenReturn(0)
        whenever(exchangeRateFactory.getLastPrice("USD")).thenReturn(0.0)
        // Act
        subject.setViewType(true)
        // Assert
        verify(prefsUtil).getValue(PrefsUtil.KEY_SELECTED_FIAT, PrefsUtil.DEFAULT_CURRENCY)
        verify(prefsUtil, times(3)).getValue(PrefsUtil.KEY_BTC_UNITS, MonetaryUtil.UNIT_BTC)
        verifyNoMoreInteractions(prefsUtil)
        verify(exchangeRateFactory).getLastPrice("USD")
        verifyNoMoreInteractions(exchangeRateFactory)
        verify(accessState).setIsBtc(true)
        verifyNoMoreInteractions(accessState)
        verify(view).onViewTypeChanged(true, 0)
        verify(view).onTotalBalanceUpdated("0.0 BTC")
    }

    @Test
    fun invertViewType() {
        // Arrange
        whenever(accessState.isBtc).thenReturn(true)
        whenever(prefsUtil.getValue(PrefsUtil.KEY_SELECTED_FIAT, PrefsUtil.DEFAULT_CURRENCY))
                .thenReturn("USD")
        whenever(prefsUtil.getValue(PrefsUtil.KEY_BTC_UNITS, MonetaryUtil.UNIT_BTC))
                .thenReturn(0)
        whenever(exchangeRateFactory.getLastPrice("USD")).thenReturn(0.0)
        // Act
        subject.invertViewType()
        // Assert
        verify(prefsUtil).getValue(PrefsUtil.KEY_SELECTED_FIAT, PrefsUtil.DEFAULT_CURRENCY)
        verify(prefsUtil, times(2)).getValue(PrefsUtil.KEY_BTC_UNITS, MonetaryUtil.UNIT_BTC)
        verifyNoMoreInteractions(prefsUtil)
        verify(exchangeRateFactory).getLastPrice("USD")
        verifyNoMoreInteractions(exchangeRateFactory)
        verify(accessState).isBtc
        verify(accessState).setIsBtc(false)
        verifyNoMoreInteractions(accessState)
        verify(view).onViewTypeChanged(false, 0)
        verify(view).onTotalBalanceUpdated("0.00 USD")
    }

    @Test
    fun areLauncherShortcutsEnabled() {
        // Arrange
        whenever(prefsUtil.getValue(PrefsUtil.KEY_RECEIVE_SHORTCUTS_ENABLED, true))
                .thenReturn(false)
        // Act
        val result = subject.areLauncherShortcutsEnabled()
        // Assert
        verify(prefsUtil).getValue(PrefsUtil.KEY_RECEIVE_SHORTCUTS_ENABLED, true)
        verifyNoMoreInteractions(prefsUtil)
        result `should equal to` false
    }

    @Test
    fun `onPendingTransactionClicked contact not found`() {
        // Arrange
        val fctxId = "FCTX_ID"
        whenever(contactsDataManager.getContactFromFctxId(fctxId))
                .thenReturn(Single.error { Throwable() })
        // Act
        subject.onPendingTransactionClicked(fctxId)
        // Assert
        verify(contactsDataManager).getContactFromFctxId(fctxId)
        verifyNoMoreInteractions(contactsDataManager)
        verify(view).showToast(R.string.contacts_not_found_error, ToastCustom.TYPE_ERROR)
        verifyNoMoreInteractions(view)
    }

    @Test
    fun `onPendingTransactionClicked transaction not found`() {
        // Arrange
        val fctxId = "FCTX_ID"
        val contact = Contact()
        whenever(contactsDataManager.getContactFromFctxId(fctxId)).thenReturn(Single.just(contact))
        // Act
        subject.onPendingTransactionClicked(fctxId)
        // Assert
        verify(contactsDataManager).getContactFromFctxId(fctxId)
        verifyNoMoreInteractions(contactsDataManager)
        verify(view).showToast(R.string.contacts_transaction_not_found_error, ToastCustom.TYPE_ERROR)
        verifyNoMoreInteractions(view)
    }

    @Test
    fun `onPendingTransactionClicked waiting for address & initiator`() {
        // Arrange
        val fctxId = "FCTX_ID"
        val facilitatedTransactions = HashMap<String, FacilitatedTransaction>()
        val fctx = FacilitatedTransaction().apply {
            state = FacilitatedTransaction.STATE_WAITING_FOR_ADDRESS
            role = FacilitatedTransaction.ROLE_RPR_INITIATOR
        }
        facilitatedTransactions.put(fctxId, fctx)
        val contact = Contact().apply { this.facilitatedTransactions = facilitatedTransactions }
        whenever(contactsDataManager.getContactFromFctxId(fctxId)).thenReturn(Single.just(contact))
        // Act
        subject.onPendingTransactionClicked(fctxId)
        // Assert
        verify(contactsDataManager).getContactFromFctxId(fctxId)
        verifyNoMoreInteractions(contactsDataManager)
        verify(view).showWaitingForAddressDialog()
        verifyNoMoreInteractions(view)
    }

    @Test
    fun `onPendingTransactionClicked waiting for payment & initiator`() {
        // Arrange
        val fctxId = "FCTX_ID"
        val facilitatedTransactions = HashMap<String, FacilitatedTransaction>()
        val fctx = FacilitatedTransaction().apply {
            state = FacilitatedTransaction.STATE_WAITING_FOR_PAYMENT
            role = FacilitatedTransaction.ROLE_PR_INITIATOR
        }
        facilitatedTransactions.put(fctxId, fctx)
        val contact = Contact().apply { this.facilitatedTransactions = facilitatedTransactions }
        whenever(contactsDataManager.getContactFromFctxId(fctxId)).thenReturn(Single.just(contact))
        // Act
        subject.onPendingTransactionClicked(fctxId)
        // Assert
        verify(contactsDataManager).getContactFromFctxId(fctxId)
        verifyNoMoreInteractions(contactsDataManager)
        verify(view).showWaitingForPaymentDialog()
        verifyNoMoreInteractions(view)
    }

    @Test
    fun `onPendingTransactionClicked waiting for address & receiver, only one account`() {
        // Arrange
        val fctxId = "FCTX_ID"
        val amount = 1000L
        val txNote = "NOTE"
        val name = "NAME"
        val facilitatedTransactions = HashMap<String, FacilitatedTransaction>()
        val fctx = FacilitatedTransaction().apply {
            state = FacilitatedTransaction.STATE_WAITING_FOR_ADDRESS
            role = FacilitatedTransaction.ROLE_PR_RECEIVER
            intendedAmount = amount
            note = txNote
        }
        facilitatedTransactions.put(fctxId, fctx)
        val contact = Contact().apply {
            this.facilitatedTransactions = facilitatedTransactions
            this.name = name
        }
        whenever(contactsDataManager.getContactFromFctxId(fctxId)).thenReturn(Single.just(contact))
        val account = Account().apply { label = "" }
        whenever(payloadDataManager.accounts).thenReturn(listOf(account))
        // Act
        subject.onPendingTransactionClicked(fctxId)
        // Assert
        verify(contactsDataManager).getContactFromFctxId(fctxId)
        verifyNoMoreInteractions(contactsDataManager)
        verify(view).showSendAddressDialog(fctxId, "", name, txNote)
        verifyNoMoreInteractions(view)
    }

    @Test
    fun `onPendingTransactionClicked waiting for address & receiver, multiple accounts`() {
        // Arrange
        val fctxId = "FCTX_ID"
        val amount = 1000L
        val txNote = "NOTE"
        val name = "NAME"
        val facilitatedTransactions = HashMap<String, FacilitatedTransaction>()
        val fctx = FacilitatedTransaction().apply {
            state = FacilitatedTransaction.STATE_WAITING_FOR_ADDRESS
            role = FacilitatedTransaction.ROLE_PR_RECEIVER
            intendedAmount = amount
            note = txNote
        }
        facilitatedTransactions.put(fctxId, fctx)
        val contact = Contact().apply {
            this.facilitatedTransactions = facilitatedTransactions
            this.name = name
        }
        whenever(contactsDataManager.getContactFromFctxId(fctxId)).thenReturn(Single.just(contact))
        val account = Account().apply { label = "" }
        whenever(payloadDataManager.accounts).thenReturn(listOf(account, account))
        // Act
        subject.onPendingTransactionClicked(fctxId)
        // Assert
        verify(contactsDataManager).getContactFromFctxId(fctxId)
        verifyNoMoreInteractions(contactsDataManager)
        verify(view).showAccountChoiceDialog(listOf("", ""), fctxId, "", name, txNote)
        verifyNoMoreInteractions(view)
    }

    @Test
    fun `onPendingTransactionClicked waiting for payment & receiver`() {
        // Arrange
        val fctxId = "FCTX_ID"
        val facilitatedTransactions = HashMap<String, FacilitatedTransaction>()
        val txId = "TX_ID"
        val bitcoinUri = "BITCOIN_URI"
        val fctx: FacilitatedTransaction = mock()
        whenever(fctx.state).thenReturn(FacilitatedTransaction.STATE_WAITING_FOR_PAYMENT)
        whenever(fctx.role).thenReturn(FacilitatedTransaction.ROLE_RPR_RECEIVER)
        whenever(fctx.id).thenReturn(txId)
        whenever(fctx.toBitcoinURI()).thenReturn(bitcoinUri)
        facilitatedTransactions.put(fctxId, fctx)
        val mdid = "MDID"
        val id = "ID"
        val contact = Contact().apply {
            this.facilitatedTransactions = facilitatedTransactions
            this.mdid = mdid
            this.id = id
        }
        whenever(contactsDataManager.getContactFromFctxId(fctxId)).thenReturn(Single.just(contact))
        // Act
        subject.onPendingTransactionClicked(fctxId)
        // Assert
        verify(contactsDataManager).getContactFromFctxId(fctxId)
        verifyNoMoreInteractions(contactsDataManager)
        verify(view).initiatePayment(bitcoinUri, id, mdid, txId)
        verifyNoMoreInteractions(view)
    }

    @Test
    fun `onPendingTransactionLongClicked waiting for address & receiver`() {
        // Arrange
        val fctxId = "FCTX_ID"
        val fctx = FacilitatedTransaction().apply {
            state = FacilitatedTransaction.STATE_WAITING_FOR_ADDRESS
            role = FacilitatedTransaction.ROLE_PR_RECEIVER
            id = fctxId
        }
        val transactionModel = ContactTransactionModel("Contact name", fctx)
        val facilitatedTransactions = mutableListOf<ContactTransactionModel>().apply {
            add(transactionModel)
        }
        whenever(contactsDataManager.getFacilitatedTransactions())
                .thenReturn(Observable.fromIterable(facilitatedTransactions))
        // Act
        subject.onPendingTransactionLongClicked(fctxId)
        // Assert
        verify(contactsDataManager).getFacilitatedTransactions()
        verifyNoMoreInteractions(contactsDataManager)
        verify(view).showTransactionDeclineDialog(fctxId)
        verifyNoMoreInteractions(view)
    }

    @Test
    fun `onPendingTransactionLongClicked waiting for address & initiator`() {
        // Arrange
        val fctxId = "FCTX_ID"
        val fctx = FacilitatedTransaction().apply {
            state = FacilitatedTransaction.STATE_WAITING_FOR_ADDRESS
            role = FacilitatedTransaction.ROLE_RPR_INITIATOR
            id = fctxId
        }
        val transactionModel = ContactTransactionModel("Contact name", fctx)
        val facilitatedTransactions = mutableListOf<ContactTransactionModel>().apply {
            add(transactionModel)
        }
        whenever(contactsDataManager.getFacilitatedTransactions())
                .thenReturn(Observable.fromIterable(facilitatedTransactions))
        // Act
        subject.onPendingTransactionLongClicked(fctxId)
        // Assert
        verify(contactsDataManager).getFacilitatedTransactions()
        verifyNoMoreInteractions(contactsDataManager)
        verify(view).showTransactionCancelDialog(fctxId)
        verifyNoMoreInteractions(view)
    }

    @Test
    fun `onPendingTransactionLongClicked waiting for payment & receiver`() {
        // Arrange
        val fctxId = "FCTX_ID"
        val fctx = FacilitatedTransaction().apply {
            state = FacilitatedTransaction.STATE_WAITING_FOR_PAYMENT
            role = FacilitatedTransaction.ROLE_RPR_RECEIVER
            id = fctxId
        }
        val transactionModel = ContactTransactionModel("Contact name", fctx)
        val facilitatedTransactions = mutableListOf<ContactTransactionModel>().apply {
            add(transactionModel)
        }
        whenever(contactsDataManager.getFacilitatedTransactions())
                .thenReturn(Observable.fromIterable(facilitatedTransactions))
        // Act
        subject.onPendingTransactionLongClicked(fctxId)
        // Assert
        verify(contactsDataManager).getFacilitatedTransactions()
        verifyNoMoreInteractions(contactsDataManager)
        verify(view).showTransactionDeclineDialog(fctxId)
        verifyNoMoreInteractions(view)
    }

    @Test
    fun `onPendingTransactionLongClicked waiting for payment & initiator`() {
        // Arrange
        val fctxId = "FCTX_ID"
        val fctx = FacilitatedTransaction().apply {
            state = FacilitatedTransaction.STATE_WAITING_FOR_PAYMENT
            role = FacilitatedTransaction.ROLE_PR_INITIATOR
            id = fctxId
        }
        val transactionModel = ContactTransactionModel("Contact name", fctx)
        val facilitatedTransactions = mutableListOf<ContactTransactionModel>().apply {
            add(transactionModel)
        }
        whenever(contactsDataManager.getFacilitatedTransactions())
                .thenReturn(Observable.fromIterable(facilitatedTransactions))
        // Act
        subject.onPendingTransactionLongClicked(fctxId)
        // Assert
        verify(contactsDataManager).getFacilitatedTransactions()
        verifyNoMoreInteractions(contactsDataManager)
        verify(view).showTransactionCancelDialog(fctxId)
        verifyNoMoreInteractions(view)
    }

    @Test
    fun `onPendingTransactionLongClicked transaction not found`() {
        // Arrange
        val fctxId = "FCTX_ID"
        val fctx = FacilitatedTransaction().apply {
            state = FacilitatedTransaction.STATE_WAITING_FOR_PAYMENT
            role = FacilitatedTransaction.ROLE_PR_INITIATOR
            id = ""
        }
        val transactionModel = ContactTransactionModel("Contact name", fctx)
        val facilitatedTransactions = listOf(transactionModel)
        whenever(contactsDataManager.getFacilitatedTransactions())
                .thenReturn(Observable.fromIterable(facilitatedTransactions))
        // Act
        subject.onPendingTransactionLongClicked(fctxId)
        // Assert
        verify(contactsDataManager).getFacilitatedTransactions()
        verifyNoMoreInteractions(contactsDataManager)
        verifyZeroInteractions(view)
    }

    @Test
    fun `onAccountChosen for payment contact not found`() {
        // Arrange
        val accountPosition = 0
        val fctxId = "FCTX_ID"
        whenever(contactsDataManager.getContactFromFctxId(fctxId))
                .thenReturn(Single.error { Throwable() })
        // Act
        subject.onAccountChosen(accountPosition, fctxId)
        // Assert
        verify(contactsDataManager).getContactFromFctxId(fctxId)
        verifyNoMoreInteractions(contactsDataManager)
        verify(view).showProgressDialog()
        verify(view).dismissProgressDialog()
        verify(view).showToast(R.string.contacts_transaction_not_found_error, ToastCustom.TYPE_ERROR)
        verify(view).showToast(R.string.contacts_address_sent_failed, ToastCustom.TYPE_ERROR)
    }

    @Test
    fun `onAccountChosen for payment successful`() {
        // Arrange
        val accountPosition = 0
        val correctedPosition = 0
        val fctxId = "FCTX_ID"
        val mdid = "MDID"
        val intendedAmount = 100L
        val address = "ADDRESS"
        val fctx = FacilitatedTransaction().apply {
            id = fctxId
            this.intendedAmount = intendedAmount
        }
        val facilitatedTransactions =
                HashMap<String, FacilitatedTransaction>().apply { put(fctxId, fctx) }
        val contact = Contact().apply {
            this.facilitatedTransactions = facilitatedTransactions
            this.mdid = mdid
        }
        whenever(contactsDataManager.getContactFromFctxId(fctxId)).thenReturn(Single.just(contact))
        whenever(contactsDataManager.fetchContacts())
                .thenReturn(Completable.complete())
        whenever(contactsDataManager.getContactsWithUnreadPaymentRequests())
                .thenReturn(Observable.empty())
        whenever(contactsDataManager.refreshFacilitatedTransactions())
                .thenReturn(Observable.empty())
        whenever(payloadDataManager.getPositionOfAccountInActiveList(accountPosition))
                .thenReturn(correctedPosition)
        whenever(payloadDataManager.getNextReceiveAddressAndReserve(
                correctedPosition,
                "Payment request $fctxId"
        )).thenReturn(Observable.just(address))
        whenever(contactsDataManager.sendPaymentRequestResponse(
                eq(mdid),
                any<PaymentRequest>(),
                eq(fctxId))
        ).thenReturn(Completable.complete())
        // Act
        subject.onAccountChosen(accountPosition, fctxId)
        // Assert
        verify(contactsDataManager).getContactFromFctxId(fctxId)
        verify(contactsDataManager).fetchContacts()
        verify(contactsDataManager).getContactsWithUnreadPaymentRequests()
        verify(contactsDataManager).refreshFacilitatedTransactions()
        verify(contactsDataManager).getNotesTransactionMap()
        verify(contactsDataManager).getContactsTransactionMap()
        verify(contactsDataManager).sendPaymentRequestResponse(eq(mdid), any<PaymentRequest>(), eq(fctxId))
        verifyNoMoreInteractions(contactsDataManager)
        verify(payloadDataManager).getNextReceiveAddressAndReserve(
                correctedPosition,
                "Payment request $fctxId"
        )
        verify(payloadDataManager).getPositionOfAccountInActiveList(accountPosition)
        verifyNoMoreInteractions(payloadDataManager)
        verify(view).showProgressDialog()
        verify(view).showToast(R.string.contacts_address_sent_success, ToastCustom.TYPE_OK)
        verify(view).dismissProgressDialog()
        // There'll be more interactions here as the transactions are refreshed
    }

    @Test
    fun `onAccountChosen for payment failed`() {
        // Arrange
        val accountPosition = 0
        val correctedPosition = 0
        val fctxId = "FCTX_ID"
        val mdid = "MDID"
        val intendedAmount = 100L
        val address = "ADDRESS"
        val fctx = FacilitatedTransaction().apply {
            id = fctxId
            this.intendedAmount = intendedAmount
        }
        val facilitatedTransactions =
                HashMap<String, FacilitatedTransaction>().apply { put(fctxId, fctx) }
        val contact = Contact().apply {
            this.facilitatedTransactions = facilitatedTransactions
            this.mdid = mdid
        }
        whenever(contactsDataManager.getContactFromFctxId(fctxId)).thenReturn(Single.just(contact))
        whenever(payloadDataManager.getPositionOfAccountInActiveList(accountPosition))
                .thenReturn(correctedPosition)
        whenever(payloadDataManager.getNextReceiveAddressAndReserve(
                correctedPosition,
                "Payment request $fctxId"
        )).thenReturn(Observable.just(address))
        whenever(contactsDataManager.sendPaymentRequestResponse(
                eq(mdid),
                any<PaymentRequest>(),
                eq(fctxId))
        ).thenReturn(Completable.error { Throwable() })
        // Act
        subject.onAccountChosen(accountPosition, fctxId)
        // Assert
        verify(contactsDataManager).getContactFromFctxId(fctxId)
        verify(contactsDataManager).sendPaymentRequestResponse(eq(mdid), any<PaymentRequest>(), eq(fctxId))
        verifyNoMoreInteractions(contactsDataManager)
        verify(payloadDataManager).getNextReceiveAddressAndReserve(
                correctedPosition,
                "Payment request $fctxId"
        )
        verify(payloadDataManager).getPositionOfAccountInActiveList(accountPosition)
        verifyNoMoreInteractions(payloadDataManager)
        verify(view).showProgressDialog()
        verify(view).showToast(R.string.contacts_address_sent_failed, ToastCustom.TYPE_ERROR)
        verify(view).dismissProgressDialog()
        verifyNoMoreInteractions(view)
    }

    @Test
    fun `confirmDeclineTransaction successful`() {
        // Arrange
        val fctxId = "FCTX_ID"
        val mdid = "MDID"
        val contact = Contact().apply { this.mdid = mdid }
        whenever(contactsDataManager.getContactFromFctxId(fctxId))
                .thenReturn(Single.just(contact))
        whenever(contactsDataManager.sendPaymentDeclinedResponse(mdid, fctxId))
                .thenReturn(Completable.complete())
        whenever(contactsDataManager.fetchContacts())
                .thenReturn(Completable.complete())
        whenever(contactsDataManager.getContactsWithUnreadPaymentRequests())
                .thenReturn(Observable.empty())
        whenever(contactsDataManager.refreshFacilitatedTransactions())
                .thenReturn(Observable.empty())
        // Act
        subject.confirmDeclineTransaction(fctxId)
        // Assert
        verify(contactsDataManager).getContactFromFctxId(fctxId)
        verify(contactsDataManager).sendPaymentDeclinedResponse(mdid, fctxId)
        verify(contactsDataManager).fetchContacts()
        verify(contactsDataManager).getContactsWithUnreadPaymentRequests()
        verify(contactsDataManager).refreshFacilitatedTransactions()
        verify(contactsDataManager).getNotesTransactionMap()
        verify(contactsDataManager).getContactsTransactionMap()
        verifyNoMoreInteractions(contactsDataManager)

        verify(view).showToast(
                R.string.contacts_pending_transaction_decline_success,
                ToastCustom.TYPE_OK
        )
        verify(view).showFctxRequiringAttention(any())
        verify(view).onContactsHashMapUpdated(any(), any())
        verify(view).onTransactionsUpdated(any())
        verifyNoMoreInteractions(view)
    }

    @Test
    fun `confirmDeclineTransaction failed`() {
        // Arrange
        val fctxId = "FCTX_ID"
        whenever(contactsDataManager.getContactFromFctxId(fctxId))
                .thenReturn(Single.error { Throwable() })
        whenever(contactsDataManager.fetchContacts())
                .thenReturn(Completable.complete())
        whenever(contactsDataManager.getContactsWithUnreadPaymentRequests())
                .thenReturn(Observable.empty())
        whenever(contactsDataManager.refreshFacilitatedTransactions())
                .thenReturn(Observable.empty())
        // Act
        subject.confirmDeclineTransaction(fctxId)
        // Assert
        verify(contactsDataManager).getContactFromFctxId(fctxId)
        verify(contactsDataManager, times(2)).fetchContacts()
        verify(contactsDataManager).getContactsWithUnreadPaymentRequests()
        verify(contactsDataManager).refreshFacilitatedTransactions()
        verify(contactsDataManager).getNotesTransactionMap()
        verify(contactsDataManager).getContactsTransactionMap()
        verifyNoMoreInteractions(contactsDataManager)
        verify(view).showToast(
                R.string.contacts_pending_transaction_decline_failure,
                ToastCustom.TYPE_ERROR
        )
        verify(view).showFctxRequiringAttention(any())
        verify(view).onContactsHashMapUpdated(any(), any())
        verify(view).onTransactionsUpdated(any())
        verifyNoMoreInteractions(view)
    }

    @Test
    fun `confirmCancelTransaction successful`() {
        // Arrange
        val fctxId = "FCTX_ID"
        val mdid = "MDID"
        val contact = Contact().apply { this.mdid = mdid }
        whenever(contactsDataManager.getContactFromFctxId(fctxId))
                .thenReturn(Single.just(contact))
        whenever(contactsDataManager.sendPaymentCancelledResponse(mdid, fctxId))
                .thenReturn(Completable.complete())
        whenever(contactsDataManager.fetchContacts())
                .thenReturn(Completable.complete())
        whenever(contactsDataManager.getContactsWithUnreadPaymentRequests())
                .thenReturn(Observable.empty())
        whenever(contactsDataManager.refreshFacilitatedTransactions())
                .thenReturn(Observable.empty())
        // Act
        subject.confirmCancelTransaction(fctxId)
        // Assert
        verify(contactsDataManager).getContactFromFctxId(fctxId)
        verify(contactsDataManager).sendPaymentCancelledResponse(mdid, fctxId)
        verify(contactsDataManager).fetchContacts()
        verify(contactsDataManager).getContactsWithUnreadPaymentRequests()
        verify(contactsDataManager).refreshFacilitatedTransactions()
        verify(contactsDataManager).getNotesTransactionMap()
        verify(contactsDataManager).getContactsTransactionMap()
        verifyNoMoreInteractions(contactsDataManager)
        verify(view).showToast(
                R.string.contacts_pending_transaction_cancel_success,
                ToastCustom.TYPE_OK
        )
        verify(view).showFctxRequiringAttention(any())
        verify(view).onContactsHashMapUpdated(any(), any())
        verify(view).onTransactionsUpdated(any())
        verifyNoMoreInteractions(view)
    }

    @Test
    fun `confirmCancelTransaction failed`() {
        // Arrange
        val fctxId = "FCTX_ID"
        whenever(contactsDataManager.getContactFromFctxId(fctxId))
                .thenReturn(Single.error { Throwable() })
        whenever(contactsDataManager.fetchContacts())
                .thenReturn(Completable.complete())
        whenever(contactsDataManager.fetchContacts())
                .thenReturn(Completable.complete())
        whenever(contactsDataManager.getContactsWithUnreadPaymentRequests())
                .thenReturn(Observable.empty())
        whenever(contactsDataManager.refreshFacilitatedTransactions())
                .thenReturn(Observable.empty())
        // Act
        subject.confirmCancelTransaction(fctxId)
        // Assert
        verify(contactsDataManager).getContactFromFctxId(fctxId)
        verify(contactsDataManager, times(2)).fetchContacts()
        verify(contactsDataManager).getContactsWithUnreadPaymentRequests()
        verify(contactsDataManager).refreshFacilitatedTransactions()
        verify(contactsDataManager).getNotesTransactionMap()
        verify(contactsDataManager).getContactsTransactionMap()
        verifyNoMoreInteractions(contactsDataManager)
        verify(view).showToast(
                R.string.contacts_pending_transaction_cancel_failure,
                ToastCustom.TYPE_ERROR
        )
        verify(view).showFctxRequiringAttention(any())
        verify(view).onContactsHashMapUpdated(any(), any())
        verify(view).onTransactionsUpdated(any())
        verifyNoMoreInteractions(view)
    }

    @Test
    fun `isOnboardingComplete true stored in prefs`() {
        // Arrange
        whenever(prefsUtil.getValue(PrefsUtil.KEY_ONBOARDING_COMPLETE, false)).thenReturn(true)
        // Act
        val result = subject.isOnboardingComplete()
        // Assert
        verify(prefsUtil).getValue(PrefsUtil.KEY_ONBOARDING_COMPLETE, false)
        verifyNoMoreInteractions(prefsUtil)
        verifyZeroInteractions(appUtil)
        result `should equal to` true
    }

    @Test
    fun `isOnboardingComplete is not newly created`() {
        // Arrange
        whenever(prefsUtil.getValue(PrefsUtil.KEY_ONBOARDING_COMPLETE, false)).thenReturn(false)
        whenever(appUtil.isNewlyCreated).thenReturn(false)
        // Act
        val result = subject.isOnboardingComplete()
        // Assert
        verify(prefsUtil).getValue(PrefsUtil.KEY_ONBOARDING_COMPLETE, false)
        verifyNoMoreInteractions(prefsUtil)
        verify(appUtil).isNewlyCreated
        verifyNoMoreInteractions(appUtil)
        result `should equal to` true
    }

    @Test
    fun setOnboardingComplete() {
        // Arrange

        // Act
        subject.setOnboardingComplete(true)
        // Assert
        verify(prefsUtil).setValue(PrefsUtil.KEY_ONBOARDING_COMPLETE, true)
        verifyNoMoreInteractions(prefsUtil)
    }

    @Test
    fun `getBitcoinClicked canBuy returns true`() {
        // Arrange
        whenever(buyDataManager.canBuy).thenReturn(Observable.just(true))
        // Act
        subject.getBitcoinClicked()
        // Assert
        verify(buyDataManager).canBuy
        verifyNoMoreInteractions(buyDataManager)
        verify(view).startBuyActivity()
        verifyNoMoreInteractions(view)
    }

    @Test
    fun `getBitcoinClicked canBuy returns false`() {
        // Arrange
        whenever(buyDataManager.canBuy).thenReturn(Observable.just(false))
        // Act
        subject.getBitcoinClicked()
        // Assert
        verify(buyDataManager).canBuy
        verifyNoMoreInteractions(buyDataManager)
        verify(view).startReceiveFragment()
        verifyNoMoreInteractions(view)
    }

    @Test
    fun disableAnnouncement() {
        // Arrange

        // Act
        subject.disableAnnouncement()
        // Assert
        verify(prefsUtil).setValue(PrefsUtil.KEY_LATEST_ANNOUNCEMENT_DISMISSED, true)
        verifyNoMoreInteractions(prefsUtil)
    }

    @Test
    fun getAllDisplayableAccounts() {
        // Arrange
        val legacyAddrArchived = LegacyAddress().apply { tag = LegacyAddress.ARCHIVED_ADDRESS }
        val legacyAddr = LegacyAddress().apply { tag = LegacyAddress.NORMAL_ADDRESS }
        val legacyAddresses = listOf(legacyAddrArchived, legacyAddr)
        whenever(payloadDataManager.legacyAddresses).thenReturn(legacyAddresses)
        val xPub = "X_PUB"
        val label = "LABEL"
        val accountArchived = Account().apply { isArchived = true }
        val account1 = Account().apply {
            xpub = xPub
            this.label = label
        }
        val account2 = Account().apply {
            xpub = xPub
            this.label = label
        }
        val accounts = listOf(accountArchived, account1, account2)
        whenever(payloadDataManager.accounts).thenReturn(accounts)
        whenever(payloadDataManager.getAddressBalance(xPub)).thenReturn(BigInteger.TEN)
        whenever(payloadDataManager.walletBalance).thenReturn(BigInteger.valueOf(1_000_000L))
        whenever(payloadDataManager.importedAddressesBalance)
                .thenReturn(BigInteger.valueOf(1_000_000L))
        whenever(accessState.isBtc).thenReturn(true)
        whenever(prefsUtil.getValue(PrefsUtil.KEY_SELECTED_FIAT, PrefsUtil.DEFAULT_CURRENCY))
                .thenReturn("USD")
        whenever(prefsUtil.getValue(PrefsUtil.KEY_BTC_UNITS, MonetaryUtil.UNIT_BTC)).thenReturn(0)
        // Act
        val result = subject.getAllDisplayableAccounts()
        // Assert
        verify(payloadDataManager).legacyAddresses
        verify(payloadDataManager).accounts
        verify(payloadDataManager, times(2)).getAddressBalance(xPub)
        verify(payloadDataManager).walletBalance
        verify(payloadDataManager).importedAddressesBalance
        verifyNoMoreInteractions(payloadDataManager)
        verify(accessState, times(4)).isBtc
        verifyNoMoreInteractions(accessState)
        verify(prefsUtil, times(4)).getValue(PrefsUtil.KEY_SELECTED_FIAT, PrefsUtil.DEFAULT_CURRENCY)
        verify(prefsUtil, times(5)).getValue(PrefsUtil.KEY_BTC_UNITS, MonetaryUtil.UNIT_BTC)
        verifyNoMoreInteractions(prefsUtil)
        // 2 accounts, "All" and "Imported"
        result.size `should equal to` 4
    }

}
>>>>>>> 4c68eef6
<|MERGE_RESOLUTION|>--- conflicted
+++ resolved
@@ -1,1078 +1,3 @@
-<<<<<<< HEAD
-//package piuk.blockchain.android.ui.balance
-//
-//import com.nhaarman.mockito_kotlin.*
-//import info.blockchain.wallet.contacts.data.Contact
-//import info.blockchain.wallet.contacts.data.FacilitatedTransaction
-//import info.blockchain.wallet.contacts.data.PaymentRequest
-//import info.blockchain.wallet.multiaddress.TransactionSummary
-//import info.blockchain.wallet.payload.data.Account
-//import info.blockchain.wallet.payload.data.LegacyAddress
-//import io.reactivex.Completable
-//import io.reactivex.Observable
-//import io.reactivex.Single
-//import org.amshove.kluent.`should equal to`
-//import org.junit.Before
-//import org.junit.Test
-//import piuk.blockchain.android.R
-//import piuk.blockchain.android.data.access.AccessState
-//import piuk.blockchain.android.data.access.AuthEvent
-//import piuk.blockchain.android.data.contacts.ContactsDataManager
-//import piuk.blockchain.android.data.contacts.models.ContactTransactionModel
-//import piuk.blockchain.android.data.contacts.models.ContactsEvent
-//import piuk.blockchain.android.data.datamanagers.TransactionListDataManager
-//import piuk.blockchain.android.data.exchange.BuyDataManager
-//import piuk.blockchain.android.data.notifications.models.NotificationPayload
-//import piuk.blockchain.android.data.payload.PayloadDataManager
-//import piuk.blockchain.android.data.rxjava.RxBus
-//import piuk.blockchain.android.ui.account.ItemAccount
-//import piuk.blockchain.android.ui.base.UiState
-//import piuk.blockchain.android.ui.customviews.ToastCustom
-//import piuk.blockchain.android.ui.swipetoreceive.SwipeToReceiveHelper
-//import piuk.blockchain.android.util.*
-//import java.math.BigInteger
-//
-//class BalancePresenterTest {
-//
-//    private lateinit var subject: BalancePresenter
-//    private var view: BalanceView = mock()
-//    private var exchangeRateFactory: ExchangeRateFactory = mock()
-//    private var transactionListDataManager: TransactionListDataManager = mock()
-//    private var contactsDataManager: ContactsDataManager = mock()
-//    private var swipeToReceiveHelper: SwipeToReceiveHelper = mock()
-//    private var payloadDataManager: PayloadDataManager = mock()
-//    private var buyDataManager: BuyDataManager = mock()
-//    private var stringUtils: StringUtils = mock()
-//    private var prefsUtil: PrefsUtil = mock()
-//    private var accessState: AccessState = mock()
-//    private var rxBus: RxBus = mock()
-//    private var appUtil: AppUtil = mock()
-//
-//    @Before
-//    fun setUp() {
-//        subject = BalancePresenter(
-//                exchangeRateFactory,
-//                transactionListDataManager,
-//                contactsDataManager,
-//                swipeToReceiveHelper,
-//                payloadDataManager,
-//                buyDataManager,
-//                stringUtils,
-//                prefsUtil,
-//                accessState,
-//                rxBus,
-//                appUtil
-//        )
-//        subject.initView(view)
-//    }
-//
-//    @Test
-//    fun onViewReady() {
-//        // This *could* be tested but would be absolutely enormous, and most of it's child functions
-//        // have been tested elsewhere in this class.
-//    }
-//
-//    @Test
-//    fun onViewDestroyed() {
-//        // Arrange
-//        val contactsEventObservable = Observable.just(ContactsEvent.INIT)
-//        val notificationObservable = Observable.just(NotificationPayload(emptyMap()))
-//        val authEventObservable = Observable.just(AuthEvent.LOGOUT)
-//        subject.contactsEventObservable = contactsEventObservable
-//        subject.notificationObservable = notificationObservable
-//        subject.authEventObservable = authEventObservable
-//        // Act
-//        subject.onViewDestroyed()
-//        // Assert
-//        verify(rxBus).unregister(ContactsEvent::class.java, contactsEventObservable)
-//        verify(rxBus).unregister(NotificationPayload::class.java, notificationObservable)
-//        verify(rxBus).unregister(AuthEvent::class.java, authEventObservable)
-//    }
-//
-//    @Test
-//    fun onResume() {
-//        // Arrange
-//        val itemAccount = ItemAccount()
-//        subject.chosenAccount = itemAccount
-//        whenever(accessState.isBtc).thenReturn(true)
-//        whenever(prefsUtil.getValue(PrefsUtil.KEY_SELECTED_FIAT, PrefsUtil.DEFAULT_CURRENCY))
-//                .thenReturn("USD")
-//        whenever(prefsUtil.getValue(PrefsUtil.KEY_BTC_UNITS, MonetaryUtil.UNIT_BTC))
-//                .thenReturn(0)
-//        whenever(exchangeRateFactory.getLastPrice("USD")).thenReturn(2717.0)
-//        // Act
-//        subject.onResume()
-//        // Assert
-//        verify(accessState, times(2)).isBtc
-//        verifyNoMoreInteractions(accessState)
-//        verify(prefsUtil).getValue(PrefsUtil.KEY_SELECTED_FIAT, PrefsUtil.DEFAULT_CURRENCY)
-//        verify(prefsUtil, times(2)).getValue(PrefsUtil.KEY_BTC_UNITS, MonetaryUtil.UNIT_BTC)
-//        verifyNoMoreInteractions(prefsUtil)
-//        verify(exchangeRateFactory).getLastPrice("USD")
-//        verifyNoMoreInteractions(exchangeRateFactory)
-//        verify(view).onViewTypeChanged(true, 0)
-//        verify(view).onExchangeRateUpdated(2717.0, true)
-//        verifyNoMoreInteractions(view)
-//    }
-//
-//    @Test
-//    fun `onAccountChosen success update ui with content state`() {
-//        // Arrange
-//        val itemAccount = ItemAccount()
-//        val transactionSummary = TransactionSummary()
-//        subject.activeAccountAndAddressList.add(itemAccount)
-//        whenever(payloadDataManager.updateAllBalances()).thenReturn(Completable.complete())
-//        whenever(transactionListDataManager.getBtcBalance(itemAccount)).thenReturn(0L)
-//        whenever(transactionListDataManager.fetchTransactions(itemAccount, 50, 0))
-//                .thenReturn(Observable.just(listOf(transactionSummary)))
-//        whenever(accessState.isBtc).thenReturn(true)
-//        whenever(prefsUtil.getValue(PrefsUtil.KEY_SELECTED_FIAT, PrefsUtil.DEFAULT_CURRENCY))
-//                .thenReturn("USD")
-//        whenever(prefsUtil.getValue(PrefsUtil.KEY_BTC_UNITS, MonetaryUtil.UNIT_BTC))
-//                .thenReturn(0)
-//        whenever(exchangeRateFactory.getLastPrice("USD")).thenReturn(2717.0)
-//        whenever(buyDataManager.canBuy).thenReturn(Observable.just(false))
-//        // Act
-//        subject.onAccountChosen(0)
-//        // Assert
-//        verify(payloadDataManager).updateAllBalances()
-//        verifyNoMoreInteractions(payloadDataManager)
-//        verify(transactionListDataManager).getBtcBalance(itemAccount)
-//        verify(transactionListDataManager).fetchTransactions(itemAccount, 50, 0)
-//        verifyNoMoreInteractions(transactionListDataManager)
-//        verify(accessState).isBtc
-//        verifyNoMoreInteractions(accessState)
-//        verify(prefsUtil).getValue(PrefsUtil.KEY_SELECTED_FIAT, PrefsUtil.DEFAULT_CURRENCY)
-//        verify(prefsUtil, times(2)).getValue(PrefsUtil.KEY_BTC_UNITS, MonetaryUtil.UNIT_BTC)
-//        verify(prefsUtil).setValue(PrefsUtil.KEY_LATEST_ANNOUNCEMENT_DISMISSED, true)
-//        verifyNoMoreInteractions(prefsUtil)
-//        verify(exchangeRateFactory).getLastPrice("USD")
-//        verifyNoMoreInteractions(exchangeRateFactory)
-//        verify(buyDataManager).canBuy
-//        verifyNoMoreInteractions(buyDataManager)
-//        verify(view).onTotalBalanceUpdated("0.0 BTC")
-//        verify(view).setUiState(UiState.CONTENT)
-//        verify(view).onTransactionsUpdated(listOf(transactionSummary))
-//        verifyNoMoreInteractions(view)
-//    }
-//
-//    @Test
-//    fun `onAccountChosen success empty account update ui with empty state`() {
-//        // Arrange
-//        val itemAccount = ItemAccount()
-//        subject.activeAccountAndAddressList.add(itemAccount)
-//        whenever(payloadDataManager.updateAllBalances()).thenReturn(Completable.complete())
-//        whenever(transactionListDataManager.getBtcBalance(itemAccount)).thenReturn(0L)
-//        whenever(transactionListDataManager.fetchTransactions(itemAccount, 50, 0))
-//                .thenReturn(Observable.just(emptyList()))
-//        whenever(accessState.isBtc).thenReturn(true)
-//        whenever(prefsUtil.getValue(PrefsUtil.KEY_SELECTED_FIAT, PrefsUtil.DEFAULT_CURRENCY))
-//                .thenReturn("USD")
-//        whenever(prefsUtil.getValue(PrefsUtil.KEY_BTC_UNITS, MonetaryUtil.UNIT_BTC))
-//                .thenReturn(0)
-//        whenever(exchangeRateFactory.getLastPrice("USD")).thenReturn(2717.0)
-//        whenever(buyDataManager.canBuy).thenReturn(Observable.just(false))
-//        // Act
-//        subject.onAccountChosen(0)
-//        // Assert
-//        verify(payloadDataManager).updateAllBalances()
-//        verifyNoMoreInteractions(payloadDataManager)
-//        verify(transactionListDataManager).getBtcBalance(itemAccount)
-//        verify(transactionListDataManager).fetchTransactions(itemAccount, 50, 0)
-//        verifyNoMoreInteractions(transactionListDataManager)
-//        verify(accessState).isBtc
-//        verifyNoMoreInteractions(accessState)
-//        verify(prefsUtil).getValue(PrefsUtil.KEY_SELECTED_FIAT, PrefsUtil.DEFAULT_CURRENCY)
-//        verify(prefsUtil, times(2)).getValue(PrefsUtil.KEY_BTC_UNITS, MonetaryUtil.UNIT_BTC)
-//        verify(prefsUtil).setValue(PrefsUtil.KEY_LATEST_ANNOUNCEMENT_DISMISSED, true)
-//        verifyNoMoreInteractions(prefsUtil)
-//        verify(exchangeRateFactory).getLastPrice("USD")
-//        verifyNoMoreInteractions(exchangeRateFactory)
-//        verify(buyDataManager).canBuy
-//        verifyNoMoreInteractions(buyDataManager)
-//        verify(view).onTotalBalanceUpdated("0.0 BTC")
-//        verify(view).setUiState(UiState.EMPTY)
-//        verify(view).onTransactionsUpdated(emptyList())
-//        verifyNoMoreInteractions(view)
-//    }
-//
-//    @Test
-//    fun `onAccountChosen failure`() {
-//        // Arrange
-//        val itemAccount = ItemAccount()
-//        subject.activeAccountAndAddressList.add(itemAccount)
-//        whenever(payloadDataManager.updateAllBalances())
-//                .thenReturn(Completable.error { Throwable() })
-//        whenever(transactionListDataManager.fetchTransactions(itemAccount, 50, 0))
-//                .thenReturn(Observable.just(emptyList()))
-//        // Act
-//        subject.onAccountChosen(0)
-//        // Assert
-//        verify(payloadDataManager).updateAllBalances()
-//        verifyNoMoreInteractions(payloadDataManager)
-//        verify(transactionListDataManager).fetchTransactions(itemAccount, 50, 0)
-//        verifyNoMoreInteractions(transactionListDataManager)
-//        verify(view).setUiState(UiState.FAILURE)
-//        verifyNoMoreInteractions(view)
-//    }
-//
-//    @Test
-//    fun `onRefreshRequested failure`() {
-//        val itemAccount = ItemAccount()
-//        val transactionSummary = TransactionSummary()
-//        subject.chosenAccount = itemAccount
-//        whenever(payloadDataManager.updateAllBalances())
-//                .thenReturn(Completable.error { Throwable() })
-//        whenever(transactionListDataManager.fetchTransactions(itemAccount, 50, 0))
-//                .thenReturn(Observable.just(listOf(transactionSummary)))
-//        whenever(contactsDataManager.fetchContacts()).thenReturn(Completable.complete())
-//        whenever(contactsDataManager.getContactsWithUnreadPaymentRequests()).thenReturn(Observable.empty())
-//        // Act
-//        subject.onRefreshRequested()
-//        // Assert
-//        verify(payloadDataManager).updateAllBalances()
-//        verifyNoMoreInteractions(payloadDataManager)
-//        verify(transactionListDataManager).fetchTransactions(itemAccount, 50, 0)
-//        verifyNoMoreInteractions(transactionListDataManager)
-//        verify(contactsDataManager).fetchContacts()
-//        verify(contactsDataManager).getContactsWithUnreadPaymentRequests()
-//        verifyNoMoreInteractions(contactsDataManager)
-//        verify(view).setUiState(UiState.FAILURE)
-//        verifyNoMoreInteractions(view)
-//    }
-//
-//    @Test
-//    fun `onRefreshRequested contacts not enabled`() {
-//        val itemAccount = ItemAccount()
-//        val transactionSummary = TransactionSummary()
-//        subject.chosenAccount = itemAccount
-//        whenever(payloadDataManager.updateAllBalances()).thenReturn(Completable.complete())
-//        whenever(transactionListDataManager.getBtcBalance(itemAccount)).thenReturn(0L)
-//        whenever(transactionListDataManager.fetchTransactions(itemAccount, 50, 0))
-//                .thenReturn(Observable.just(listOf(transactionSummary)))
-//        whenever(accessState.isBtc).thenReturn(true)
-//        whenever(prefsUtil.getValue(PrefsUtil.KEY_SELECTED_FIAT, PrefsUtil.DEFAULT_CURRENCY))
-//                .thenReturn("USD")
-//        whenever(prefsUtil.getValue(PrefsUtil.KEY_BTC_UNITS, MonetaryUtil.UNIT_BTC))
-//                .thenReturn(0)
-//        whenever(exchangeRateFactory.getLastPrice("USD")).thenReturn(2717.0)
-//        whenever(contactsDataManager.fetchContacts()).thenReturn(Completable.complete())
-//        whenever(contactsDataManager.getContactsWithUnreadPaymentRequests()).thenReturn(Observable.empty())
-//        whenever(contactsDataManager.refreshFacilitatedTransactions()).thenReturn(Observable.empty())
-//        whenever(buyDataManager.canBuy).thenReturn(Observable.just(false))
-//        // Act
-//        subject.onRefreshRequested()
-//        // Assert
-//        verify(payloadDataManager).updateAllBalances()
-//        verifyNoMoreInteractions(payloadDataManager)
-//        verify(transactionListDataManager).getBtcBalance(itemAccount)
-//        verify(transactionListDataManager).fetchTransactions(itemAccount, 50, 0)
-//        verifyNoMoreInteractions(transactionListDataManager)
-//        verify(contactsDataManager).fetchContacts()
-//        verify(contactsDataManager).getContactsWithUnreadPaymentRequests()
-//        verify(contactsDataManager).refreshFacilitatedTransactions()
-//        verify(contactsDataManager).getContactsTransactionMap()
-//        verify(contactsDataManager).getNotesTransactionMap()
-//        verifyNoMoreInteractions(contactsDataManager)
-//        verify(accessState).isBtc
-//        verifyNoMoreInteractions(accessState)
-//        verify(prefsUtil).getValue(PrefsUtil.KEY_SELECTED_FIAT, PrefsUtil.DEFAULT_CURRENCY)
-//        verify(prefsUtil, times(2)).getValue(PrefsUtil.KEY_BTC_UNITS, MonetaryUtil.UNIT_BTC)
-//        verify(prefsUtil).setValue(PrefsUtil.KEY_LATEST_ANNOUNCEMENT_DISMISSED, true)
-//        verifyNoMoreInteractions(prefsUtil)
-//        verify(exchangeRateFactory).getLastPrice("USD")
-//        verifyNoMoreInteractions(exchangeRateFactory)
-//        verify(buyDataManager).canBuy
-//        verifyNoMoreInteractions(buyDataManager)
-//        verify(view).onTotalBalanceUpdated("0.0 BTC")
-//        verify(view).setUiState(UiState.CONTENT)
-//        verify(view, times(2)).onTransactionsUpdated(listOf(transactionSummary))
-//        verify(view).onContactsHashMapUpdated(any(), any())
-//        verify(view).showFctxRequiringAttention(any())
-//        verifyNoMoreInteractions(view)
-//    }
-//
-//    @Test
-//    fun `onRefreshRequested contacts enabled`() {
-//        val itemAccount = ItemAccount()
-//        val transactionSummary = TransactionSummary()
-//        subject.chosenAccount = itemAccount
-//        val contactName = "CONTACT_NAME"
-//        val fctx = FacilitatedTransaction().apply {
-//            state = FacilitatedTransaction.STATE_WAITING_FOR_ADDRESS
-//            role = FacilitatedTransaction.ROLE_RPR_RECEIVER
-//        }
-//        val transactionModel = ContactTransactionModel(contactName, fctx)
-//        whenever(payloadDataManager.updateAllBalances()).thenReturn(Completable.complete())
-//        whenever(transactionListDataManager.getBtcBalance(itemAccount)).thenReturn(0L)
-//        whenever(transactionListDataManager.fetchTransactions(itemAccount, 50, 0))
-//                .thenReturn(Observable.just(listOf(transactionSummary)))
-//        whenever(accessState.isBtc).thenReturn(true)
-//        whenever(prefsUtil.getValue(PrefsUtil.KEY_SELECTED_FIAT, PrefsUtil.DEFAULT_CURRENCY))
-//                .thenReturn("USD")
-//        whenever(prefsUtil.getValue(PrefsUtil.KEY_BTC_UNITS, MonetaryUtil.UNIT_BTC))
-//                .thenReturn(0)
-//        whenever(prefsUtil.getValue(PrefsUtil.KEY_ONBOARDING_COMPLETE, false)).thenReturn(true)
-//        whenever(exchangeRateFactory.getLastPrice("USD")).thenReturn(2717.0)
-//        whenever(contactsDataManager.fetchContacts()).thenReturn(Completable.complete())
-//        whenever(contactsDataManager.getContactsWithUnreadPaymentRequests())
-//                .thenReturn(Observable.empty())
-//        whenever(contactsDataManager.refreshFacilitatedTransactions())
-//                .thenReturn(Observable.just(transactionModel))
-//        whenever(contactsDataManager.getContactsTransactionMap()).thenReturn(HashMap())
-//        whenever(contactsDataManager.getNotesTransactionMap()).thenReturn(HashMap())
-//        whenever(stringUtils.getString(R.string.contacts_pending_transaction)).thenReturn("")
-//        whenever(stringUtils.getString(R.string.contacts_transaction_history)).thenReturn("")
-//        whenever(buyDataManager.canBuy).thenReturn(Observable.just(false))
-//        // Act
-//        subject.onRefreshRequested()
-//        // Assert
-//        verify(payloadDataManager).updateAllBalances()
-//        verifyNoMoreInteractions(payloadDataManager)
-//        verify(transactionListDataManager).getBtcBalance(itemAccount)
-//        verify(transactionListDataManager).fetchTransactions(itemAccount, 50, 0)
-//        verifyNoMoreInteractions(transactionListDataManager)
-//        verify(accessState).isBtc
-//        verifyNoMoreInteractions(accessState)
-//        verify(prefsUtil).getValue(PrefsUtil.KEY_SELECTED_FIAT, PrefsUtil.DEFAULT_CURRENCY)
-//        verify(prefsUtil, times(2)).getValue(PrefsUtil.KEY_BTC_UNITS, MonetaryUtil.UNIT_BTC)
-//        verify(prefsUtil).setValue(PrefsUtil.KEY_LATEST_ANNOUNCEMENT_DISMISSED, true)
-//        verifyNoMoreInteractions(prefsUtil)
-//        verify(exchangeRateFactory).getLastPrice("USD")
-//        verifyNoMoreInteractions(exchangeRateFactory)
-//        verify(contactsDataManager).fetchContacts()
-//        verify(contactsDataManager).getContactsWithUnreadPaymentRequests()
-//        verify(contactsDataManager).refreshFacilitatedTransactions()
-//        verify(contactsDataManager).getContactsTransactionMap()
-//        verify(contactsDataManager).getNotesTransactionMap()
-//        verifyNoMoreInteractions(contactsDataManager)
-//        verify(stringUtils).getString(R.string.contacts_pending_transaction)
-//        verify(stringUtils).getString(R.string.contacts_transaction_history)
-//        verifyNoMoreInteractions(stringUtils)
-//        verify(view).onTotalBalanceUpdated("0.0 BTC")
-//        verify(view, times(2)).setUiState(UiState.CONTENT)
-//        verify(view, times(2)).onTransactionsUpdated(any())
-//        verify(view).onContactsHashMapUpdated(HashMap(), HashMap())
-//        verify(view).showFctxRequiringAttention(1)
-//        verifyNoMoreInteractions(view)
-//    }
-//
-//    @Test
-//    fun setViewType() {
-//        // Arrange
-//        whenever(prefsUtil.getValue(PrefsUtil.KEY_SELECTED_FIAT, PrefsUtil.DEFAULT_CURRENCY))
-//                .thenReturn("USD")
-//        whenever(prefsUtil.getValue(PrefsUtil.KEY_BTC_UNITS, MonetaryUtil.UNIT_BTC))
-//                .thenReturn(0)
-//        whenever(exchangeRateFactory.getLastPrice("USD")).thenReturn(0.0)
-//        // Act
-//        subject.setViewType(true)
-//        // Assert
-//        verify(prefsUtil).getValue(PrefsUtil.KEY_SELECTED_FIAT, PrefsUtil.DEFAULT_CURRENCY)
-//        verify(prefsUtil, times(3)).getValue(PrefsUtil.KEY_BTC_UNITS, MonetaryUtil.UNIT_BTC)
-//        verifyNoMoreInteractions(prefsUtil)
-//        verify(exchangeRateFactory).getLastPrice("USD")
-//        verifyNoMoreInteractions(exchangeRateFactory)
-//        verify(accessState).setIsBtc(true)
-//        verifyNoMoreInteractions(accessState)
-//        verify(view).onViewTypeChanged(true, 0)
-//        verify(view).onTotalBalanceUpdated("0.0 BTC")
-//    }
-//
-//    @Test
-//    fun invertViewType() {
-//        // Arrange
-//        whenever(accessState.isBtc).thenReturn(true)
-//        whenever(prefsUtil.getValue(PrefsUtil.KEY_SELECTED_FIAT, PrefsUtil.DEFAULT_CURRENCY))
-//                .thenReturn("USD")
-//        whenever(prefsUtil.getValue(PrefsUtil.KEY_BTC_UNITS, MonetaryUtil.UNIT_BTC))
-//                .thenReturn(0)
-//        whenever(exchangeRateFactory.getLastPrice("USD")).thenReturn(0.0)
-//        // Act
-//        subject.invertViewType()
-//        // Assert
-//        verify(prefsUtil).getValue(PrefsUtil.KEY_SELECTED_FIAT, PrefsUtil.DEFAULT_CURRENCY)
-//        verify(prefsUtil, times(2)).getValue(PrefsUtil.KEY_BTC_UNITS, MonetaryUtil.UNIT_BTC)
-//        verifyNoMoreInteractions(prefsUtil)
-//        verify(exchangeRateFactory).getLastPrice("USD")
-//        verifyNoMoreInteractions(exchangeRateFactory)
-//        verify(accessState).isBtc
-//        verify(accessState).setIsBtc(false)
-//        verifyNoMoreInteractions(accessState)
-//        verify(view).onViewTypeChanged(false, 0)
-//        verify(view).onTotalBalanceUpdated("0.00 USD")
-//    }
-//
-//    @Test
-//    fun areLauncherShortcutsEnabled() {
-//        // Arrange
-//        whenever(prefsUtil.getValue(PrefsUtil.KEY_RECEIVE_SHORTCUTS_ENABLED, true))
-//                .thenReturn(false)
-//        // Act
-//        val result = subject.areLauncherShortcutsEnabled()
-//        // Assert
-//        verify(prefsUtil).getValue(PrefsUtil.KEY_RECEIVE_SHORTCUTS_ENABLED, true)
-//        verifyNoMoreInteractions(prefsUtil)
-//        result `should equal to` false
-//    }
-//
-//    @Test
-//    fun `onPendingTransactionClicked contact not found`() {
-//        // Arrange
-//        val fctxId = "FCTX_ID"
-//        whenever(contactsDataManager.getContactFromFctxId(fctxId))
-//                .thenReturn(Single.error { Throwable() })
-//        // Act
-//        subject.onPendingTransactionClicked(fctxId)
-//        // Assert
-//        verify(contactsDataManager).getContactFromFctxId(fctxId)
-//        verifyNoMoreInteractions(contactsDataManager)
-//        verify(view).showToast(R.string.contacts_not_found_error, ToastCustom.TYPE_ERROR)
-//        verifyNoMoreInteractions(view)
-//    }
-//
-//    @Test
-//    fun `onPendingTransactionClicked transaction not found`() {
-//        // Arrange
-//        val fctxId = "FCTX_ID"
-//        val contact = Contact()
-//        whenever(contactsDataManager.getContactFromFctxId(fctxId)).thenReturn(Single.just(contact))
-//        // Act
-//        subject.onPendingTransactionClicked(fctxId)
-//        // Assert
-//        verify(contactsDataManager).getContactFromFctxId(fctxId)
-//        verifyNoMoreInteractions(contactsDataManager)
-//        verify(view).showToast(R.string.contacts_transaction_not_found_error, ToastCustom.TYPE_ERROR)
-//        verifyNoMoreInteractions(view)
-//    }
-//
-//    @Test
-//    fun `onPendingTransactionClicked waiting for address & initiator`() {
-//        // Arrange
-//        val fctxId = "FCTX_ID"
-//        val facilitatedTransactions = HashMap<String, FacilitatedTransaction>()
-//        val fctx = FacilitatedTransaction().apply {
-//            state = FacilitatedTransaction.STATE_WAITING_FOR_ADDRESS
-//            role = FacilitatedTransaction.ROLE_RPR_INITIATOR
-//        }
-//        facilitatedTransactions.put(fctxId, fctx)
-//        val contact = Contact().apply { this.facilitatedTransactions = facilitatedTransactions }
-//        whenever(contactsDataManager.getContactFromFctxId(fctxId)).thenReturn(Single.just(contact))
-//        // Act
-//        subject.onPendingTransactionClicked(fctxId)
-//        // Assert
-//        verify(contactsDataManager).getContactFromFctxId(fctxId)
-//        verifyNoMoreInteractions(contactsDataManager)
-//        verify(view).showWaitingForAddressDialog(transaction.note)
-//        verifyNoMoreInteractions(view)
-//    }
-//
-//    @Test
-//    fun `onPendingTransactionClicked waiting for payment & initiator`() {
-//        // Arrange
-//        val fctxId = "FCTX_ID"
-//        val facilitatedTransactions = HashMap<String, FacilitatedTransaction>()
-//        val fctx = FacilitatedTransaction().apply {
-//            state = FacilitatedTransaction.STATE_WAITING_FOR_PAYMENT
-//            role = FacilitatedTransaction.ROLE_PR_INITIATOR
-//        }
-//        facilitatedTransactions.put(fctxId, fctx)
-//        val contact = Contact().apply { this.facilitatedTransactions = facilitatedTransactions }
-//        whenever(contactsDataManager.getContactFromFctxId(fctxId)).thenReturn(Single.just(contact))
-//        // Act
-//        subject.onPendingTransactionClicked(fctxId)
-//        // Assert
-//        verify(contactsDataManager).getContactFromFctxId(fctxId)
-//        verifyNoMoreInteractions(contactsDataManager)
-//        verify(view).showWaitingForPaymentDialog()
-//        verifyNoMoreInteractions(view)
-//    }
-//
-//    @Test
-//    fun `onPendingTransactionClicked waiting for address & receiver, only one account`() {
-//        // Arrange
-//        val fctxId = "FCTX_ID"
-//        val facilitatedTransactions = HashMap<String, FacilitatedTransaction>()
-//        val fctx = FacilitatedTransaction().apply {
-//            state = FacilitatedTransaction.STATE_WAITING_FOR_ADDRESS
-//            role = FacilitatedTransaction.ROLE_PR_RECEIVER
-//        }
-//        facilitatedTransactions.put(fctxId, fctx)
-//        val contact = Contact().apply { this.facilitatedTransactions = facilitatedTransactions }
-//        whenever(contactsDataManager.getContactFromFctxId(fctxId)).thenReturn(Single.just(contact))
-//        val account = Account().apply { label = "" }
-//        whenever(payloadDataManager.accounts).thenReturn(listOf(account))
-//        // Act
-//        subject.onPendingTransactionClicked(fctxId)
-//        // Assert
-//        verify(contactsDataManager).getContactFromFctxId(fctxId)
-//        verifyNoMoreInteractions(contactsDataManager)
-//        verify(view).showSendAddressDialog(fctxId, note)
-//        verifyNoMoreInteractions(view)
-//    }
-//
-//    @Test
-//    fun `onPendingTransactionClicked waiting for address & receiver, multiple accounts`() {
-//        // Arrange
-//        val fctxId = "FCTX_ID"
-//        val facilitatedTransactions = HashMap<String, FacilitatedTransaction>()
-//        val fctx = FacilitatedTransaction().apply {
-//            state = FacilitatedTransaction.STATE_WAITING_FOR_ADDRESS
-//            role = FacilitatedTransaction.ROLE_PR_RECEIVER
-//        }
-//        facilitatedTransactions.put(fctxId, fctx)
-//        val contact = Contact().apply { this.facilitatedTransactions = facilitatedTransactions }
-//        whenever(contactsDataManager.getContactFromFctxId(fctxId)).thenReturn(Single.just(contact))
-//        val account = Account().apply { label = "" }
-//        whenever(payloadDataManager.accounts).thenReturn(listOf(account, account))
-//        // Act
-//        subject.onPendingTransactionClicked(fctxId)
-//        // Assert
-//        verify(contactsDataManager).getContactFromFctxId(fctxId)
-//        verifyNoMoreInteractions(contactsDataManager)
-//        verify(view).showAccountChoiceDialog(listOf("", ""), fctxId, note)
-//        verifyNoMoreInteractions(view)
-//    }
-//
-//    @Test
-//    fun `onPendingTransactionClicked waiting for payment & receiver`() {
-//        // Arrange
-//        val fctxId = "FCTX_ID"
-//        val facilitatedTransactions = HashMap<String, FacilitatedTransaction>()
-//        val txId = "TX_ID"
-//        val bitcoinUri = "BITCOIN_URI"
-//        val fctx: FacilitatedTransaction = mock()
-//        whenever(fctx.state).thenReturn(FacilitatedTransaction.STATE_WAITING_FOR_PAYMENT)
-//        whenever(fctx.role).thenReturn(FacilitatedTransaction.ROLE_RPR_RECEIVER)
-//        whenever(fctx.id).thenReturn(txId)
-//        whenever(fctx.toBitcoinURI()).thenReturn(bitcoinUri)
-//        facilitatedTransactions.put(fctxId, fctx)
-//        val mdid = "MDID"
-//        val id = "ID"
-//        val contact = Contact().apply {
-//            this.facilitatedTransactions = facilitatedTransactions
-//            this.mdid = mdid
-//            this.id = id
-//        }
-//        whenever(contactsDataManager.getContactFromFctxId(fctxId)).thenReturn(Single.just(contact))
-//        // Act
-//        subject.onPendingTransactionClicked(fctxId)
-//        // Assert
-//        verify(contactsDataManager).getContactFromFctxId(fctxId)
-//        verifyNoMoreInteractions(contactsDataManager)
-//        verify(view).initiatePayment(bitcoinUri, id, mdid, txId)
-//        verifyNoMoreInteractions(view)
-//    }
-//
-//    @Test
-//    fun `onPendingTransactionLongClicked waiting for address & receiver`() {
-//        // Arrange
-//        val fctxId = "FCTX_ID"
-//        val fctx = FacilitatedTransaction().apply {
-//            state = FacilitatedTransaction.STATE_WAITING_FOR_ADDRESS
-//            role = FacilitatedTransaction.ROLE_PR_RECEIVER
-//            id = fctxId
-//        }
-//        val transactionModel = ContactTransactionModel("Contact name", fctx)
-//        val facilitatedTransactions = mutableListOf<ContactTransactionModel>().apply {
-//            add(transactionModel)
-//        }
-//        whenever(contactsDataManager.getFacilitatedTransactions())
-//                .thenReturn(Observable.fromIterable(facilitatedTransactions))
-//        // Act
-//        subject.onPendingTransactionLongClicked(fctxId)
-//        // Assert
-//        verify(contactsDataManager).getFacilitatedTransactions()
-//        verifyNoMoreInteractions(contactsDataManager)
-//        verify(view).showTransactionDeclineDialog(fctxId)
-//        verifyNoMoreInteractions(view)
-//    }
-//
-//    @Test
-//    fun `onPendingTransactionLongClicked waiting for address & initiator`() {
-//        // Arrange
-//        val fctxId = "FCTX_ID"
-//        val fctx = FacilitatedTransaction().apply {
-//            state = FacilitatedTransaction.STATE_WAITING_FOR_ADDRESS
-//            role = FacilitatedTransaction.ROLE_RPR_INITIATOR
-//            id = fctxId
-//        }
-//        val transactionModel = ContactTransactionModel("Contact name", fctx)
-//        val facilitatedTransactions = mutableListOf<ContactTransactionModel>().apply {
-//            add(transactionModel)
-//        }
-//        whenever(contactsDataManager.getFacilitatedTransactions())
-//                .thenReturn(Observable.fromIterable(facilitatedTransactions))
-//        // Act
-//        subject.onPendingTransactionLongClicked(fctxId)
-//        // Assert
-//        verify(contactsDataManager).getFacilitatedTransactions()
-//        verifyNoMoreInteractions(contactsDataManager)
-//        verify(view).showTransactionCancelDialog(fctxId)
-//        verifyNoMoreInteractions(view)
-//    }
-//
-//    @Test
-//    fun `onPendingTransactionLongClicked waiting for payment & receiver`() {
-//        // Arrange
-//        val fctxId = "FCTX_ID"
-//        val fctx = FacilitatedTransaction().apply {
-//            state = FacilitatedTransaction.STATE_WAITING_FOR_PAYMENT
-//            role = FacilitatedTransaction.ROLE_RPR_RECEIVER
-//            id = fctxId
-//        }
-//        val transactionModel = ContactTransactionModel("Contact name", fctx)
-//        val facilitatedTransactions = mutableListOf<ContactTransactionModel>().apply {
-//            add(transactionModel)
-//        }
-//        whenever(contactsDataManager.getFacilitatedTransactions())
-//                .thenReturn(Observable.fromIterable(facilitatedTransactions))
-//        // Act
-//        subject.onPendingTransactionLongClicked(fctxId)
-//        // Assert
-//        verify(contactsDataManager).getFacilitatedTransactions()
-//        verifyNoMoreInteractions(contactsDataManager)
-//        verify(view).showTransactionDeclineDialog(fctxId)
-//        verifyNoMoreInteractions(view)
-//    }
-//
-//    @Test
-//    fun `onPendingTransactionLongClicked waiting for payment & initiator`() {
-//        // Arrange
-//        val fctxId = "FCTX_ID"
-//        val fctx = FacilitatedTransaction().apply {
-//            state = FacilitatedTransaction.STATE_WAITING_FOR_PAYMENT
-//            role = FacilitatedTransaction.ROLE_PR_INITIATOR
-//            id = fctxId
-//        }
-//        val transactionModel = ContactTransactionModel("Contact name", fctx)
-//        val facilitatedTransactions = mutableListOf<ContactTransactionModel>().apply {
-//            add(transactionModel)
-//        }
-//        whenever(contactsDataManager.getFacilitatedTransactions())
-//                .thenReturn(Observable.fromIterable(facilitatedTransactions))
-//        // Act
-//        subject.onPendingTransactionLongClicked(fctxId)
-//        // Assert
-//        verify(contactsDataManager).getFacilitatedTransactions()
-//        verifyNoMoreInteractions(contactsDataManager)
-//        verify(view).showTransactionCancelDialog(fctxId)
-//        verifyNoMoreInteractions(view)
-//    }
-//
-//    @Test
-//    fun `onPendingTransactionLongClicked transaction not found`() {
-//        // Arrange
-//        val fctxId = "FCTX_ID"
-//        val fctx = FacilitatedTransaction().apply {
-//            state = FacilitatedTransaction.STATE_WAITING_FOR_PAYMENT
-//            role = FacilitatedTransaction.ROLE_PR_INITIATOR
-//            id = ""
-//        }
-//        val transactionModel = ContactTransactionModel("Contact name", fctx)
-//        val facilitatedTransactions = listOf(transactionModel)
-//        whenever(contactsDataManager.getFacilitatedTransactions())
-//                .thenReturn(Observable.fromIterable(facilitatedTransactions))
-//        // Act
-//        subject.onPendingTransactionLongClicked(fctxId)
-//        // Assert
-//        verify(contactsDataManager).getFacilitatedTransactions()
-//        verifyNoMoreInteractions(contactsDataManager)
-//        verifyZeroInteractions(view)
-//    }
-//
-//    @Test
-//    fun `onAccountChosen for payment contact not found`() {
-//        // Arrange
-//        val accountPosition = 0
-//        val fctxId = "FCTX_ID"
-//        whenever(contactsDataManager.getContactFromFctxId(fctxId))
-//                .thenReturn(Single.error { Throwable() })
-//        // Act
-//        subject.onAccountChosen(accountPosition, fctxId)
-//        // Assert
-//        verify(contactsDataManager).getContactFromFctxId(fctxId)
-//        verifyNoMoreInteractions(contactsDataManager)
-//        verify(view).showProgressDialog()
-//        verify(view).dismissProgressDialog()
-//        verify(view).showToast(R.string.contacts_transaction_not_found_error, ToastCustom.TYPE_ERROR)
-//        verify(view).showToast(R.string.contacts_address_sent_failed, ToastCustom.TYPE_ERROR)
-//    }
-//
-//    @Test
-//    fun `onAccountChosen for payment successful`() {
-//        // Arrange
-//        val accountPosition = 0
-//        val correctedPosition = 0
-//        val fctxId = "FCTX_ID"
-//        val mdid = "MDID"
-//        val intendedAmount = 100L
-//        val address = "ADDRESS"
-//        val fctx = FacilitatedTransaction().apply {
-//            id = fctxId
-//            this.intendedAmount = intendedAmount
-//        }
-//        val facilitatedTransactions =
-//                HashMap<String, FacilitatedTransaction>().apply { put(fctxId, fctx) }
-//        val contact = Contact().apply {
-//            this.facilitatedTransactions = facilitatedTransactions
-//            this.mdid = mdid
-//        }
-//        whenever(contactsDataManager.getContactFromFctxId(fctxId)).thenReturn(Single.just(contact))
-//        whenever(contactsDataManager.fetchContacts())
-//                .thenReturn(Completable.complete())
-//        whenever(contactsDataManager.getContactsWithUnreadPaymentRequests())
-//                .thenReturn(Observable.empty())
-//        whenever(contactsDataManager.refreshFacilitatedTransactions())
-//                .thenReturn(Observable.empty())
-//        whenever(payloadDataManager.getPositionOfAccountInActiveList(accountPosition))
-//                .thenReturn(correctedPosition)
-//        whenever(payloadDataManager.getNextReceiveAddressAndReserve(
-//                correctedPosition,
-//                "Payment request $fctxId"
-//        )).thenReturn(Observable.just(address))
-//        whenever(contactsDataManager.sendPaymentRequestResponse(
-//                eq(mdid),
-//                any<PaymentRequest>(),
-//                eq(fctxId))
-//        ).thenReturn(Completable.complete())
-//        // Act
-//        subject.onAccountChosen(accountPosition, fctxId)
-//        // Assert
-//        verify(contactsDataManager).getContactFromFctxId(fctxId)
-//        verify(contactsDataManager).fetchContacts()
-//        verify(contactsDataManager).getContactsWithUnreadPaymentRequests()
-//        verify(contactsDataManager).refreshFacilitatedTransactions()
-//        verify(contactsDataManager).getNotesTransactionMap()
-//        verify(contactsDataManager).getContactsTransactionMap()
-//        verify(contactsDataManager).sendPaymentRequestResponse(eq(mdid), any<PaymentRequest>(), eq(fctxId))
-//        verifyNoMoreInteractions(contactsDataManager)
-//        verify(payloadDataManager).getNextReceiveAddressAndReserve(
-//                correctedPosition,
-//                "Payment request $fctxId"
-//        )
-//        verify(payloadDataManager).getPositionOfAccountInActiveList(accountPosition)
-//        verifyNoMoreInteractions(payloadDataManager)
-//        verify(view).showProgressDialog()
-//        verify(view).showToast(R.string.contacts_address_sent_success, ToastCustom.TYPE_OK)
-//        verify(view).dismissProgressDialog()
-//        // There'll be more interactions here as the transactions are refreshed
-//    }
-//
-//    @Test
-//    fun `onAccountChosen for payment failed`() {
-//        // Arrange
-//        val accountPosition = 0
-//        val correctedPosition = 0
-//        val fctxId = "FCTX_ID"
-//        val mdid = "MDID"
-//        val intendedAmount = 100L
-//        val address = "ADDRESS"
-//        val fctx = FacilitatedTransaction().apply {
-//            id = fctxId
-//            this.intendedAmount = intendedAmount
-//        }
-//        val facilitatedTransactions =
-//                HashMap<String, FacilitatedTransaction>().apply { put(fctxId, fctx) }
-//        val contact = Contact().apply {
-//            this.facilitatedTransactions = facilitatedTransactions
-//            this.mdid = mdid
-//        }
-//        whenever(contactsDataManager.getContactFromFctxId(fctxId)).thenReturn(Single.just(contact))
-//        whenever(payloadDataManager.getPositionOfAccountInActiveList(accountPosition))
-//                .thenReturn(correctedPosition)
-//        whenever(payloadDataManager.getNextReceiveAddressAndReserve(
-//                correctedPosition,
-//                "Payment request $fctxId"
-//        )).thenReturn(Observable.just(address))
-//        whenever(contactsDataManager.sendPaymentRequestResponse(
-//                eq(mdid),
-//                any<PaymentRequest>(),
-//                eq(fctxId))
-//        ).thenReturn(Completable.error { Throwable() })
-//        // Act
-//        subject.onAccountChosen(accountPosition, fctxId)
-//        // Assert
-//        verify(contactsDataManager).getContactFromFctxId(fctxId)
-//        verify(contactsDataManager).sendPaymentRequestResponse(eq(mdid), any<PaymentRequest>(), eq(fctxId))
-//        verifyNoMoreInteractions(contactsDataManager)
-//        verify(payloadDataManager).getNextReceiveAddressAndReserve(
-//                correctedPosition,
-//                "Payment request $fctxId"
-//        )
-//        verify(payloadDataManager).getPositionOfAccountInActiveList(accountPosition)
-//        verifyNoMoreInteractions(payloadDataManager)
-//        verify(view).showProgressDialog()
-//        verify(view).showToast(R.string.contacts_address_sent_failed, ToastCustom.TYPE_ERROR)
-//        verify(view).dismissProgressDialog()
-//        verifyNoMoreInteractions(view)
-//    }
-//
-//    @Test
-//    fun `confirmDeclineTransaction successful`() {
-//        // Arrange
-//        val fctxId = "FCTX_ID"
-//        val mdid = "MDID"
-//        val contact = Contact().apply { this.mdid = mdid }
-//        whenever(contactsDataManager.getContactFromFctxId(fctxId))
-//                .thenReturn(Single.just(contact))
-//        whenever(contactsDataManager.sendPaymentDeclinedResponse(mdid, fctxId))
-//                .thenReturn(Completable.complete())
-//        whenever(contactsDataManager.fetchContacts())
-//                .thenReturn(Completable.complete())
-//        whenever(contactsDataManager.getContactsWithUnreadPaymentRequests())
-//                .thenReturn(Observable.empty())
-//        whenever(contactsDataManager.refreshFacilitatedTransactions())
-//                .thenReturn(Observable.empty())
-//        // Act
-//        subject.confirmDeclineTransaction(fctxId)
-//        // Assert
-//        verify(contactsDataManager).getContactFromFctxId(fctxId)
-//        verify(contactsDataManager).sendPaymentDeclinedResponse(mdid, fctxId)
-//        verify(contactsDataManager).fetchContacts()
-//        verify(contactsDataManager).getContactsWithUnreadPaymentRequests()
-//        verify(contactsDataManager).refreshFacilitatedTransactions()
-//        verify(contactsDataManager).getNotesTransactionMap()
-//        verify(contactsDataManager).getContactsTransactionMap()
-//        verifyNoMoreInteractions(contactsDataManager)
-//
-//        verify(view).showToast(
-//                R.string.contacts_pending_transaction_decline_success,
-//                ToastCustom.TYPE_OK
-//        )
-//        verify(view).showFctxRequiringAttention(any())
-//        verify(view).onContactsHashMapUpdated(any(), any())
-//        verify(view).onTransactionsUpdated(any())
-//        verifyNoMoreInteractions(view)
-//    }
-//
-//    @Test
-//    fun `confirmDeclineTransaction failed`() {
-//        // Arrange
-//        val fctxId = "FCTX_ID"
-//        whenever(contactsDataManager.getContactFromFctxId(fctxId))
-//                .thenReturn(Single.error { Throwable() })
-//        whenever(contactsDataManager.fetchContacts())
-//                .thenReturn(Completable.complete())
-//        whenever(contactsDataManager.getContactsWithUnreadPaymentRequests())
-//                .thenReturn(Observable.empty())
-//        whenever(contactsDataManager.refreshFacilitatedTransactions())
-//                .thenReturn(Observable.empty())
-//        // Act
-//        subject.confirmDeclineTransaction(fctxId)
-//        // Assert
-//        verify(contactsDataManager).getContactFromFctxId(fctxId)
-//        verify(contactsDataManager, times(2)).fetchContacts()
-//        verify(contactsDataManager).getContactsWithUnreadPaymentRequests()
-//        verify(contactsDataManager).refreshFacilitatedTransactions()
-//        verify(contactsDataManager).getNotesTransactionMap()
-//        verify(contactsDataManager).getContactsTransactionMap()
-//        verifyNoMoreInteractions(contactsDataManager)
-//        verify(view).showToast(
-//                R.string.contacts_pending_transaction_decline_failure,
-//                ToastCustom.TYPE_ERROR
-//        )
-//        verify(view).showFctxRequiringAttention(any())
-//        verify(view).onContactsHashMapUpdated(any(), any())
-//        verify(view).onTransactionsUpdated(any())
-//        verifyNoMoreInteractions(view)
-//    }
-//
-//    @Test
-//    fun `confirmCancelTransaction successful`() {
-//        // Arrange
-//        val fctxId = "FCTX_ID"
-//        val mdid = "MDID"
-//        val contact = Contact().apply { this.mdid = mdid }
-//        whenever(contactsDataManager.getContactFromFctxId(fctxId))
-//                .thenReturn(Single.just(contact))
-//        whenever(contactsDataManager.sendPaymentCancelledResponse(mdid, fctxId))
-//                .thenReturn(Completable.complete())
-//        whenever(contactsDataManager.fetchContacts())
-//                .thenReturn(Completable.complete())
-//        whenever(contactsDataManager.getContactsWithUnreadPaymentRequests())
-//                .thenReturn(Observable.empty())
-//        whenever(contactsDataManager.refreshFacilitatedTransactions())
-//                .thenReturn(Observable.empty())
-//        // Act
-//        subject.confirmCancelTransaction(fctxId)
-//        // Assert
-//        verify(contactsDataManager).getContactFromFctxId(fctxId)
-//        verify(contactsDataManager).sendPaymentCancelledResponse(mdid, fctxId)
-//        verify(contactsDataManager).fetchContacts()
-//        verify(contactsDataManager).getContactsWithUnreadPaymentRequests()
-//        verify(contactsDataManager).refreshFacilitatedTransactions()
-//        verify(contactsDataManager).getNotesTransactionMap()
-//        verify(contactsDataManager).getContactsTransactionMap()
-//        verifyNoMoreInteractions(contactsDataManager)
-//        verify(view).showToast(
-//                R.string.contacts_pending_transaction_cancel_success,
-//                ToastCustom.TYPE_OK
-//        )
-//        verify(view).showFctxRequiringAttention(any())
-//        verify(view).onContactsHashMapUpdated(any(), any())
-//        verify(view).onTransactionsUpdated(any())
-//        verifyNoMoreInteractions(view)
-//    }
-//
-//    @Test
-//    fun `confirmCancelTransaction failed`() {
-//        // Arrange
-//        val fctxId = "FCTX_ID"
-//        whenever(contactsDataManager.getContactFromFctxId(fctxId))
-//                .thenReturn(Single.error { Throwable() })
-//        whenever(contactsDataManager.fetchContacts())
-//                .thenReturn(Completable.complete())
-//        whenever(contactsDataManager.fetchContacts())
-//                .thenReturn(Completable.complete())
-//        whenever(contactsDataManager.getContactsWithUnreadPaymentRequests())
-//                .thenReturn(Observable.empty())
-//        whenever(contactsDataManager.refreshFacilitatedTransactions())
-//                .thenReturn(Observable.empty())
-//        // Act
-//        subject.confirmCancelTransaction(fctxId)
-//        // Assert
-//        verify(contactsDataManager).getContactFromFctxId(fctxId)
-//        verify(contactsDataManager, times(2)).fetchContacts()
-//        verify(contactsDataManager).getContactsWithUnreadPaymentRequests()
-//        verify(contactsDataManager).refreshFacilitatedTransactions()
-//        verify(contactsDataManager).getNotesTransactionMap()
-//        verify(contactsDataManager).getContactsTransactionMap()
-//        verifyNoMoreInteractions(contactsDataManager)
-//        verify(view).showToast(
-//                R.string.contacts_pending_transaction_cancel_failure,
-//                ToastCustom.TYPE_ERROR
-//        )
-//        verify(view).showFctxRequiringAttention(any())
-//        verify(view).onContactsHashMapUpdated(any(), any())
-//        verify(view).onTransactionsUpdated(any())
-//        verifyNoMoreInteractions(view)
-//    }
-//
-//    @Test
-//    fun `isOnboardingComplete true stored in prefs`() {
-//        // Arrange
-//        whenever(prefsUtil.getValue(PrefsUtil.KEY_ONBOARDING_COMPLETE, false)).thenReturn(true)
-//        // Act
-//        val result = subject.isOnboardingComplete()
-//        // Assert
-//        verify(prefsUtil).getValue(PrefsUtil.KEY_ONBOARDING_COMPLETE, false)
-//        verifyNoMoreInteractions(prefsUtil)
-//        verifyZeroInteractions(appUtil)
-//        result `should equal to` true
-//    }
-//
-//    @Test
-//    fun `isOnboardingComplete is not newly created`() {
-//        // Arrange
-//        whenever(prefsUtil.getValue(PrefsUtil.KEY_ONBOARDING_COMPLETE, false)).thenReturn(false)
-//        whenever(appUtil.isNewlyCreated).thenReturn(false)
-//        // Act
-//        val result = subject.isOnboardingComplete()
-//        // Assert
-//        verify(prefsUtil).getValue(PrefsUtil.KEY_ONBOARDING_COMPLETE, false)
-//        verifyNoMoreInteractions(prefsUtil)
-//        verify(appUtil).isNewlyCreated
-//        verifyNoMoreInteractions(appUtil)
-//        result `should equal to` true
-//    }
-//
-//    @Test
-//    fun setOnboardingComplete() {
-//        // Arrange
-//
-//        // Act
-//        subject.setOnboardingComplete(true)
-//        // Assert
-//        verify(prefsUtil).setValue(PrefsUtil.KEY_ONBOARDING_COMPLETE, true)
-//        verifyNoMoreInteractions(prefsUtil)
-//    }
-//
-//    @Test
-//    fun `getBitcoinClicked canBuy returns true`() {
-//        // Arrange
-//        whenever(buyDataManager.canBuy).thenReturn(Observable.just(true))
-//        // Act
-//        subject.getBitcoinClicked()
-//        // Assert
-//        verify(buyDataManager).canBuy
-//        verifyNoMoreInteractions(buyDataManager)
-//        verify(view).startBuyActivity()
-//        verifyNoMoreInteractions(view)
-//    }
-//
-//    @Test
-//    fun `getBitcoinClicked canBuy returns false`() {
-//        // Arrange
-//        whenever(buyDataManager.canBuy).thenReturn(Observable.just(false))
-//        // Act
-//        subject.getBitcoinClicked()
-//        // Assert
-//        verify(buyDataManager).canBuy
-//        verifyNoMoreInteractions(buyDataManager)
-//        verify(view).startReceiveFragment()
-//        verifyNoMoreInteractions(view)
-//    }
-//
-//    @Test
-//    fun disableAnnouncement() {
-//        // Arrange
-//
-//        // Act
-//        subject.disableAnnouncement()
-//        // Assert
-//        verify(prefsUtil).setValue(PrefsUtil.KEY_LATEST_ANNOUNCEMENT_DISMISSED, true)
-//        verifyNoMoreInteractions(prefsUtil)
-//    }
-//
-//    @Test
-//    fun getAllDisplayableAccounts() {
-//        // Arrange
-//        val legacyAddrArchived = LegacyAddress().apply { tag = LegacyAddress.ARCHIVED_ADDRESS }
-//        val legacyAddr = LegacyAddress().apply { tag = LegacyAddress.NORMAL_ADDRESS }
-//        val legacyAddresses = listOf(legacyAddrArchived, legacyAddr)
-//        whenever(payloadDataManager.legacyAddresses).thenReturn(legacyAddresses)
-//        val xPub = "X_PUB"
-//        val label = "LABEL"
-//        val accountArchived = Account().apply { isArchived = true }
-//        val account1 = Account().apply {
-//            xpub = xPub
-//            this.label = label
-//        }
-//        val account2 = Account().apply {
-//            xpub = xPub
-//            this.label = label
-//        }
-//        val accounts = listOf(accountArchived, account1, account2)
-//        whenever(payloadDataManager.accounts).thenReturn(accounts)
-//        whenever(payloadDataManager.getAddressBalance(xPub)).thenReturn(BigInteger.TEN)
-//        whenever(payloadDataManager.walletBalance).thenReturn(BigInteger.valueOf(1_000_000L))
-//        whenever(payloadDataManager.importedAddressesBalance)
-//                .thenReturn(BigInteger.valueOf(1_000_000L))
-//        whenever(accessState.isBtc).thenReturn(true)
-//        whenever(prefsUtil.getValue(PrefsUtil.KEY_SELECTED_FIAT, PrefsUtil.DEFAULT_CURRENCY))
-//                .thenReturn("USD")
-//        whenever(prefsUtil.getValue(PrefsUtil.KEY_BTC_UNITS, MonetaryUtil.UNIT_BTC)).thenReturn(0)
-//        // Act
-//        val result = subject.getAllDisplayableAccounts()
-//        // Assert
-//        verify(payloadDataManager).legacyAddresses
-//        verify(payloadDataManager).accounts
-//        verify(payloadDataManager, times(2)).getAddressBalance(xPub)
-//        verify(payloadDataManager).walletBalance
-//        verify(payloadDataManager).importedAddressesBalance
-//        verifyNoMoreInteractions(payloadDataManager)
-//        verify(accessState, times(4)).isBtc
-//        verifyNoMoreInteractions(accessState)
-//        verify(prefsUtil, times(4)).getValue(PrefsUtil.KEY_SELECTED_FIAT, PrefsUtil.DEFAULT_CURRENCY)
-//        verify(prefsUtil, times(5)).getValue(PrefsUtil.KEY_BTC_UNITS, MonetaryUtil.UNIT_BTC)
-//        verifyNoMoreInteractions(prefsUtil)
-//        // 2 accounts, "All" and "Imported"
-//        result.size `should equal to` 4
-//    }
-//
-//}
-=======
 package piuk.blockchain.android.ui.balance
 
 import com.nhaarman.mockito_kotlin.*
@@ -2161,5 +1086,4 @@
         result.size `should equal to` 4
     }
 
-}
->>>>>>> 4c68eef6
+}