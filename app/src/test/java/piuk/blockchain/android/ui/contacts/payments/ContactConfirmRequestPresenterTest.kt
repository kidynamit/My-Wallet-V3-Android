<<<<<<< HEAD
//package piuk.blockchain.android.ui.contacts.payments
//
//import android.os.Bundle
//import com.nhaarman.mockito_kotlin.*
//import info.blockchain.wallet.contacts.data.Contact
//import info.blockchain.wallet.contacts.data.PaymentRequest
//import info.blockchain.wallet.contacts.data.RequestForPaymentRequest
//import io.reactivex.Completable
//import io.reactivex.Observable
//import org.amshove.kluent.shouldEqual
//import org.junit.Before
//import org.junit.Test
//import org.junit.runner.RunWith
//import org.robolectric.RobolectricTestRunner
//import org.robolectric.annotation.Config
//import piuk.blockchain.android.BlockchainTestApplication
//import piuk.blockchain.android.BuildConfig
//import piuk.blockchain.android.data.contacts.models.PaymentRequestType
//import piuk.blockchain.android.data.contacts.ContactsDataManager
//import piuk.blockchain.android.data.payload.PayloadDataManager
//import piuk.blockchain.android.ui.customviews.ToastCustom
//import piuk.blockchain.android.ui.send.SendFragment.ARGUMENT_CONTACT_ID
//import kotlin.test.assertNull
//
//@Config(sdk = intArrayOf(23), constants = BuildConfig::class, application = BlockchainTestApplication::class)
//@RunWith(RobolectricTestRunner::class)
//class ContactConfirmRequestPresenterTest {
//
//    private lateinit var subject: ContactConfirmRequestPresenter
//    private val mockActivity: ContactConfirmRequestView = mock()
//    private val mockContactsManager: ContactsDataManager = mock()
//    private val mockPayloadDataManager: PayloadDataManager = mock()
//
//    @Before
//    @Throws(Exception::class)
//    fun setUp() {
//        subject = ContactConfirmRequestPresenter(mockContactsManager, mockPayloadDataManager)
//        subject.initView(mockActivity)
//    }
//
//    @Test(expected = AssertionError::class)
//    @Throws(Exception::class)
//    fun onViewReadyNullBundle() {
//        // Arrange
//        whenever(mockActivity.fragmentBundle).thenReturn(Bundle())
//        // Act
//        subject.onViewReady()
//        // Assert
//        verify(mockActivity).fragmentBundle
//        verifyNoMoreInteractions(mockActivity)
//    }
//
//    @Test(expected = AssertionError::class)
//    @Throws(Exception::class)
//    fun onViewReadyNullValues() {
//        // Arrange
//        val contactId = "CONTACT_ID"
//        val satoshis = 21000000000L
//        val bundle = Bundle().apply {
//            putString(ARGUMENT_CONTACT_ID, contactId)
//            putLong(ARGUMENT_SATOSHIS, satoshis)
//            putSerializable(ARGUMENT_REQUEST_TYPE, null)
//        }
//        whenever(mockActivity.fragmentBundle).thenReturn(bundle)
//        // Act
//        subject.onViewReady()
//        // Assert
//        verify(mockActivity).fragmentBundle
//        verifyNoMoreInteractions(mockActivity)
//    }
//
//    @Test
//    @Throws(Exception::class)
//    fun onViewReadyLoadContactsSuccess() {
//        // Arrange
//        val contactId = "CONTACT_ID"
//        val contactName = "CONTACT_NAME"
//        val satoshis = 21000000000L
//        val accountPosition = 3
//        val paymentRequestType = PaymentRequestType.REQUEST
//        val bundle = Bundle().apply {
//            putString(ARGUMENT_CONTACT_ID, contactId)
//            putLong(ARGUMENT_SATOSHIS, satoshis)
//            putInt(ARGUMENT_ACCOUNT_POSITION, accountPosition)
//            putSerializable(ARGUMENT_REQUEST_TYPE, paymentRequestType)
//        }
//        val contact0 = Contact()
//        val contact1 = Contact().apply {
//            id = contactId
//            name = contactName
//        }
//        val contact2 = Contact()
//        val contactList = listOf(contact0, contact1, contact2)
//        whenever(mockActivity.fragmentBundle).thenReturn(bundle)
//        whenever(mockContactsManager.getContactList()).thenReturn(Observable.fromIterable(contactList))
//        // Act
//        subject.onViewReady()
//        // Assert
//        verify(mockContactsManager).getContactList()
//        verifyNoMoreInteractions(mockContactsManager)
//        verify(mockActivity).fragmentBundle
//        verify(mockActivity).contactLoaded(contactName, paymentRequestType)
//        verifyNoMoreInteractions(mockActivity)
//        subject.recipient shouldEqual contact1
//    }
//
//    @Test
//    @Throws(Exception::class)
//    fun onViewReadyLoadContactsFailure() {
//        // Arrange
//        val contactId = "CONTACT_ID"
//        val satoshis = 21000000000L
//        val accountPosition = 3
//        val paymentRequestType = PaymentRequestType.REQUEST
//        val bundle = Bundle().apply {
//            putString(ARGUMENT_CONTACT_ID, contactId)
//            putLong(ARGUMENT_SATOSHIS, satoshis)
//            putInt(ARGUMENT_ACCOUNT_POSITION, accountPosition)
//            putSerializable(ARGUMENT_REQUEST_TYPE, paymentRequestType)
//        }
//        whenever(mockActivity.fragmentBundle).thenReturn(bundle)
//        whenever(mockContactsManager.getContactList()).thenReturn(Observable.error { Throwable() })
//        // Act
//        subject.onViewReady()
//        // Assert
//        verify(mockContactsManager).getContactList()
//        verifyNoMoreInteractions(mockContactsManager)
//        verify(mockActivity).fragmentBundle
//        verify(mockActivity).showToast(any(), eq(ToastCustom.TYPE_ERROR))
//        verify(mockActivity).finishPage()
//        verifyNoMoreInteractions(mockActivity)
//        assertNull(subject.recipient)
//    }
//
//    @Test
//    @Throws(Exception::class)
//    fun onViewReadyLoadContactsNotFound() {
//        // Arrange
//        val contactId = "CONTACT_ID"
//        val satoshis = 21000000000L
//        val accountPosition = 3
//        val paymentRequestType = PaymentRequestType.REQUEST
//        val bundle = Bundle().apply {
//            putString(ARGUMENT_CONTACT_ID, contactId)
//            putLong(ARGUMENT_SATOSHIS, satoshis)
//            putInt(ARGUMENT_ACCOUNT_POSITION, accountPosition)
//            putSerializable(ARGUMENT_REQUEST_TYPE, paymentRequestType)
//        }
//        val contact0 = Contact()
//        val contact1 = Contact()
//        val contact2 = Contact()
//        val contactList = listOf(contact0, contact1, contact2)
//        whenever(mockActivity.fragmentBundle).thenReturn(bundle)
//        whenever(mockContactsManager.getContactList()).thenReturn(Observable.fromIterable(contactList))
//        // Act
//        subject.onViewReady()
//        // Assert
//        verify(mockContactsManager).getContactList()
//        verifyNoMoreInteractions(mockContactsManager)
//        verify(mockActivity).fragmentBundle
//        verify(mockActivity).showToast(any(), eq(ToastCustom.TYPE_ERROR))
//        verify(mockActivity).finishPage()
//        verifyNoMoreInteractions(mockActivity)
//        assertNull(subject.recipient)
//    }
//
//    @Test
//    @Throws(Exception::class)
//    fun sendRequestAmountInvalid() {
//        // Arrange
//        subject.satoshis = 0L
//        // Act
//        subject.sendRequest()
//        // Assert
//        verify(mockActivity).showToast(any(), eq(ToastCustom.TYPE_ERROR))
//        verifyNoMoreInteractions(mockActivity)
//    }
//
//    @Test
//    @Throws(Exception::class)
//    fun sendRequestSuccessTypeRequest() {
//        // Arrange
//        val contactName = "CONTACT_NAME"
//        val contactMdid = "CONTACT_MDID"
//        val note = "NOTE"
//        val satoshis = 21000000000L
//        val accountPosition = 3
//        val paymentRequestType = PaymentRequestType.REQUEST
//        val receiveAddress = "RECEIVE_ADDRESS"
//        val recipient = Contact().apply {
//            name = contactName
//            mdid = contactMdid
//        }
//        subject.apply {
//            this.recipient = recipient
//            this.satoshis = satoshis
//            this.accountPosition = accountPosition
//            this.paymentRequestType = paymentRequestType
//        }
//        whenever(mockPayloadDataManager.getNextReceiveAddress(accountPosition))
//                .thenReturn(Observable.just(receiveAddress))
//        whenever(mockContactsManager.requestSendPayment(eq(contactMdid), any()))
//                .thenReturn(Completable.complete())
//        whenever(mockActivity.note).thenReturn(note)
//        // Act
//        subject.sendRequest()
//        // Assert
//        verify(mockPayloadDataManager).getNextReceiveAddress(accountPosition)
//        verify(mockContactsManager).requestSendPayment(eq(contactMdid), any<PaymentRequest>())
//        verifyNoMoreInteractions(mockContactsManager)
//        verify(mockActivity).showProgressDialog()
//        verify(mockActivity).note
//        verify(mockActivity).dismissProgressDialog()
//        verify(mockActivity).showSendSuccessfulDialog(contactName)
//        verifyNoMoreInteractions(mockActivity)
//    }
//
//    @Test
//    @Throws(Exception::class)
//    fun sendRequestSuccessTypeSend() {
//        // Arrange
//        val contactName = "CONTACT_NAME"
//        val contactMdid = "CONTACT_MDID"
//        val note = "NOTE"
//        val satoshis = 21000000000L
//        val accountPosition = 3
//        val paymentRequestType = PaymentRequestType.SEND
//        val recipient = Contact().apply {
//            name = contactName
//            mdid = contactMdid
//        }
//        subject.apply {
//            this.recipient = recipient
//            this.satoshis = satoshis
//            this.accountPosition = accountPosition
//            this.paymentRequestType = paymentRequestType
//        }
//        whenever(mockContactsManager.requestReceivePayment(eq(contactMdid), any()))
//                .thenReturn(Completable.complete())
//        whenever(mockActivity.note).thenReturn(note)
//        // Act
//        subject.sendRequest()
//        // Assert
//        verifyZeroInteractions(mockPayloadDataManager)
//        verify(mockContactsManager).requestReceivePayment(eq(contactMdid), any<RequestForPaymentRequest>())
//        verifyNoMoreInteractions(mockContactsManager)
//        verify(mockActivity).showProgressDialog()
//        verify(mockActivity).note
//        verify(mockActivity).dismissProgressDialog()
//        verify(mockActivity).onRequestSuccessful()
//        verifyNoMoreInteractions(mockActivity)
//    }
//
//    @Test
//    @Throws(Exception::class)
//    fun sendRequestFailureTypeRequest() {
//        // Arrange
//        val contactName = "CONTACT_NAME"
//        val contactMdid = "CONTACT_MDID"
//        val note = "NOTE"
//        val satoshis = 21000000000L
//        val accountPosition = 3
//        val paymentRequestType = PaymentRequestType.REQUEST
//        val receiveAddress = "RECEIVE_ADDRESS"
//        val recipient = Contact().apply {
//            name = contactName
//            mdid = contactMdid
//        }
//        subject.apply {
//            this.recipient = recipient
//            this.satoshis = satoshis
//            this.accountPosition = accountPosition
//            this.paymentRequestType = paymentRequestType
//        }
//        whenever(mockPayloadDataManager.getNextReceiveAddress(accountPosition))
//                .thenReturn(Observable.just(receiveAddress))
//        whenever(mockContactsManager.requestSendPayment(eq(contactMdid), any()))
//                .thenReturn(Completable.error { Throwable() })
//        whenever(mockActivity.note).thenReturn(note)
//        // Act
//        subject.sendRequest()
//        // Assert
//        verify(mockPayloadDataManager).getNextReceiveAddress(accountPosition)
//        verify(mockContactsManager).requestSendPayment(eq(contactMdid), any<PaymentRequest>())
//        verifyNoMoreInteractions(mockContactsManager)
//        verify(mockActivity).showProgressDialog()
//        verify(mockActivity).note
//        verify(mockActivity).dismissProgressDialog()
//        verify(mockActivity).showToast(any(), eq(ToastCustom.TYPE_ERROR))
//        verifyNoMoreInteractions(mockActivity)
//    }
//
//    @Test
//    @Throws(Exception::class)
//    fun sendRequestFailureTypeSend() {
//        // Arrange
//        val contactName = "CONTACT_NAME"
//        val contactMdid = "CONTACT_MDID"
//        val note = "NOTE"
//        val satoshis = 21000000000L
//        val accountPosition = 3
//        val paymentRequestType = PaymentRequestType.SEND
//        val recipient = Contact().apply {
//            name = contactName
//            mdid = contactMdid
//        }
//        subject.apply {
//            this.recipient = recipient
//            this.satoshis = satoshis
//            this.accountPosition = accountPosition
//            this.paymentRequestType = paymentRequestType
//        }
//        whenever(mockContactsManager.requestReceivePayment(eq(contactMdid), any()))
//                .thenReturn(Completable.error { Throwable() })
//        whenever(mockActivity.note).thenReturn(note)
//        // Act
//        subject.sendRequest()
//        // Assert
//        verifyZeroInteractions(mockPayloadDataManager)
//        verify(mockContactsManager).requestReceivePayment(eq(contactMdid), any<RequestForPaymentRequest>())
//        verifyNoMoreInteractions(mockContactsManager)
//        verify(mockActivity).showProgressDialog()
//        verify(mockActivity).note
//        verify(mockActivity).dismissProgressDialog()
//        verify(mockActivity).showToast(any(), eq(ToastCustom.TYPE_ERROR))
//        verifyNoMoreInteractions(mockActivity)
//    }
//
//}
=======
package piuk.blockchain.android.ui.contacts.payments

import android.os.Bundle
import com.nhaarman.mockito_kotlin.*
import info.blockchain.wallet.contacts.data.Contact
import info.blockchain.wallet.contacts.data.PaymentRequest
import info.blockchain.wallet.contacts.data.RequestForPaymentRequest
import io.reactivex.Completable
import io.reactivex.Observable
import org.amshove.kluent.shouldEqual
import org.junit.Before
import org.junit.Test
import org.junit.runner.RunWith
import org.robolectric.RobolectricTestRunner
import org.robolectric.annotation.Config
import piuk.blockchain.android.BlockchainTestApplication
import piuk.blockchain.android.BuildConfig
import piuk.blockchain.android.data.contacts.ContactsDataManager
import piuk.blockchain.android.data.contacts.models.PaymentRequestType
import piuk.blockchain.android.data.payload.PayloadDataManager
import piuk.blockchain.android.ui.customviews.ToastCustom
import kotlin.test.assertNull

@Config(sdk = intArrayOf(23), constants = BuildConfig::class, application = BlockchainTestApplication::class)
@RunWith(RobolectricTestRunner::class)
class ContactConfirmRequestPresenterTest {

    private lateinit var subject: ContactConfirmRequestPresenter
    private val mockActivity: ContactConfirmRequestView = mock()
    private val mockContactsManager: ContactsDataManager = mock()
    private val mockPayloadDataManager: PayloadDataManager = mock()

    @Before
    @Throws(Exception::class)
    fun setUp() {
        subject = ContactConfirmRequestPresenter(mockContactsManager, mockPayloadDataManager)
        subject.initView(mockActivity)
    }

    @Test(expected = AssertionError::class)
    @Throws(Exception::class)
    fun onViewReadyNullBundle() {
        // Arrange
        whenever(mockActivity.fragmentBundle).thenReturn(Bundle())
        // Act
        subject.onViewReady()
        // Assert
        verify(mockActivity).fragmentBundle
        verifyNoMoreInteractions(mockActivity)
    }

    @Test(expected = AssertionError::class)
    @Throws(Exception::class)
    fun onViewReadyNullValues() {
        // Arrange
        val contactId = "CONTACT_ID"
        val satoshis = 21000000000L
        val bundle = Bundle().apply {
            putString(ContactConfirmRequestFragment.ARGUMENT_CONTACT_ID, contactId)
            putLong(ContactConfirmRequestFragment.ARGUMENT_SATOSHIS, satoshis)
            putSerializable(ContactConfirmRequestFragment.ARGUMENT_REQUEST_TYPE, null)
        }
        whenever(mockActivity.fragmentBundle).thenReturn(bundle)
        // Act
        subject.onViewReady()
        // Assert
        verify(mockActivity).fragmentBundle
        verifyNoMoreInteractions(mockActivity)
    }

    @Test
    @Throws(Exception::class)
    fun onViewReadyLoadContactsSuccess() {
        // Arrange
        val contactId = "CONTACT_ID"
        val contactName = "CONTACT_NAME"
        val satoshis = 21000000000L
        val accountPosition = 3
        val paymentRequestType = PaymentRequestType.REQUEST
        val bundle = Bundle().apply {
            putString(ContactConfirmRequestFragment.ARGUMENT_CONTACT_ID, contactId)
            putLong(ContactConfirmRequestFragment.ARGUMENT_SATOSHIS, satoshis)
            putInt(ContactConfirmRequestFragment.ARGUMENT_ACCOUNT_POSITION, accountPosition)
            putSerializable(ContactConfirmRequestFragment.ARGUMENT_REQUEST_TYPE, paymentRequestType)
        }
        val contact0 = Contact()
        val contact1 = Contact().apply {
            id = contactId
            name = contactName
        }
        val contact2 = Contact()
        val contactList = listOf(contact0, contact1, contact2)
        whenever(mockActivity.fragmentBundle).thenReturn(bundle)
        whenever(mockContactsManager.getContactList()).thenReturn(Observable.fromIterable(contactList))
        // Act
        subject.onViewReady()
        // Assert
        verify(mockContactsManager).getContactList()
        verifyNoMoreInteractions(mockContactsManager)
        verify(mockActivity).fragmentBundle
        verify(mockActivity).contactLoaded(contactName)
        verify(mockActivity).updatePaymentType(paymentRequestType)
        verifyNoMoreInteractions(mockActivity)
        subject.recipient shouldEqual contact1
    }

    @Test
    @Throws(Exception::class)
    fun onViewReadyLoadContactsFailure() {
        // Arrange
        val contactId = "CONTACT_ID"
        val satoshis = 21000000000L
        val accountPosition = 3
        val paymentRequestType = PaymentRequestType.REQUEST
        val bundle = Bundle().apply {
            putString(ContactConfirmRequestFragment.ARGUMENT_CONTACT_ID, contactId)
            putLong(ContactConfirmRequestFragment.ARGUMENT_SATOSHIS, satoshis)
            putInt(ContactConfirmRequestFragment.ARGUMENT_ACCOUNT_POSITION, accountPosition)
            putSerializable(ContactConfirmRequestFragment.ARGUMENT_REQUEST_TYPE, paymentRequestType)
        }
        whenever(mockActivity.fragmentBundle).thenReturn(bundle)
        whenever(mockContactsManager.getContactList()).thenReturn(Observable.error { Throwable() })
        // Act
        subject.onViewReady()
        // Assert
        verify(mockContactsManager).getContactList()
        verifyNoMoreInteractions(mockContactsManager)
        verify(mockActivity).fragmentBundle
        verify(mockActivity).showToast(any(), eq(ToastCustom.TYPE_ERROR))
        verify(mockActivity).finishPage()
        verifyNoMoreInteractions(mockActivity)
        assertNull(subject.recipient)
    }

    @Test
    @Throws(Exception::class)
    fun onViewReadyLoadContactsNotFound() {
        // Arrange
        val contactId = "CONTACT_ID"
        val satoshis = 21000000000L
        val accountPosition = 3
        val paymentRequestType = PaymentRequestType.REQUEST
        val bundle = Bundle().apply {
            putString(ContactConfirmRequestFragment.ARGUMENT_CONTACT_ID, contactId)
            putLong(ContactConfirmRequestFragment.ARGUMENT_SATOSHIS, satoshis)
            putInt(ContactConfirmRequestFragment.ARGUMENT_ACCOUNT_POSITION, accountPosition)
            putSerializable(ContactConfirmRequestFragment.ARGUMENT_REQUEST_TYPE, paymentRequestType)
        }
        val contact0 = Contact()
        val contact1 = Contact()
        val contact2 = Contact()
        val contactList = listOf(contact0, contact1, contact2)
        whenever(mockActivity.fragmentBundle).thenReturn(bundle)
        whenever(mockContactsManager.getContactList()).thenReturn(Observable.fromIterable(contactList))
        // Act
        subject.onViewReady()
        // Assert
        verify(mockContactsManager).getContactList()
        verifyNoMoreInteractions(mockContactsManager)
        verify(mockActivity).fragmentBundle
        verify(mockActivity).showToast(any(), eq(ToastCustom.TYPE_ERROR))
        verify(mockActivity).finishPage()
        verifyNoMoreInteractions(mockActivity)
        assertNull(subject.recipient)
    }

    @Test
    @Throws(Exception::class)
    fun sendRequestAmountInvalid() {
        // Arrange
        subject.satoshis = 0L
        // Act
        subject.sendRequest()
        // Assert
        verify(mockActivity).showToast(any(), eq(ToastCustom.TYPE_ERROR))
        verifyNoMoreInteractions(mockActivity)
    }

    @Test
    @Throws(Exception::class)
    fun sendRequestSuccessTypeRequest() {
        // Arrange
        val contactName = "CONTACT_NAME"
        val contactMdid = "CONTACT_MDID"
        val note = "NOTE"
        val satoshis = 21_000_000_000L
        val accountPosition = 3
        val paymentRequestType = PaymentRequestType.REQUEST
        val receiveAddress = "RECEIVE_ADDRESS"
        val recipient = Contact().apply {
            name = contactName
            mdid = contactMdid
        }
        subject.apply {
            this.recipient = recipient
            this.satoshis = satoshis
            this.accountPosition = accountPosition
            this.paymentRequestType = paymentRequestType
        }
        whenever(mockPayloadDataManager.getNextReceiveAddress(accountPosition))
                .thenReturn(Observable.just(receiveAddress))
        whenever(mockContactsManager.requestSendPayment(eq(contactMdid), any()))
                .thenReturn(Completable.complete())
        whenever(mockActivity.note).thenReturn(note)
        // Act
        subject.sendRequest()
        // Assert
        verify(mockPayloadDataManager).getNextReceiveAddress(accountPosition)
        verify(mockContactsManager).requestSendPayment(eq(contactMdid), any<PaymentRequest>())
        verifyNoMoreInteractions(mockContactsManager)
        verify(mockActivity).showProgressDialog()
        verify(mockActivity).note
        verify(mockActivity).dismissProgressDialog()
        verify(mockActivity).onRequestSuccessful(paymentRequestType, contactName, "")
        verifyNoMoreInteractions(mockActivity)
    }

    @Test
    @Throws(Exception::class)
    fun sendRequestSuccessTypeSend() {
        // Arrange
        val contactName = "CONTACT_NAME"
        val contactMdid = "CONTACT_MDID"
        val note = "NOTE"
        val satoshis = 21_000_000_000L
        val accountPosition = 3
        val paymentRequestType = PaymentRequestType.SEND
        val recipient = Contact().apply {
            name = contactName
            mdid = contactMdid
        }
        subject.apply {
            this.recipient = recipient
            this.satoshis = satoshis
            this.accountPosition = accountPosition
            this.paymentRequestType = paymentRequestType
        }
        whenever(mockContactsManager.requestReceivePayment(eq(contactMdid), any()))
                .thenReturn(Completable.complete())
        whenever(mockActivity.note).thenReturn(note)
        // Act
        subject.sendRequest()
        // Assert
        verifyZeroInteractions(mockPayloadDataManager)
        verify(mockContactsManager).requestReceivePayment(eq(contactMdid), any<RequestForPaymentRequest>())
        verifyNoMoreInteractions(mockContactsManager)
        verify(mockActivity).showProgressDialog()
        verify(mockActivity).note
        verify(mockActivity).dismissProgressDialog()
        verify(mockActivity).onRequestSuccessful(paymentRequestType, contactName, "")
        verifyNoMoreInteractions(mockActivity)
    }

    @Test
    @Throws(Exception::class)
    fun sendRequestFailureTypeRequest() {
        // Arrange
        val contactName = "CONTACT_NAME"
        val contactMdid = "CONTACT_MDID"
        val note = "NOTE"
        val satoshis = 21000000000L
        val accountPosition = 3
        val paymentRequestType = PaymentRequestType.REQUEST
        val receiveAddress = "RECEIVE_ADDRESS"
        val recipient = Contact().apply {
            name = contactName
            mdid = contactMdid
        }
        subject.apply {
            this.recipient = recipient
            this.satoshis = satoshis
            this.accountPosition = accountPosition
            this.paymentRequestType = paymentRequestType
        }
        whenever(mockPayloadDataManager.getNextReceiveAddress(accountPosition))
                .thenReturn(Observable.just(receiveAddress))
        whenever(mockContactsManager.requestSendPayment(eq(contactMdid), any()))
                .thenReturn(Completable.error { Throwable() })
        whenever(mockActivity.note).thenReturn(note)
        // Act
        subject.sendRequest()
        // Assert
        verify(mockPayloadDataManager).getNextReceiveAddress(accountPosition)
        verify(mockContactsManager).requestSendPayment(eq(contactMdid), any<PaymentRequest>())
        verifyNoMoreInteractions(mockContactsManager)
        verify(mockActivity).showProgressDialog()
        verify(mockActivity).note
        verify(mockActivity).dismissProgressDialog()
        verify(mockActivity).showToast(any(), eq(ToastCustom.TYPE_ERROR))
        verifyNoMoreInteractions(mockActivity)
    }

    @Test
    @Throws(Exception::class)
    fun sendRequestFailureTypeSend() {
        // Arrange
        val contactName = "CONTACT_NAME"
        val contactMdid = "CONTACT_MDID"
        val note = "NOTE"
        val satoshis = 21000000000L
        val accountPosition = 3
        val paymentRequestType = PaymentRequestType.SEND
        val recipient = Contact().apply {
            name = contactName
            mdid = contactMdid
        }
        subject.apply {
            this.recipient = recipient
            this.satoshis = satoshis
            this.accountPosition = accountPosition
            this.paymentRequestType = paymentRequestType
        }
        whenever(mockContactsManager.requestReceivePayment(eq(contactMdid), any()))
                .thenReturn(Completable.error { Throwable() })
        whenever(mockActivity.note).thenReturn(note)
        // Act
        subject.sendRequest()
        // Assert
        verifyZeroInteractions(mockPayloadDataManager)
        verify(mockContactsManager).requestReceivePayment(eq(contactMdid), any<RequestForPaymentRequest>())
        verifyNoMoreInteractions(mockContactsManager)
        verify(mockActivity).showProgressDialog()
        verify(mockActivity).note
        verify(mockActivity).dismissProgressDialog()
        verify(mockActivity).showToast(any(), eq(ToastCustom.TYPE_ERROR))
        verifyNoMoreInteractions(mockActivity)
    }

}
>>>>>>> 4c68eef6
<|MERGE_RESOLUTION|>--- conflicted
+++ resolved
@@ -1,334 +1,3 @@
-<<<<<<< HEAD
-//package piuk.blockchain.android.ui.contacts.payments
-//
-//import android.os.Bundle
-//import com.nhaarman.mockito_kotlin.*
-//import info.blockchain.wallet.contacts.data.Contact
-//import info.blockchain.wallet.contacts.data.PaymentRequest
-//import info.blockchain.wallet.contacts.data.RequestForPaymentRequest
-//import io.reactivex.Completable
-//import io.reactivex.Observable
-//import org.amshove.kluent.shouldEqual
-//import org.junit.Before
-//import org.junit.Test
-//import org.junit.runner.RunWith
-//import org.robolectric.RobolectricTestRunner
-//import org.robolectric.annotation.Config
-//import piuk.blockchain.android.BlockchainTestApplication
-//import piuk.blockchain.android.BuildConfig
-//import piuk.blockchain.android.data.contacts.models.PaymentRequestType
-//import piuk.blockchain.android.data.contacts.ContactsDataManager
-//import piuk.blockchain.android.data.payload.PayloadDataManager
-//import piuk.blockchain.android.ui.customviews.ToastCustom
-//import piuk.blockchain.android.ui.send.SendFragment.ARGUMENT_CONTACT_ID
-//import kotlin.test.assertNull
-//
-//@Config(sdk = intArrayOf(23), constants = BuildConfig::class, application = BlockchainTestApplication::class)
-//@RunWith(RobolectricTestRunner::class)
-//class ContactConfirmRequestPresenterTest {
-//
-//    private lateinit var subject: ContactConfirmRequestPresenter
-//    private val mockActivity: ContactConfirmRequestView = mock()
-//    private val mockContactsManager: ContactsDataManager = mock()
-//    private val mockPayloadDataManager: PayloadDataManager = mock()
-//
-//    @Before
-//    @Throws(Exception::class)
-//    fun setUp() {
-//        subject = ContactConfirmRequestPresenter(mockContactsManager, mockPayloadDataManager)
-//        subject.initView(mockActivity)
-//    }
-//
-//    @Test(expected = AssertionError::class)
-//    @Throws(Exception::class)
-//    fun onViewReadyNullBundle() {
-//        // Arrange
-//        whenever(mockActivity.fragmentBundle).thenReturn(Bundle())
-//        // Act
-//        subject.onViewReady()
-//        // Assert
-//        verify(mockActivity).fragmentBundle
-//        verifyNoMoreInteractions(mockActivity)
-//    }
-//
-//    @Test(expected = AssertionError::class)
-//    @Throws(Exception::class)
-//    fun onViewReadyNullValues() {
-//        // Arrange
-//        val contactId = "CONTACT_ID"
-//        val satoshis = 21000000000L
-//        val bundle = Bundle().apply {
-//            putString(ARGUMENT_CONTACT_ID, contactId)
-//            putLong(ARGUMENT_SATOSHIS, satoshis)
-//            putSerializable(ARGUMENT_REQUEST_TYPE, null)
-//        }
-//        whenever(mockActivity.fragmentBundle).thenReturn(bundle)
-//        // Act
-//        subject.onViewReady()
-//        // Assert
-//        verify(mockActivity).fragmentBundle
-//        verifyNoMoreInteractions(mockActivity)
-//    }
-//
-//    @Test
-//    @Throws(Exception::class)
-//    fun onViewReadyLoadContactsSuccess() {
-//        // Arrange
-//        val contactId = "CONTACT_ID"
-//        val contactName = "CONTACT_NAME"
-//        val satoshis = 21000000000L
-//        val accountPosition = 3
-//        val paymentRequestType = PaymentRequestType.REQUEST
-//        val bundle = Bundle().apply {
-//            putString(ARGUMENT_CONTACT_ID, contactId)
-//            putLong(ARGUMENT_SATOSHIS, satoshis)
-//            putInt(ARGUMENT_ACCOUNT_POSITION, accountPosition)
-//            putSerializable(ARGUMENT_REQUEST_TYPE, paymentRequestType)
-//        }
-//        val contact0 = Contact()
-//        val contact1 = Contact().apply {
-//            id = contactId
-//            name = contactName
-//        }
-//        val contact2 = Contact()
-//        val contactList = listOf(contact0, contact1, contact2)
-//        whenever(mockActivity.fragmentBundle).thenReturn(bundle)
-//        whenever(mockContactsManager.getContactList()).thenReturn(Observable.fromIterable(contactList))
-//        // Act
-//        subject.onViewReady()
-//        // Assert
-//        verify(mockContactsManager).getContactList()
-//        verifyNoMoreInteractions(mockContactsManager)
-//        verify(mockActivity).fragmentBundle
-//        verify(mockActivity).contactLoaded(contactName, paymentRequestType)
-//        verifyNoMoreInteractions(mockActivity)
-//        subject.recipient shouldEqual contact1
-//    }
-//
-//    @Test
-//    @Throws(Exception::class)
-//    fun onViewReadyLoadContactsFailure() {
-//        // Arrange
-//        val contactId = "CONTACT_ID"
-//        val satoshis = 21000000000L
-//        val accountPosition = 3
-//        val paymentRequestType = PaymentRequestType.REQUEST
-//        val bundle = Bundle().apply {
-//            putString(ARGUMENT_CONTACT_ID, contactId)
-//            putLong(ARGUMENT_SATOSHIS, satoshis)
-//            putInt(ARGUMENT_ACCOUNT_POSITION, accountPosition)
-//            putSerializable(ARGUMENT_REQUEST_TYPE, paymentRequestType)
-//        }
-//        whenever(mockActivity.fragmentBundle).thenReturn(bundle)
-//        whenever(mockContactsManager.getContactList()).thenReturn(Observable.error { Throwable() })
-//        // Act
-//        subject.onViewReady()
-//        // Assert
-//        verify(mockContactsManager).getContactList()
-//        verifyNoMoreInteractions(mockContactsManager)
-//        verify(mockActivity).fragmentBundle
-//        verify(mockActivity).showToast(any(), eq(ToastCustom.TYPE_ERROR))
-//        verify(mockActivity).finishPage()
-//        verifyNoMoreInteractions(mockActivity)
-//        assertNull(subject.recipient)
-//    }
-//
-//    @Test
-//    @Throws(Exception::class)
-//    fun onViewReadyLoadContactsNotFound() {
-//        // Arrange
-//        val contactId = "CONTACT_ID"
-//        val satoshis = 21000000000L
-//        val accountPosition = 3
-//        val paymentRequestType = PaymentRequestType.REQUEST
-//        val bundle = Bundle().apply {
-//            putString(ARGUMENT_CONTACT_ID, contactId)
-//            putLong(ARGUMENT_SATOSHIS, satoshis)
-//            putInt(ARGUMENT_ACCOUNT_POSITION, accountPosition)
-//            putSerializable(ARGUMENT_REQUEST_TYPE, paymentRequestType)
-//        }
-//        val contact0 = Contact()
-//        val contact1 = Contact()
-//        val contact2 = Contact()
-//        val contactList = listOf(contact0, contact1, contact2)
-//        whenever(mockActivity.fragmentBundle).thenReturn(bundle)
-//        whenever(mockContactsManager.getContactList()).thenReturn(Observable.fromIterable(contactList))
-//        // Act
-//        subject.onViewReady()
-//        // Assert
-//        verify(mockContactsManager).getContactList()
-//        verifyNoMoreInteractions(mockContactsManager)
-//        verify(mockActivity).fragmentBundle
-//        verify(mockActivity).showToast(any(), eq(ToastCustom.TYPE_ERROR))
-//        verify(mockActivity).finishPage()
-//        verifyNoMoreInteractions(mockActivity)
-//        assertNull(subject.recipient)
-//    }
-//
-//    @Test
-//    @Throws(Exception::class)
-//    fun sendRequestAmountInvalid() {
-//        // Arrange
-//        subject.satoshis = 0L
-//        // Act
-//        subject.sendRequest()
-//        // Assert
-//        verify(mockActivity).showToast(any(), eq(ToastCustom.TYPE_ERROR))
-//        verifyNoMoreInteractions(mockActivity)
-//    }
-//
-//    @Test
-//    @Throws(Exception::class)
-//    fun sendRequestSuccessTypeRequest() {
-//        // Arrange
-//        val contactName = "CONTACT_NAME"
-//        val contactMdid = "CONTACT_MDID"
-//        val note = "NOTE"
-//        val satoshis = 21000000000L
-//        val accountPosition = 3
-//        val paymentRequestType = PaymentRequestType.REQUEST
-//        val receiveAddress = "RECEIVE_ADDRESS"
-//        val recipient = Contact().apply {
-//            name = contactName
-//            mdid = contactMdid
-//        }
-//        subject.apply {
-//            this.recipient = recipient
-//            this.satoshis = satoshis
-//            this.accountPosition = accountPosition
-//            this.paymentRequestType = paymentRequestType
-//        }
-//        whenever(mockPayloadDataManager.getNextReceiveAddress(accountPosition))
-//                .thenReturn(Observable.just(receiveAddress))
-//        whenever(mockContactsManager.requestSendPayment(eq(contactMdid), any()))
-//                .thenReturn(Completable.complete())
-//        whenever(mockActivity.note).thenReturn(note)
-//        // Act
-//        subject.sendRequest()
-//        // Assert
-//        verify(mockPayloadDataManager).getNextReceiveAddress(accountPosition)
-//        verify(mockContactsManager).requestSendPayment(eq(contactMdid), any<PaymentRequest>())
-//        verifyNoMoreInteractions(mockContactsManager)
-//        verify(mockActivity).showProgressDialog()
-//        verify(mockActivity).note
-//        verify(mockActivity).dismissProgressDialog()
-//        verify(mockActivity).showSendSuccessfulDialog(contactName)
-//        verifyNoMoreInteractions(mockActivity)
-//    }
-//
-//    @Test
-//    @Throws(Exception::class)
-//    fun sendRequestSuccessTypeSend() {
-//        // Arrange
-//        val contactName = "CONTACT_NAME"
-//        val contactMdid = "CONTACT_MDID"
-//        val note = "NOTE"
-//        val satoshis = 21000000000L
-//        val accountPosition = 3
-//        val paymentRequestType = PaymentRequestType.SEND
-//        val recipient = Contact().apply {
-//            name = contactName
-//            mdid = contactMdid
-//        }
-//        subject.apply {
-//            this.recipient = recipient
-//            this.satoshis = satoshis
-//            this.accountPosition = accountPosition
-//            this.paymentRequestType = paymentRequestType
-//        }
-//        whenever(mockContactsManager.requestReceivePayment(eq(contactMdid), any()))
-//                .thenReturn(Completable.complete())
-//        whenever(mockActivity.note).thenReturn(note)
-//        // Act
-//        subject.sendRequest()
-//        // Assert
-//        verifyZeroInteractions(mockPayloadDataManager)
-//        verify(mockContactsManager).requestReceivePayment(eq(contactMdid), any<RequestForPaymentRequest>())
-//        verifyNoMoreInteractions(mockContactsManager)
-//        verify(mockActivity).showProgressDialog()
-//        verify(mockActivity).note
-//        verify(mockActivity).dismissProgressDialog()
-//        verify(mockActivity).onRequestSuccessful()
-//        verifyNoMoreInteractions(mockActivity)
-//    }
-//
-//    @Test
-//    @Throws(Exception::class)
-//    fun sendRequestFailureTypeRequest() {
-//        // Arrange
-//        val contactName = "CONTACT_NAME"
-//        val contactMdid = "CONTACT_MDID"
-//        val note = "NOTE"
-//        val satoshis = 21000000000L
-//        val accountPosition = 3
-//        val paymentRequestType = PaymentRequestType.REQUEST
-//        val receiveAddress = "RECEIVE_ADDRESS"
-//        val recipient = Contact().apply {
-//            name = contactName
-//            mdid = contactMdid
-//        }
-//        subject.apply {
-//            this.recipient = recipient
-//            this.satoshis = satoshis
-//            this.accountPosition = accountPosition
-//            this.paymentRequestType = paymentRequestType
-//        }
-//        whenever(mockPayloadDataManager.getNextReceiveAddress(accountPosition))
-//                .thenReturn(Observable.just(receiveAddress))
-//        whenever(mockContactsManager.requestSendPayment(eq(contactMdid), any()))
-//                .thenReturn(Completable.error { Throwable() })
-//        whenever(mockActivity.note).thenReturn(note)
-//        // Act
-//        subject.sendRequest()
-//        // Assert
-//        verify(mockPayloadDataManager).getNextReceiveAddress(accountPosition)
-//        verify(mockContactsManager).requestSendPayment(eq(contactMdid), any<PaymentRequest>())
-//        verifyNoMoreInteractions(mockContactsManager)
-//        verify(mockActivity).showProgressDialog()
-//        verify(mockActivity).note
-//        verify(mockActivity).dismissProgressDialog()
-//        verify(mockActivity).showToast(any(), eq(ToastCustom.TYPE_ERROR))
-//        verifyNoMoreInteractions(mockActivity)
-//    }
-//
-//    @Test
-//    @Throws(Exception::class)
-//    fun sendRequestFailureTypeSend() {
-//        // Arrange
-//        val contactName = "CONTACT_NAME"
-//        val contactMdid = "CONTACT_MDID"
-//        val note = "NOTE"
-//        val satoshis = 21000000000L
-//        val accountPosition = 3
-//        val paymentRequestType = PaymentRequestType.SEND
-//        val recipient = Contact().apply {
-//            name = contactName
-//            mdid = contactMdid
-//        }
-//        subject.apply {
-//            this.recipient = recipient
-//            this.satoshis = satoshis
-//            this.accountPosition = accountPosition
-//            this.paymentRequestType = paymentRequestType
-//        }
-//        whenever(mockContactsManager.requestReceivePayment(eq(contactMdid), any()))
-//                .thenReturn(Completable.error { Throwable() })
-//        whenever(mockActivity.note).thenReturn(note)
-//        // Act
-//        subject.sendRequest()
-//        // Assert
-//        verifyZeroInteractions(mockPayloadDataManager)
-//        verify(mockContactsManager).requestReceivePayment(eq(contactMdid), any<RequestForPaymentRequest>())
-//        verifyNoMoreInteractions(mockContactsManager)
-//        verify(mockActivity).showProgressDialog()
-//        verify(mockActivity).note
-//        verify(mockActivity).dismissProgressDialog()
-//        verify(mockActivity).showToast(any(), eq(ToastCustom.TYPE_ERROR))
-//        verifyNoMoreInteractions(mockActivity)
-//    }
-//
-//}
-=======
 package piuk.blockchain.android.ui.contacts.payments
 
 import android.os.Bundle
@@ -657,5 +326,4 @@
         verifyNoMoreInteractions(mockActivity)
     }
 
-}
->>>>>>> 4c68eef6
+}