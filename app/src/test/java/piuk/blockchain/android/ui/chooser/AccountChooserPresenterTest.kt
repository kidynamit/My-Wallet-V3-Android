package piuk.blockchain.android.ui.chooser

import com.nhaarman.mockito_kotlin.argumentCaptor
import com.nhaarman.mockito_kotlin.verify
import com.nhaarman.mockito_kotlin.verifyNoMoreInteractions
import com.nhaarman.mockito_kotlin.whenever
import info.blockchain.wallet.coin.GenericMetadataAccount
import info.blockchain.wallet.contacts.data.Contact
import info.blockchain.wallet.payload.data.Account
import info.blockchain.wallet.payload.data.LegacyAddress
import io.reactivex.Observable
import org.amshove.kluent.any
import org.amshove.kluent.mock
import org.amshove.kluent.shouldEqual
import org.junit.Before
import org.junit.Test
import piuk.blockchain.android.data.bitcoincash.BchDataManager
<<<<<<< HEAD
import piuk.blockchain.androidcore.data.payload.PayloadDataManager
import piuk.blockchain.android.ui.account.ItemAccount
import piuk.blockchain.android.ui.receive.WalletAccountHelper
import piuk.blockchain.android.util.ExchangeRateFactory
import piuk.blockchain.android.util.MonetaryUtil
=======
import piuk.blockchain.android.data.contacts.ContactsDataManager
import piuk.blockchain.android.data.currency.CurrencyFormatManager
import piuk.blockchain.android.data.currency.CurrencyState
import piuk.blockchain.android.data.exchangerate.ExchangeRateDataManager
import piuk.blockchain.android.data.payload.PayloadDataManager
import piuk.blockchain.android.ui.account.ItemAccount
import piuk.blockchain.android.ui.receive.WalletAccountHelper
import piuk.blockchain.android.util.PrefsUtil
>>>>>>> 50784d9b
import piuk.blockchain.android.util.StringUtils
import piuk.blockchain.androidcore.data.contacts.ContactsDataManager
import piuk.blockchain.androidcore.data.currency.CurrencyState
import piuk.blockchain.androidcore.utils.PrefsUtil
import java.math.BigInteger
import java.util.*

class AccountChooserPresenterTest {

    private lateinit var subject: AccountChooserPresenter
    private var activity: AccountChooserView = mock()
    private val walletAccountHelper: WalletAccountHelper = mock()
    private val payloadDataManager: PayloadDataManager = mock()
    private val bchDataManager: BchDataManager = mock()
    private val currencyState: CurrencyState = mock()
    private val stringUtils: StringUtils = mock()
    private val contactsDataManager: ContactsDataManager = mock()
    private val currencyFormatManager: CurrencyFormatManager = mock()

    @Before
    @Throws(Exception::class)
    fun setUp() {
        subject = AccountChooserPresenter(
                        walletAccountHelper,
                        payloadDataManager,
                        bchDataManager,
                        currencyState,
                        stringUtils,
                        contactsDataManager,
                        currencyFormatManager
        )
        subject.initView(activity)
    }

    @Test
    @Throws(Exception::class)
    fun `onViewReady mode contacts`() {
        // Arrange
        whenever(activity.accountMode).thenReturn(AccountMode.ContactsOnly)
        whenever(activity.isContactsEnabled).thenReturn(true)
        val contact0 = Contact()
        contact0.mdid = "mdid"
        val contact1 = Contact()
        contact1.mdid = "mdid"
        val contact2 = Contact()
        whenever(contactsDataManager.getContactList())
                .thenReturn(Observable.just(contact0, contact1, contact2))
        // Act
        subject.onViewReady()
        // Assert
        verify(contactsDataManager).getContactList()
        val captor = argumentCaptor<List<ItemAccount>>()
        verify(activity).updateUi(captor.capture())
        // Value is 3 as only 2 confirmed contacts plus header
        captor.firstValue.size shouldEqual 3
    }

    @Test
    @Throws(Exception::class)
    fun `onViewReady mode contacts no confirmed contacts`() {
        // Arrange
        whenever(activity.accountMode).thenReturn(AccountMode.ContactsOnly)
        whenever(activity.isContactsEnabled).thenReturn(true)
        val contact0 = Contact()
        val contact1 = Contact()
        val contact2 = Contact()
        whenever(contactsDataManager.getContactList())
                .thenReturn(Observable.just(contact0, contact1, contact2))
        // Act
        subject.onViewReady()
        // Assert
        verify(contactsDataManager).getContactList()
        verify(activity).showNoContacts()
    }

    @Test
    @Throws(Exception::class)
    fun `onViewReady mode ShapeShift`() {
        // Arrange
        whenever(activity.accountMode).thenReturn(AccountMode.ShapeShift)
        val itemAccount0 = ItemAccount("")
        val itemAccount1 = ItemAccount("")
        val itemAccount2 = ItemAccount("")
        whenever(walletAccountHelper.getHdAccounts())
                .thenReturn(listOf(itemAccount0, itemAccount1, itemAccount2))
        val itemAccount3 = ItemAccount("")
        whenever(walletAccountHelper.getEthAccount())
                .thenReturn(Arrays.asList(itemAccount3))
        whenever(walletAccountHelper.getHdBchAccounts())
                .thenReturn(listOf(itemAccount0, itemAccount1, itemAccount2))
        // Act
        subject.onViewReady()
        // Assert
        verify(walletAccountHelper).getHdAccounts()
        verify(walletAccountHelper).getEthAccount()
        verify(walletAccountHelper).getHdBchAccounts()
        verifyNoMoreInteractions(walletAccountHelper)
        val captor = argumentCaptor<List<ItemAccount>>()
        verify(activity).updateUi(captor.capture())
        // Value includes 3 headers, 3 BTC accounts, 1 ETH account, 3 BCH accounts
        captor.firstValue.size shouldEqual 10
    }

    @Test
    @Throws(Exception::class)
    fun `onViewReady mode bitcoin`() {
        // Arrange
        whenever(activity.accountMode).thenReturn(AccountMode.Bitcoin)
        val itemAccount0 = ItemAccount()
        val itemAccount1 = ItemAccount()
        val itemAccount2 = ItemAccount()
        whenever(walletAccountHelper.getHdAccounts())
                .thenReturn(Arrays.asList(itemAccount0, itemAccount1, itemAccount2))
        whenever(walletAccountHelper.getLegacyAddresses())
                .thenReturn(Arrays.asList(itemAccount0, itemAccount1, itemAccount2))
        // Act
        subject.onViewReady()
        // Assert
        verify(walletAccountHelper).getHdAccounts()
        verify(walletAccountHelper).getLegacyAddresses()
        val captor = argumentCaptor<List<ItemAccount>>()
        verify(activity).updateUi(captor.capture())
        // Value includes 3 headers, 3 accounts, 3 legacy addresses
        captor.firstValue.size shouldEqual 8
    }

    @Test
    @Throws(Exception::class)
    fun `onViewReady mode bitcoin cash`() {
        // Arrange
        whenever(activity.accountMode).thenReturn(AccountMode.BitcoinCash)
        val itemAccount0 = ItemAccount()
        val itemAccount1 = ItemAccount()
        val itemAccount2 = ItemAccount()
        whenever(walletAccountHelper.getHdBchAccounts())
                .thenReturn(Arrays.asList(itemAccount0, itemAccount1, itemAccount2))
        // Act
        subject.onViewReady()
        // Assert
        verify(walletAccountHelper).getHdBchAccounts()
        val captor = argumentCaptor<List<ItemAccount>>()
        verify(activity).updateUi(captor.capture())
        // Value includes 1 header, 3 accounts
        captor.firstValue.size shouldEqual 4
    }

    @Test
    @Throws(Exception::class)
    fun `onViewReady mode bitcoin cash send`() {
        // Arrange
        whenever(activity.accountMode).thenReturn(AccountMode.BitcoinCashSend)
        val itemAccount0 = ItemAccount()
        val itemAccount1 = ItemAccount()
        val itemAccount2 = ItemAccount()
        whenever(walletAccountHelper.getHdBchAccounts())
                .thenReturn(Arrays.asList(itemAccount0, itemAccount1, itemAccount2))
        whenever(walletAccountHelper.getLegacyBchAddresses())
                .thenReturn(Arrays.asList(itemAccount0, itemAccount1, itemAccount2))
        // Act
        subject.onViewReady()
        // Assert
        verify(walletAccountHelper).getHdBchAccounts()
        verify(walletAccountHelper).getLegacyBchAddresses()
        val captor = argumentCaptor<List<ItemAccount>>()
        verify(activity).updateUi(captor.capture())
        // Value includes 2 headers, 3 accounts, 3 legacy addresses
        captor.firstValue.size shouldEqual 8
    }

    @Test
    @Throws(Exception::class)
    fun `onViewReady mode bitcoin summary`() {
        // Arrange
        whenever(activity.accountMode).thenReturn(AccountMode.BitcoinSummary)
        val account0 = Account()
        val account1 = Account()
        val account2 = Account()
        val legacyAddress0 = LegacyAddress()
        val legacyAddress1 = LegacyAddress()
        val itemAccount0 = ItemAccount()
        val itemAccount1 = ItemAccount()
        val itemAccount2 = ItemAccount()
        whenever(walletAccountHelper.getHdAccounts())
                .thenReturn(Arrays.asList(itemAccount0, itemAccount1, itemAccount2))
        whenever(payloadDataManager.walletBalance).thenReturn(BigInteger.TEN)
        whenever(payloadDataManager.importedAddressesBalance).thenReturn(BigInteger.TEN)
        whenever(payloadDataManager.legacyAddresses)
                .thenReturn(mutableListOf(legacyAddress0, legacyAddress1))
        whenever(payloadDataManager.accounts)
                .thenReturn(listOf(account0, account1, account2))
        whenever(currencyState.isDisplayingCryptoCurrency).thenReturn(true)
        whenever(currencyFormatManager.getFormattedBtcValueWithUnit(any(), any()))
                .thenReturn("$11350.00")
        whenever(stringUtils.getString(any())).thenReturn("")
        // Act
        subject.onViewReady()
        // Assert
        verify(walletAccountHelper).getHdAccounts()
        val captor = argumentCaptor<List<ItemAccount>>()
        verify(activity).updateUi(captor.capture())
        // Value includes 1 headers, 3 accounts, 1 total summary, 1 legacy summary
        captor.firstValue.size shouldEqual 6
    }

    @Test
    @Throws(Exception::class)
    fun `onViewReady mode bitcoin cash summary`() {
        // Arrange
        whenever(activity.accountMode).thenReturn(AccountMode.BitcoinCashSummary)
        val account0 = GenericMetadataAccount()
        val account1 = GenericMetadataAccount()
        val account2 = GenericMetadataAccount()
        val legacyAddress0 = LegacyAddress()
        val legacyAddress1 = LegacyAddress()
        val itemAccount0 = ItemAccount()
        val itemAccount1 = ItemAccount()
        val itemAccount2 = ItemAccount()
        whenever(walletAccountHelper.getHdBchAccounts())
                .thenReturn(Arrays.asList(itemAccount0, itemAccount1, itemAccount2))
        whenever(bchDataManager.getWalletBalance()).thenReturn(BigInteger.TEN)
        whenever(bchDataManager.getImportedAddressBalance()).thenReturn(BigInteger.TEN)
        whenever(payloadDataManager.legacyAddresses)
                .thenReturn(listOf(legacyAddress0, legacyAddress1))
        whenever(bchDataManager.getActiveAccounts())
                .thenReturn(listOf(account0, account1, account2))
        whenever(currencyState.isDisplayingCryptoCurrency).thenReturn(true)
        whenever(currencyFormatManager.getFormattedBchValueWithUnit(any(), any()))
                .thenReturn("$1450")
        whenever(stringUtils.getString(any())).thenReturn("")
        // Act
        subject.onViewReady()
        // Assert
        verify(walletAccountHelper).getHdBchAccounts()
        val captor = argumentCaptor<List<ItemAccount>>()
        verify(activity).updateUi(captor.capture())
        // Value includes 1 headers, 3 accounts, 1 total summary, 1 legacy summary
        captor.firstValue.size shouldEqual 6
    }

}<|MERGE_RESOLUTION|>--- conflicted
+++ resolved
@@ -15,26 +15,13 @@
 import org.junit.Before
 import org.junit.Test
 import piuk.blockchain.android.data.bitcoincash.BchDataManager
-<<<<<<< HEAD
-import piuk.blockchain.androidcore.data.payload.PayloadDataManager
 import piuk.blockchain.android.ui.account.ItemAccount
 import piuk.blockchain.android.ui.receive.WalletAccountHelper
-import piuk.blockchain.android.util.ExchangeRateFactory
-import piuk.blockchain.android.util.MonetaryUtil
-=======
-import piuk.blockchain.android.data.contacts.ContactsDataManager
-import piuk.blockchain.android.data.currency.CurrencyFormatManager
-import piuk.blockchain.android.data.currency.CurrencyState
-import piuk.blockchain.android.data.exchangerate.ExchangeRateDataManager
-import piuk.blockchain.android.data.payload.PayloadDataManager
-import piuk.blockchain.android.ui.account.ItemAccount
-import piuk.blockchain.android.ui.receive.WalletAccountHelper
-import piuk.blockchain.android.util.PrefsUtil
->>>>>>> 50784d9b
 import piuk.blockchain.android.util.StringUtils
 import piuk.blockchain.androidcore.data.contacts.ContactsDataManager
+import piuk.blockchain.androidcore.data.currency.CurrencyFormatManager
 import piuk.blockchain.androidcore.data.currency.CurrencyState
-import piuk.blockchain.androidcore.utils.PrefsUtil
+import piuk.blockchain.androidcore.data.payload.PayloadDataManager
 import java.math.BigInteger
 import java.util.*
 
@@ -54,13 +41,13 @@
     @Throws(Exception::class)
     fun setUp() {
         subject = AccountChooserPresenter(
-                        walletAccountHelper,
-                        payloadDataManager,
-                        bchDataManager,
-                        currencyState,
-                        stringUtils,
-                        contactsDataManager,
-                        currencyFormatManager
+                walletAccountHelper,
+                payloadDataManager,
+                bchDataManager,
+                currencyState,
+                stringUtils,
+                contactsDataManager,
+                currencyFormatManager
         )
         subject.initView(activity)
     }
