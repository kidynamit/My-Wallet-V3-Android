--- conflicted
+++ resolved
@@ -36,39 +36,39 @@
 @RunWith(RobolectricTestRunner.class)
 public class AccountEditViewModelTest {
 
-//    private AccountEditViewModel subject;
-//    @Mock AccountEditViewModel.DataListener activity;
-//    @Mock PayloadDataManager payloadDataManager;
-//    @Mock PrefsUtil prefsUtil;
-//    @Mock StringUtils stringUtils;
-//    @Mock AccountEditDataManager accountEditDataManager;
-//    @Mock ExchangeRateFactory exchangeRateFactory;
-//    @Mock AccountEditModel accountEditModel;
-//    @Mock SwipeToReceiveHelper swipeToReceiveHelper;
-//
-//    @Before
-//    public void setUp() throws Exception {
-//        MockitoAnnotations.initMocks(this);
-//
-//        InjectorTestUtils.initApplicationComponent(
-//                Injector.getInstance(),
-//                new MockApplicationModule(RuntimeEnvironment.application),
-//                new ApiModule(),
-//                new MockDataManagerModule());
-//
-//        subject = new AccountEditViewModel(accountEditModel, activity);
-//    }
-//
-//
-//    @Test
-//    public void setAccountModel() throws Exception {
-//        // Arrange
-//        AccountEditModel newModel = new AccountEditModel(mock(Context.class));
-//        // Act
-//        subject.setAccountModel(newModel);
-//        // Assert
-//        assertEquals(newModel, subject.accountModel);
-//    }
+    private AccountEditViewModel subject;
+    @Mock AccountEditViewModel.DataListener activity;
+    @Mock PayloadDataManager payloadDataManager;
+    @Mock PrefsUtil prefsUtil;
+    @Mock StringUtils stringUtils;
+    @Mock AccountEditDataManager accountEditDataManager;
+    @Mock ExchangeRateFactory exchangeRateFactory;
+    @Mock AccountEditModel accountEditModel;
+    @Mock SwipeToReceiveHelper swipeToReceiveHelper;
+
+    @Before
+    public void setUp() throws Exception {
+        MockitoAnnotations.initMocks(this);
+
+        InjectorTestUtils.initApplicationComponent(
+                Injector.getInstance(),
+                new MockApplicationModule(RuntimeEnvironment.application),
+                new ApiModule(),
+                new MockDataManagerModule());
+
+        subject = new AccountEditViewModel(accountEditModel, activity);
+    }
+
+
+    @Test
+    public void setAccountModel() throws Exception {
+        // Arrange
+        AccountEditModel newModel = new AccountEditModel(mock(Context.class));
+        // Act
+        subject.setAccountModel(newModel);
+        // Assert
+        assertEquals(newModel, subject.accountModel);
+    }
 
     //
 //    @SuppressWarnings("WrongConstant")
@@ -758,7 +758,6 @@
 //        verify(activity).privateKeyImportMismatch();
 //    }
 //
-<<<<<<< HEAD
     private class MockApplicationModule extends ApplicationModule {
         public MockApplicationModule(Application application) {
             super(application);
@@ -792,39 +791,5 @@
             return swipeToReceiveHelper;
         }
     }
-=======
-//    private class MockApplicationModule extends ApplicationModule {
-//        public MockApplicationModule(Application application) {
-//            super(application);
-//        }
-//
-//        @Override
-//        protected StringUtils provideStringUtils() {
-//            return stringUtils;
-//        }
-//
-//        @Override
-//        protected PrefsUtil providePrefsUtil() {
-//            return prefsUtil;
-//        }
-//
-//        @Override
-//        protected ExchangeRateFactory provideExchangeRateFactory() {
-//            return exchangeRateFactory;
-//        }
-//    }
-//
-//    private class MockDataManagerModule extends DataManagerModule {
-//
-//        @Override
-//        protected PayloadDataManager provideTransactionHelper(PayloadManager payloadManager) {
-//            return payloadDataManager;
-//        }
-//
-//        @Override
-//        protected SwipeToReceiveHelper provideSwipeToReceiveHelper(PayloadManager payloadManager, PrefsUtil prefsUtil) {
-//            return swipeToReceiveHelper;
-//        }
-//    }
->>>>>>> c45ae66c
+
 }