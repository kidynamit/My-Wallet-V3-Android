package piuk.blockchain.android.ui.account

import android.annotation.SuppressLint
import com.nhaarman.mockito_kotlin.any
import com.nhaarman.mockito_kotlin.eq
import com.nhaarman.mockito_kotlin.verify
import com.nhaarman.mockito_kotlin.whenever
import info.blockchain.wallet.api.Environment
import info.blockchain.wallet.coin.GenericMetadataAccount
import info.blockchain.wallet.exceptions.DecryptionException
import info.blockchain.wallet.exceptions.PayloadException
import info.blockchain.wallet.payload.data.Account
import info.blockchain.wallet.payload.data.LegacyAddress
import info.blockchain.wallet.payload.data.Wallet
import info.blockchain.wallet.util.PrivateKeyFactory
import io.reactivex.Completable
import io.reactivex.Observable
import org.amshove.kluent.mock
import org.apache.commons.lang3.tuple.Triple
import org.bitcoinj.core.ECKey
import org.junit.Before
import org.junit.Test
import org.junit.runner.RunWith
import org.mockito.ArgumentMatchers.anyInt
import org.mockito.ArgumentMatchers.anyString
import org.mockito.ArgumentMatchers.isNull
import org.mockito.Mockito.RETURNS_DEEP_STUBS
import org.mockito.Mockito.mock
import org.mockito.Mockito.verifyNoMoreInteractions
import org.mockito.MockitoAnnotations
import org.robolectric.RobolectricTestRunner
import org.robolectric.annotation.Config
import piuk.blockchain.android.BlockchainTestApplication
import piuk.blockchain.android.BuildConfig
import piuk.blockchain.android.R
import piuk.blockchain.android.data.api.EnvironmentSettings
import piuk.blockchain.android.data.bitcoincash.BchDataManager
<<<<<<< HEAD
import piuk.blockchain.androidcore.data.currency.CurrencyState
=======
import piuk.blockchain.android.data.currency.BTCDenomination
import piuk.blockchain.android.data.currency.CryptoCurrencies
import piuk.blockchain.android.data.currency.CurrencyFormatManager
import piuk.blockchain.android.data.currency.CurrencyState
>>>>>>> 50784d9b
import piuk.blockchain.android.data.datamanagers.TransferFundsDataManager
import piuk.blockchain.androidcore.data.metadata.MetadataManager
import piuk.blockchain.androidcore.data.payload.PayloadDataManager
import piuk.blockchain.android.ui.account.AccountPresenter.Companion.KEY_WARN_TRANSFER_ALL
import piuk.blockchain.android.ui.customviews.ToastCustom
import piuk.blockchain.android.ui.send.PendingTransaction
import piuk.blockchain.android.util.AppUtil
<<<<<<< HEAD
import piuk.blockchain.android.util.ExchangeRateFactory
import piuk.blockchain.android.util.MonetaryUtil
import piuk.blockchain.androidcore.utils.PrefsUtil
=======
import piuk.blockchain.android.util.PrefsUtil
import java.math.BigDecimal
>>>>>>> 50784d9b
import java.math.BigInteger
import java.util.*

@Config(
        sdk = [23],
        constants = BuildConfig::class,
        application = BlockchainTestApplication::class
)
@RunWith(RobolectricTestRunner::class)
class AccountPresenterTest {

    private lateinit var subject: AccountPresenter
    private val activity: AccountView = mock()
    private val payloadDataManager: PayloadDataManager = mock()
    private val bchDataManager: BchDataManager = mock()
    private val metadataManager: MetadataManager = mock()
    private val fundsDataManager: TransferFundsDataManager = mock()
    private val prefsUtil: PrefsUtil = mock()
    private val appUtil: AppUtil = mock()
    private val environmentSettings: EnvironmentSettings = mock()
    private val privateKeyFactory = PrivateKeyFactory()
    private val currencyState: CurrencyState = mock()
    private val currencyFormatManager: CurrencyFormatManager = mock()

    @Before
    @Throws(Exception::class)
    fun setUp() {
        MockitoAnnotations.initMocks(this)

        subject = AccountPresenter(
                payloadDataManager,
                bchDataManager,
                metadataManager,
                fundsDataManager,
                prefsUtil,
                appUtil,
                privateKeyFactory,
                environmentSettings,
                currencyState,
                currencyFormatManager
        )

        subject.initView(activity)
        whenever(activity.locale).thenReturn(Locale.US)
        // TODO: This is cheating for now to ensure all tests pass
        whenever(currencyState.isDisplayingCryptoCurrency).thenReturn(true)

        // TODO: These will break things when fully testing onViewReady()
        val btcAccount = Account().apply {
            label = "LABEL"
            xpub = "X_PUB"
        }
        val bchAccount = GenericMetadataAccount().apply {
            label = "LABEL"
            xpub = "X_PUB"
        }
        whenever(payloadDataManager.accounts).thenReturn(listOf(btcAccount))
        whenever(payloadDataManager.legacyAddresses).thenReturn(mutableListOf())
        whenever(bchDataManager.getAccountMetadataList()).thenReturn(listOf(bchAccount))
        whenever(payloadDataManager.defaultAccountIndex).thenReturn(0)
        whenever(bchDataManager.getDefaultAccountPosition()).thenReturn(0)
        whenever(payloadDataManager.getAddressBalance(any())).thenReturn(BigInteger.ZERO)
        whenever(bchDataManager.getAddressBalance(any())).thenReturn(BigInteger.ZERO)
    }

    @Test
    @Throws(Exception::class)
    fun checkTransferableLegacyFundsWarnTransferAllTrue() {
        // Arrange
        val triple = Triple.of(listOf(PendingTransaction()), 1L, 2L)
        whenever(fundsDataManager.transferableFundTransactionListForDefaultAccount)
                .thenReturn(Observable.just(triple))
        val mockPayload = mock(Wallet::class.java)
        whenever(mockPayload.isUpgraded).thenReturn(true)
        whenever(payloadDataManager.wallet).thenReturn(mockPayload)
        whenever(prefsUtil.getValue(KEY_WARN_TRANSFER_ALL, true)).thenReturn(true)
        // Act
        subject.checkTransferableLegacyFunds(false, true)
        // Assert
        verify(activity).onSetTransferLegacyFundsMenuItemVisible(true)
        verify(activity).onShowTransferableLegacyFundsWarning(false)
        verify(activity).dismissProgressDialog()
        verifyNoMoreInteractions(activity)
    }

    @Test
    @Throws(Exception::class)
    fun checkTransferableLegacyFundsWarnTransferAllTrueDontShowDialog() {
        // Arrange
        val triple = Triple.of(listOf(PendingTransaction()), 1L, 2L)
        whenever(fundsDataManager.transferableFundTransactionListForDefaultAccount)
                .thenReturn(Observable.just(triple))
        val mockPayload = mock(Wallet::class.java)
        whenever(mockPayload.isUpgraded).thenReturn(true)
        whenever(payloadDataManager.wallet).thenReturn(mockPayload)
        whenever(prefsUtil.getValue(KEY_WARN_TRANSFER_ALL, true)).thenReturn(true)
        // Act
        subject.checkTransferableLegacyFunds(false, false)
        // Assert
        verify(activity).onSetTransferLegacyFundsMenuItemVisible(true)
        verify(activity).dismissProgressDialog()
        verifyNoMoreInteractions(activity)
    }

    @Test
    @Throws(Exception::class)
    fun checkTransferableLegacyFundsNoFundsAvailable() {
        // Arrange
        val triple = Triple.of(emptyList<PendingTransaction>(), 1L, 2L)
        whenever(fundsDataManager.transferableFundTransactionListForDefaultAccount)
                .thenReturn(Observable.just<Triple<List<PendingTransaction>, Long, Long>>(triple))
        val mockPayload = mock(Wallet::class.java)
        whenever(mockPayload.isUpgraded).thenReturn(true)
        whenever(payloadDataManager.wallet).thenReturn(mockPayload)
        // Act
        subject.checkTransferableLegacyFunds(true, true)
        // Assert
        verify(activity).onSetTransferLegacyFundsMenuItemVisible(false)
        verify(activity).dismissProgressDialog()
        verifyNoMoreInteractions(activity)
    }

    @Test
    @Throws(Exception::class)
    fun checkTransferableLegacyFundsThrowsException() {
        // Arrange
        whenever(fundsDataManager.transferableFundTransactionListForDefaultAccount)
                .thenReturn(Observable.error(Throwable()))
        // Act
        subject.checkTransferableLegacyFunds(true, true)
        // Assert
        verify(activity).onSetTransferLegacyFundsMenuItemVisible(false)
        verify(activity).dismissProgressDialog()
        verifyNoMoreInteractions(activity)
    }

    @Test
    @Throws(Exception::class)
    fun createNewAccountSuccessful() {
        // Arrange
        val account: Account = mock()
        whenever(account.xpub).thenReturn("xpub")
        whenever(payloadDataManager.createNewAccount(anyString(), isNull<String>()))
                .thenReturn(Observable.just(account))
        whenever(bchDataManager.serializeForSaving()).thenReturn("")
        whenever(metadataManager.saveToMetadata(any(), anyInt())).thenReturn(Completable.complete())
        // Act
        subject.createNewAccount("")
        // Assert
        verify(payloadDataManager).createNewAccount(anyString(), isNull())
        verify(bchDataManager).createAccount("xpub")
        verify(bchDataManager).serializeForSaving()
        verify(metadataManager).saveToMetadata(any(), anyInt())
        verify(activity).showProgressDialog(anyInt())
        verify(activity).dismissProgressDialog()
        verify(activity).showToast(anyInt(), eq(ToastCustom.TYPE_OK))
        verify(activity).broadcastIntent(any())
    }

    @Test
    @Throws(Exception::class)
    fun createNewAccountDecryptionException() {
        // Arrange
        whenever(payloadDataManager.createNewAccount(anyString(), isNull<String>()))
                .thenReturn(Observable.error(DecryptionException()))
        // Act
        subject.createNewAccount("")
        // Assert
        verify(activity).showProgressDialog(anyInt())
        verify(activity).dismissProgressDialog()
        verify(activity).showToast(anyInt(), eq(ToastCustom.TYPE_ERROR))
        verifyNoMoreInteractions(activity)
    }

    @Test
    @Throws(Exception::class)
    fun createNewAccountPayloadException() {
        // Arrange
        whenever(payloadDataManager.createNewAccount(anyString(), isNull<String>()))
                .thenReturn(Observable.error(PayloadException()))
        // Act
        subject.createNewAccount("")
        // Assert
        verify(activity).showProgressDialog(anyInt())
        verify(activity).dismissProgressDialog()
        verify(activity).showToast(anyInt(), eq(ToastCustom.TYPE_ERROR))
        verifyNoMoreInteractions(activity)
    }

    @Test
    @Throws(Exception::class)
    fun createNewAccountUnknownException() {
        // Arrange
        whenever(payloadDataManager.createNewAccount(anyString(), isNull<String>()))
                .thenReturn(Observable.error(Exception()))
        // Act
        subject.createNewAccount("")
        // Assert
        verify(activity).showProgressDialog(anyInt())
        verify(activity).dismissProgressDialog()
        verify(activity).showToast(anyInt(), eq(ToastCustom.TYPE_ERROR))
        verifyNoMoreInteractions(activity)
    }

    @Test
    @Throws(Exception::class)
    fun updateLegacyAddressSuccessful() {
        // Arrange
        val legacyAddress = LegacyAddress()
        whenever(payloadDataManager.updateLegacyAddress(legacyAddress))
                .thenReturn(Completable.complete())
        // Act
        subject.updateLegacyAddress(legacyAddress)
        // Assert
        verify(payloadDataManager).updateLegacyAddress(legacyAddress)
        verify(activity).showProgressDialog(anyInt())
        verify(activity).dismissProgressDialog()
        verify(activity).showToast(anyInt(), eq(ToastCustom.TYPE_OK))
        verify(activity).broadcastIntent(any())
    }

    @Test
    @Throws(Exception::class)
    fun updateLegacyAddressFailed() {
        // Arrange
        val legacyAddress = LegacyAddress()
        whenever(payloadDataManager.updateLegacyAddress(legacyAddress))
                .thenReturn(Completable.error(Throwable()))
        // Act
        subject.updateLegacyAddress(legacyAddress)
        // Assert
        verify(payloadDataManager).updateLegacyAddress(legacyAddress)
        verify(activity).showProgressDialog(anyInt())
        verify(activity).dismissProgressDialog()
        verify(activity).showToast(anyInt(), eq(ToastCustom.TYPE_ERROR))
        verifyNoMoreInteractions(activity)
    }

    @Test
    @Throws(Exception::class)
    fun onScanButtonClickedCameraInUse() {
        // Arrange
        whenever(appUtil.isCameraOpen).thenReturn(true)
        // Act
        subject.onScanButtonClicked()
        // Assert
        verify(activity).showToast(anyInt(), eq(ToastCustom.TYPE_ERROR))
        verifyNoMoreInteractions(activity)
    }

    @Test
    @Throws(Exception::class)
    fun onScanButtonClickedCameraAvailable() {
        // Arrange
        whenever(appUtil.isCameraOpen).thenReturn(false)
        // Act
        subject.onScanButtonClicked()
        // Assert
        verify(activity).startScanForResult()
        verifyNoMoreInteractions(activity)
    }

    @Test
    @Throws(Exception::class)
    fun importBip38AddressWithValidPassword() {
        // Arrange

        // Act
        subject.importBip38Address(
                "6PRJmkckxBct8jUwn6UcJbickdrnXBiPP9JkNW83g4VyFNsfEuxas39pSS",
                "password"
        )
        // Assert
        verify(activity).showProgressDialog(anyInt())
        verify(activity).dismissProgressDialog()
    }

    @Test
    @Throws(Exception::class)
    fun importBip38AddressWithIncorrectPassword() {
        // Arrange

        // Act
        subject.importBip38Address(
                "6PRJmkckxBct8jUwn6UcJbickdrnXBiPP9JkNW83g4VyFNsfEuxas39pSS",
                "notthepassword"
        )
        // Assert
        verify(activity).showProgressDialog(anyInt())
        verify(activity).showToast(anyInt(), eq(ToastCustom.TYPE_ERROR))
        verify(activity).dismissProgressDialog()
        verifyNoMoreInteractions(activity)
    }

    @Test
    @Throws(Exception::class)
    fun onAddressScannedBip38() {
        // Arrange

        // Act
        subject.onAddressScanned("6PRJmkckxBct8jUwn6UcJbickdrnXBiPP9JkNW83g4VyFNsfEuxas39pSS")
        // Assert
        verify(activity).showBip38PasswordDialog("6PRJmkckxBct8jUwn6UcJbickdrnXBiPP9JkNW83g4VyFNsfEuxas39pSS")
        verifyNoMoreInteractions(activity)
    }

    @Test
    @Throws(Exception::class)
    fun onAddressScannedNonBip38() {
        // Arrange
        whenever(payloadDataManager.getKeyFromImportedData(anyString(), anyString()))
                .thenReturn(Observable.just(mock(ECKey::class.java)))
        // Act
        subject.onAddressScanned("L1FQxC7wmmRNNe2YFPNXscPq3kaheiA4T7SnTr7vYSBW7Jw1A7PD")
        // Assert
        verify(payloadDataManager).getKeyFromImportedData(anyString(), anyString())
        verify(activity).showProgressDialog(anyInt())
        verify(activity).dismissProgressDialog()
    }

    @Test
    @Throws(Exception::class)
    fun onAddressScannedNonBip38Failure() {
        // Arrange
        whenever(payloadDataManager.getKeyFromImportedData(anyString(), anyString()))
                .thenReturn(Observable.error(Throwable()))
        // Act
        subject.onAddressScanned("L1FQxC7wmmRNNe2YFPNXscPq3kaheiA4T7SnTr7vYSBW7Jw1A7PD")
        whenever(payloadDataManager.getKeyFromImportedData(anyString(), anyString()))
                .thenReturn(Observable.just(mock(ECKey::class.java)))
        // Assert
        verify(payloadDataManager).getKeyFromImportedData(anyString(), anyString())
        verify(activity).showProgressDialog(anyInt())
        verify(activity).dismissProgressDialog()
        verify(activity).showToast(anyInt(), anyString())
    }

    @Test
    @Throws(Exception::class)
    fun onAddressScannedWatchOnlyInvalidAddress() {
        // Arrange

        // Act
        subject.onAddressScanned("test")
        // Assert
        verify(activity).showToast(anyInt(), eq(ToastCustom.TYPE_ERROR))
        verifyNoMoreInteractions(activity)
    }

    @Test
    @Throws(Exception::class)
    fun onAddressScannedWatchOnlyNullAddress() {
        // Arrange

        // Act
        subject.onAddressScanned(null)
        // Assert
        verify(activity).showToast(anyInt(), eq(ToastCustom.TYPE_ERROR))
        verifyNoMoreInteractions(activity)
    }

    @Test
    @Throws(Exception::class)
    fun onAddressScannedWatchAddressAlreadyInWallet() {
        // Arrange
        val mockPayload = mock(Wallet::class.java, RETURNS_DEEP_STUBS)

        whenever(mockPayload.legacyAddressStringList.contains(any<Any>())).thenReturn(true)
        whenever(payloadDataManager.wallet).thenReturn(mockPayload)
        // Act
        subject.onAddressScanned("17UovdU9ZvepPe75igTQwxqNME1HbnvMB7")
        // Assert
        verify(activity).showToast(anyInt(), eq(ToastCustom.TYPE_ERROR))
        verifyNoMoreInteractions(activity)
    }

    @Test
    @Throws(Exception::class)
    fun onAddressScannedWatchAddressNotInWallet() {
        // Arrange
        val mockPayload = mock(Wallet::class.java, RETURNS_DEEP_STUBS)

        whenever(mockPayload.legacyAddressStringList.contains(any<Any>())).thenReturn(false)
        whenever(payloadDataManager.wallet).thenReturn(mockPayload)
        // Act
        subject.onAddressScanned("17UovdU9ZvepPe75igTQwxqNME1HbnvMB7")
        // Assert
        verify(activity).showWatchOnlyWarningDialog("17UovdU9ZvepPe75igTQwxqNME1HbnvMB7")
        verifyNoMoreInteractions(activity)
    }

    @Test
    @Throws(Exception::class)
    fun confirmImportWatchOnlySuccess() {
        // Arrange
        val address = "17UovdU9ZvepPe75igTQwxqNME1HbnvMB7"
        whenever(payloadDataManager.addLegacyAddress(any()))
                .thenReturn(Completable.complete())
        // Act
        subject.confirmImportWatchOnly(address)
        // Assert
        verify(payloadDataManager).addLegacyAddress(any())
        verify(activity).showRenameImportedAddressDialog(any())
        verifyNoMoreInteractions(activity)
    }

    @Test
    @Throws(Exception::class)
    fun confirmImportWatchOnlyFailure() {
        // Arrange
        val address = "17UovdU9ZvepPe75igTQwxqNME1HbnvMB7"
        whenever(payloadDataManager.addLegacyAddress(any()))
                .thenReturn(Completable.error(Throwable()))
        // Act
        subject.confirmImportWatchOnly(address)
        // Assert
        verify(payloadDataManager).addLegacyAddress(any())
        verify(activity).showToast(anyInt(), eq(ToastCustom.TYPE_ERROR))
        verifyNoMoreInteractions(activity)
    }

    @SuppressLint("VisibleForTests")
    @Test
    @Throws(Exception::class)
    fun handlePrivateKeyWhenKeyIsNull() {
        // Arrange

        // Act
        subject.handlePrivateKey(null, null)
        // Assert
        verify(activity).showToast(R.string.no_private_key, ToastCustom.TYPE_ERROR)
        verifyNoMoreInteractions(activity)
    }

    @SuppressLint("VisibleForTests")
    @Test
    @Throws(Exception::class)
    fun handlePrivateKeyExistingAddressSuccess() {
        // Arrange
        whenever(environmentSettings.environment).thenReturn(Environment.PRODUCTION)
        val mockECKey = mock(ECKey::class.java)
        whenever(mockECKey.hasPrivKey()).thenReturn(true)
        val legacyAddress = LegacyAddress()
        whenever(payloadDataManager.setKeyForLegacyAddress(mockECKey, null))
                .thenReturn(Observable.just(legacyAddress))
        whenever(fundsDataManager.transferableFundTransactionListForDefaultAccount)
                .thenReturn(Observable.empty())

        whenever(currencyState.cryptoCurrency).thenReturn(CryptoCurrencies.BTC)
        whenever(currencyFormatManager.getFormattedSelectedCoinValueWithUnit(
                BigDecimal.valueOf(0),
                null,
                BTCDenomination.SATOSHI)).thenReturn("")

        // Act
        subject.handlePrivateKey(mockECKey, null)
        // Assert
        verify(activity).showToast(anyInt(), eq(ToastCustom.TYPE_OK))
        verify(activity).showRenameImportedAddressDialog(legacyAddress)
    }

    @SuppressLint("VisibleForTests")
    @Test
    @Throws(Exception::class)
    fun handlePrivateKeyExistingAddressFailure() {
        // Arrange
        val mockECKey = mock(ECKey::class.java)
        whenever(mockECKey.hasPrivKey()).thenReturn(true)
        whenever(payloadDataManager.setKeyForLegacyAddress(mockECKey, null))
                .thenReturn(Observable.error(Throwable()))
        // Act
        subject.handlePrivateKey(mockECKey, null)
        // Assert
        verify(activity).showToast(anyInt(), eq(ToastCustom.TYPE_ERROR))
        verifyNoMoreInteractions(activity)
    }

}<|MERGE_RESOLUTION|>--- conflicted
+++ resolved
@@ -35,29 +35,19 @@
 import piuk.blockchain.android.R
 import piuk.blockchain.android.data.api.EnvironmentSettings
 import piuk.blockchain.android.data.bitcoincash.BchDataManager
-<<<<<<< HEAD
-import piuk.blockchain.androidcore.data.currency.CurrencyState
-=======
-import piuk.blockchain.android.data.currency.BTCDenomination
-import piuk.blockchain.android.data.currency.CryptoCurrencies
-import piuk.blockchain.android.data.currency.CurrencyFormatManager
-import piuk.blockchain.android.data.currency.CurrencyState
->>>>>>> 50784d9b
 import piuk.blockchain.android.data.datamanagers.TransferFundsDataManager
-import piuk.blockchain.androidcore.data.metadata.MetadataManager
-import piuk.blockchain.androidcore.data.payload.PayloadDataManager
 import piuk.blockchain.android.ui.account.AccountPresenter.Companion.KEY_WARN_TRANSFER_ALL
 import piuk.blockchain.android.ui.customviews.ToastCustom
 import piuk.blockchain.android.ui.send.PendingTransaction
 import piuk.blockchain.android.util.AppUtil
-<<<<<<< HEAD
-import piuk.blockchain.android.util.ExchangeRateFactory
-import piuk.blockchain.android.util.MonetaryUtil
+import piuk.blockchain.androidcore.data.currency.BTCDenomination
+import piuk.blockchain.androidcore.data.currency.CryptoCurrencies
+import piuk.blockchain.androidcore.data.currency.CurrencyFormatManager
+import piuk.blockchain.androidcore.data.currency.CurrencyState
+import piuk.blockchain.androidcore.data.metadata.MetadataManager
+import piuk.blockchain.androidcore.data.payload.PayloadDataManager
 import piuk.blockchain.androidcore.utils.PrefsUtil
-=======
-import piuk.blockchain.android.util.PrefsUtil
 import java.math.BigDecimal
->>>>>>> 50784d9b
 import java.math.BigInteger
 import java.util.*
 
@@ -507,10 +497,13 @@
                 .thenReturn(Observable.empty())
 
         whenever(currencyState.cryptoCurrency).thenReturn(CryptoCurrencies.BTC)
-        whenever(currencyFormatManager.getFormattedSelectedCoinValueWithUnit(
-                BigDecimal.valueOf(0),
-                null,
-                BTCDenomination.SATOSHI)).thenReturn("")
+        whenever(
+                currencyFormatManager.getFormattedSelectedCoinValueWithUnit(
+                        BigDecimal.valueOf(0),
+                        null,
+                        BTCDenomination.SATOSHI
+                )
+        ).thenReturn("")
 
         // Act
         subject.handlePrivateKey(mockECKey, null)
