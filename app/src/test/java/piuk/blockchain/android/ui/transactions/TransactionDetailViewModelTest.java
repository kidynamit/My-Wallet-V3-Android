package piuk.blockchain.android.ui.transactions;

import android.annotation.SuppressLint;
import android.app.Application;
import android.content.Intent;

import info.blockchain.wallet.payload.PayloadManager;

import org.junit.Test;
import org.mockito.Mock;

<<<<<<< HEAD
import java.util.ArrayList;
import java.util.HashMap;
import java.util.List;
import java.util.Locale;

import io.reactivex.Observable;
import piuk.blockchain.android.R;
=======
>>>>>>> 172ead5d
import piuk.blockchain.android.RxTest;
import piuk.blockchain.android.data.datamanagers.TransactionListDataManager;
import piuk.blockchain.android.injection.ApiModule;
import piuk.blockchain.android.injection.ApplicationModule;
import piuk.blockchain.android.util.ExchangeRateFactory;
import piuk.blockchain.android.util.PrefsUtil;
import piuk.blockchain.android.util.StringUtils;

<<<<<<< HEAD
import static org.junit.Assert.assertEquals;
import static org.junit.Assert.assertNotNull;
import static org.mockito.ArgumentMatchers.isNull;
import static org.mockito.Matchers.any;
import static org.mockito.Matchers.anyString;
=======
>>>>>>> 172ead5d
import static org.mockito.Mockito.mock;
import static org.mockito.Mockito.verify;
import static org.mockito.Mockito.verifyNoMoreInteractions;
import static org.mockito.Mockito.when;
import static piuk.blockchain.android.ui.balance.BalanceFragment.KEY_TRANSACTION_LIST_POSITION;

@SuppressLint("UseSparseArrays")
@SuppressWarnings("PrivateMemberAccessBetweenOuterAndInnerClass")
public class TransactionDetailViewModelTest extends RxTest {

    @Mock PrefsUtil mPrefsUtil;
    @Mock PayloadManager mPayloadManager;
    @Mock StringUtils mStringUtils;
    @Mock TransactionListDataManager mTransactionListDataManager;
    @Mock TransactionDetailViewModel.DataListener mActivity;
    @Mock ExchangeRateFactory mExchangeRateFactory;
    @Mock
    PayloadDataManager mPayloadDataManager;
    private TransactionDetailViewModel mSubject;

//    // Transactions
//    private Tx mTxMoved = new Tx("hash", "note", "MOVED", 1.0D, 0L, new HashMap<>());
//    private Tx mTxSent = new Tx("hash", "note", "SENT", -1.0D, 0L, new HashMap<>());
//    private Tx mTxReceived = new Tx("hash", "note", "RECEIVED", 2.0D, 0L, new HashMap<>());
//    private List<Tx> mTxList;
//
//    @Before
//    public void setUp() throws Exception {
//        super.setUp();
//        MockitoAnnotations.initMocks(this);
//
//        when(mPrefsUtil.getValue(PrefsUtil.KEY_BTC_UNITS, MonetaryUtil.UNIT_BTC)).thenReturn(MonetaryUtil.UNIT_BTC);
//        when(mPrefsUtil.getValue(PrefsUtil.KEY_SELECTED_FIAT, PrefsUtil.DEFAULT_CURRENCY)).thenReturn(PrefsUtil.DEFAULT_CURRENCY);
//
//        InjectorTestUtils.initApplicationComponent(
//                Injector.getInstance(),
//                new MockApplicationModule(RuntimeEnvironment.application),
//                new MockApiModule(),
//                new MockDataManagerModule());
//
//        mTxMoved.setIsMove(true);
//        mTxList = new ArrayList<Tx>() {{
//            add(mTxMoved);
//            add(mTxSent);
//            add(mTxReceived);
//        }};
//        Locale.setDefault(new Locale("EN", "US"));
//        mSubject = new TransactionDetailViewModel(mActivity);
//    }

    @Test
    public void onViewReadyNoIntent() throws Exception {
        // Arrange
        when(mActivity.getPageIntent()).thenReturn(null);
        // Act
        mSubject.onViewReady();
        // Assert
        verify(mActivity).getPageIntent();
        verify(mActivity).pageFinish();
        verifyNoMoreInteractions(mActivity);
    }

    @Test
    public void onViewReadyNoKey() throws Exception {
        // Arrange
        Intent mockIntent = mock(Intent.class);
        when(mockIntent.hasExtra(KEY_TRANSACTION_LIST_POSITION)).thenReturn(false);
        when(mActivity.getPageIntent()).thenReturn(mockIntent);
        // Act
        mSubject.onViewReady();
        // Assert
        verify(mActivity).getPageIntent();
        verify(mActivity).pageFinish();
        verifyNoMoreInteractions(mActivity);
    }

    @Test
    public void onViewReadyKeyOutOfBounds() throws Exception {
        // Arrange
        Intent mockIntent = mock(Intent.class);
        when(mockIntent.hasExtra(KEY_TRANSACTION_LIST_POSITION)).thenReturn(true);
        when(mockIntent.getIntExtra(KEY_TRANSACTION_LIST_POSITION, -1)).thenReturn(-1);
        when(mActivity.getPageIntent()).thenReturn(mockIntent);
        // Act
        mSubject.onViewReady();
        // Assert
        verify(mActivity).getPageIntent();
        verify(mActivity).pageFinish();
        verifyNoMoreInteractions(mActivity);
    }

//    @Test
//    public void onViewReadyKeyValidTransactionNotFound() throws Exception {
//        // Arrange
//        Intent mockIntent = mock(Intent.class);
//        Payload mockPayload = mock(Payload.class);
//        when(mockIntent.hasExtra(KEY_TRANSACTION_LIST_POSITION)).thenReturn(true);
//        when(mockIntent.getIntExtra(KEY_TRANSACTION_LIST_POSITION, -1)).thenReturn(0);
//        when(mockPayload.getTransactionNotesMap()).thenReturn(new HashMap<>());
//        when(mActivity.getPageIntent()).thenReturn(mockIntent);
//        when(mPayloadManager.getPayload()).thenReturn(mockPayload);
//        when(mTransactionListDataManager.getTransactionList()).thenReturn(mTxList);
//        when(mStringUtils.getString(R.string.transaction_detail_pending)).thenReturn("Pending (%1$s/%2$s Confirmations)");
//        when(mTransactionListDataManager.getTransactionFromHash(anyString())).thenReturn(Observable.error(new Throwable()));
//        double price = 1000.00D;
//        when(mExchangeRateFactory.getHistoricPrice(anyLong(), anyString(), anyLong())).thenReturn(Observable.just(price));
//        when(mStringUtils.getString(R.string.transaction_detail_value_at_time_transferred)).thenReturn("Value when moved: ");
//        when(mExchangeRateFactory.getSymbol(anyString())).thenReturn("$");
//        // Act
//        mSubject.onViewReady();
//        // Assert
//        verify(mActivity).getPageIntent();
//        verify(mActivity).setStatus("Pending (0/3 Confirmations)", "hash");
//        verify(mActivity).setTransactionType("MOVED");
//        verify(mActivity).setTransactionColour(R.color.product_gray_transferred_50);
//        verify(mActivity).setDescription(null);
//        verify(mActivity).setDate(anyString());
//        verify(mActivity).showToast(R.string.unexpected_error, ToastCustom.TYPE_ERROR);
//        verify(mActivity).setToAddresses(any());
//        verify(mActivity).setTransactionValueFiat(anyString());
//        verify(mActivity).setFromAddress(isNull());
//        verify(mActivity).onDataLoaded();
//    }
//
//    @Test
//    public void onViewReadyKeyValidTransactionFound() throws Exception {
//        // Arrange
//        Intent mockIntent = mock(Intent.class);
//        Payload mockPayload = mock(Payload.class);
//        Transaction mockTransaction = mock(Transaction.class);
//        when(mockIntent.hasExtra(KEY_TRANSACTION_LIST_POSITION)).thenReturn(true);
//        when(mockIntent.getIntExtra(KEY_TRANSACTION_LIST_POSITION, -1)).thenReturn(0);
//        when(mockPayload.getTransactionNotesMap()).thenReturn(new HashMap<>());
//        when(mActivity.getPageIntent()).thenReturn(mockIntent);
//        when(mPayloadManager.getPayload()).thenReturn(mockPayload);
//        when(mTransactionListDataManager.getTransactionList()).thenReturn(mTxList);
//        when(mStringUtils.getString(R.string.transaction_detail_pending)).thenReturn("Pending (%1$s/%2$s Confirmations)");
//        when(mTransactionListDataManager.getTransactionFromHash(anyString())).thenReturn(Observable.just(mockTransaction));
//        HashMap<String, Long> inputs = new HashMap<>();
//        HashMap<String, Long> outputs = new HashMap<>();
//        inputs.put("addr1", 1000L);
//        outputs.put("addr2", 2000L);
//        Pair pair = new Pair<>(inputs, outputs);
//        when(mPayloadDataManager.filterNonChangeAddresses(any(Transaction.class), any(Tx.class))).thenReturn(pair);
//        when(mPayloadDataManager.addressToLabel("addr1")).thenReturn("account1");
//        when(mPayloadDataManager.addressToLabel("addr2")).thenReturn("account2");
//        double price = 1000.00D;
//        when(mExchangeRateFactory.getHistoricPrice(anyLong(), anyString(), anyLong())).thenReturn(Observable.just(price));
//        when(mStringUtils.getString(R.string.transaction_detail_value_at_time_transferred)).thenReturn("Value when moved: ");
//        when(mExchangeRateFactory.getSymbol(anyString())).thenReturn("$");
//        // Act
//        mSubject.onViewReady();
//        // Assert
//        verify(mActivity).getPageIntent();
//        verify(mActivity).setStatus("Pending (0/3 Confirmations)", "hash");
//        verify(mActivity).setTransactionType("MOVED");
//        verify(mActivity).setTransactionColour(R.color.product_gray_transferred_50);
//        verify(mActivity).setDescription(null);
//        verify(mActivity).setDate(anyString());
//        verify(mActivity).setToAddresses(any());
//        verify(mActivity).setFromAddress(any());
//        verify(mActivity).setFee(anyString());
//        verify(mActivity).setTransactionValueBtc(anyString());
//        verify(mActivity).setTransactionValueFiat(anyString());
//        verify(mActivity).onDataLoaded();
//        verify(mActivity).setIsDoubleSpend(anyBoolean());
//        verifyNoMoreInteractions(mActivity);
//    }
//
//    @Test
//    public void getTransactionValueStringUsd() {
//        // Arrange
//        double price = 1000.00D;
//        when(mExchangeRateFactory.getHistoricPrice(anyLong(), anyString(), anyLong())).thenReturn(Observable.just(price));
//        when(mStringUtils.getString(anyInt())).thenReturn("Value when sent: ");
//        when(mExchangeRateFactory.getSymbol(anyString())).thenReturn("$");
//        // Act
//        TestObserver<String> observer = mSubject.getTransactionValueString("USD", mTxSent).test();
//        // Assert
//        assertEquals("Value when sent: $1 000.00", observer.values().get(0));
//        observer.onComplete();
//        observer.assertNoErrors();
//    }
//
//    @Test
//    public void getTransactionValueStringNonUsd() {
//        // Arrange
//
//        // Act
//        TestObserver<String> observer = mSubject.getTransactionValueString("GBP", mTxReceived).test();
//        // Assert
//        assertNotNull(observer.values().get(0));
//        observer.onComplete();
//        observer.assertNoErrors();
//    }
//
//    @Test
//    public void getTransactionValueStringReceived() {
//        // Arrange
//        double price = 1000.00D;
//        when(mExchangeRateFactory.getHistoricPrice(anyLong(), anyString(), anyLong())).thenReturn(Observable.just(price));
//        when(mStringUtils.getString(anyInt())).thenReturn("Value when received: ");
//        when(mExchangeRateFactory.getSymbol(anyString())).thenReturn("$");
//        // Act
//        TestObserver<String> observer = mSubject.getTransactionValueString("USD", mTxReceived).test();
//        // Assert
//        assertEquals("Value when received: $1 000.00", observer.values().get(0));
//        observer.onComplete();
//        observer.assertNoErrors();
//    }
//
//    @Test
//    public void getTransactionValueStringTransferred() {
//        // Arrange
//        double price = 1000.00D;
//        when(mExchangeRateFactory.getHistoricPrice(anyLong(), anyString(), anyLong())).thenReturn(Observable.just(price));
//        when(mStringUtils.getString(anyInt())).thenReturn("Value when transferred: ");
//        when(mExchangeRateFactory.getSymbol(anyString())).thenReturn("$");
//        // Act
//        TestObserver<String> observer = mSubject.getTransactionValueString("USD", mTxSent).test();
//        // Assert
//        assertEquals("Value when transferred: $1 000.00", observer.values().get(0));
//        observer.onComplete();
//        observer.assertNoErrors();
//    }

//    @Test
//    public void updateTransactionNoteSuccess() throws Exception {
//        // Arrange
//        when(mTransactionListDataManager.updateTransactionNotes(anyString(), anyString())).thenReturn(Observable.just(true));
//        mSubject.mTransaction = mTxMoved;
//        // Act
//        mSubject.updateTransactionNote("note");
//        // Assert
//        verify(mTransactionListDataManager).updateTransactionNotes("hash", "note");
//        //noinspection WrongConstant
//        verify(mActivity).showToast(R.string.remote_save_ok, ToastCustom.TYPE_OK);
//        verify(mActivity).setDescription("note");
//    }
//
//    @Test
//    public void updateTransactionNoteFailure() throws Exception {
//        // Arrange
//        when(mTransactionListDataManager.updateTransactionNotes(anyString(), anyString())).thenReturn(Observable.just(false));
//        mSubject.mTransaction = mTxMoved;
//        // Act
//        mSubject.updateTransactionNote("note");
//        // Assert
//        verify(mTransactionListDataManager).updateTransactionNotes("hash", "note");
//        //noinspection WrongConstant
//        verify(mActivity).showToast(R.string.unexpected_error, ToastCustom.TYPE_ERROR);
//    }
//
//    @Test
//    public void updateTransactionNoteException() throws Exception {
//        // Arrange
//        when(mTransactionListDataManager.updateTransactionNotes(anyString(), anyString())).thenReturn(Observable.error(new Throwable()));
//        mSubject.mTransaction = mTxMoved;
//        // Act
//        mSubject.updateTransactionNote("note");
//        // Assert
//        verify(mTransactionListDataManager).updateTransactionNotes("hash", "note");
//        //noinspection WrongConstant
//        verify(mActivity).showToast(R.string.unexpected_error, ToastCustom.TYPE_ERROR);
//    }
//
//    @Test
//    public void setTransactionStatusNoConfirmations() {
//        // Arrange
//        when(mStringUtils.getString(R.string.transaction_detail_pending)).thenReturn("Pending (%1$s/%2$s Confirmations)");
//        // Act
//        mSubject.setConfirmationStatus(mTxMoved);
//        // Assert
//        verify(mActivity).setStatus("Pending (0/3 Confirmations)", "hash");
//        verifyNoMoreInteractions(mActivity);
//    }
//
//    @Test
//    public void setTransactionStatusConfirmed() {
//        // Arrange
//        when(mStringUtils.getString(R.string.transaction_detail_confirmed)).thenReturn("Confirmed");
//        mTxMoved.setConfirmations(3);
//        // Act
//        mSubject.setConfirmationStatus(mTxMoved);
//        // Assert
//        verify(mActivity).setStatus("Confirmed", "hash");
//        verifyNoMoreInteractions(mActivity);
//    }
//
//    @Test
//    public void setTransactionColorMove() {
//        // Arrange
//
//        // Act
//        mSubject.setTransactionColor(mTxMoved);
//        // Assert
//        verify(mActivity).setTransactionColour(R.color.product_gray_transferred_50);
//        verifyNoMoreInteractions(mActivity);
//    }
//
//    @Test
//    public void setTransactionColorMoveConfirmed() {
//        // Arrange
//        mTxMoved.setConfirmations(3);
//        // Act
//        mSubject.setTransactionColor(mTxMoved);
//        // Assert
//        verify(mActivity).setTransactionColour(R.color.product_gray_transferred);
//        verifyNoMoreInteractions(mActivity);
//    }
//
//    @Test
//    public void setTransactionColorSent() {
//        // Arrange
//
//        // Act
//        mSubject.setTransactionColor(mTxSent);
//        // Assert
//        verify(mActivity).setTransactionColour(R.color.product_red_sent_50);
//        verifyNoMoreInteractions(mActivity);
//    }
//
//    @Test
//    public void setTransactionColorSentConfirmed() {
//        // Arrange
//        mTxSent.setConfirmations(3);
//        // Act
//        mSubject.setTransactionColor(mTxSent);
//        // Assert
//        verify(mActivity).setTransactionColour(R.color.product_red_sent);
//        verifyNoMoreInteractions(mActivity);
//    }
//
//    @Test
//    public void setTransactionColorReceived() {
//        // Arrange
//
//        // Act
//        mSubject.setTransactionColor(mTxReceived);
//        // Assert
//        verify(mActivity).setTransactionColour(R.color.product_green_received_50);
//        verifyNoMoreInteractions(mActivity);
//    }
//
//    @Test
//    public void setTransactionColorReceivedConfirmed() {
//        // Arrange
//        mTxReceived.setConfirmations(3);
//        // Act
//        mSubject.setTransactionColor(mTxReceived);
//        // Assert
//        verify(mActivity).setTransactionColour(R.color.product_green_received);
//        verifyNoMoreInteractions(mActivity);
//    }

    private class MockApplicationModule extends ApplicationModule {
        MockApplicationModule(Application application) {
            super(application);
        }

        @Override
        protected PrefsUtil providePrefsUtil() {
            return mPrefsUtil;
        }

        @Override
        protected StringUtils provideStringUtils() {
            return mStringUtils;
        }

        @Override
        protected ExchangeRateFactory provideExchangeRateFactory() {
            return mExchangeRateFactory;
        }
    }

    private class MockApiModule extends ApiModule {
        @Override
        protected PayloadManager providePayloadManager() {
            return mPayloadManager;
        }
    }

<<<<<<< HEAD
    private class MockDataManagerModule extends DataManagerModule {
        @Override
        protected TransactionListDataManager provideTransactionListDataManager(PayloadManager payloadManager, TransactionListStore transactionListStore, MultiAddrFactory multiAddrFactory) {
            return mTransactionListDataManager;
        }

        @Override
        protected PayloadDataManager provideTransactionHelper(PayloadManager payloadManager, MultiAddrFactory multiAddrFactory) {
            return mPayloadDataManager;
        }
    }
=======
//    private class MockDataManagerModule extends DataManagerModule {
//        @Override
//        protected TransactionListDataManager provideTransactionListDataManager(PayloadManager payloadManager, TransactionListStore transactionListStore, MultiAddrFactory multiAddrFactory) {
//            return mTransactionListDataManager;
//        }
//
//        @Override
//        protected TransactionHelper provideTransactionHelper(PayloadManager payloadManager, MultiAddrFactory multiAddrFactory) {
//            return mTransactionHelper;
//        }
//    }
>>>>>>> 172ead5d
}<|MERGE_RESOLUTION|>--- conflicted
+++ resolved
@@ -9,16 +9,6 @@
 import org.junit.Test;
 import org.mockito.Mock;
 
-<<<<<<< HEAD
-import java.util.ArrayList;
-import java.util.HashMap;
-import java.util.List;
-import java.util.Locale;
-
-import io.reactivex.Observable;
-import piuk.blockchain.android.R;
-=======
->>>>>>> 172ead5d
 import piuk.blockchain.android.RxTest;
 import piuk.blockchain.android.data.datamanagers.TransactionListDataManager;
 import piuk.blockchain.android.injection.ApiModule;
@@ -27,14 +17,6 @@
 import piuk.blockchain.android.util.PrefsUtil;
 import piuk.blockchain.android.util.StringUtils;
 
-<<<<<<< HEAD
-import static org.junit.Assert.assertEquals;
-import static org.junit.Assert.assertNotNull;
-import static org.mockito.ArgumentMatchers.isNull;
-import static org.mockito.Matchers.any;
-import static org.mockito.Matchers.anyString;
-=======
->>>>>>> 172ead5d
 import static org.mockito.Mockito.mock;
 import static org.mockito.Mockito.verify;
 import static org.mockito.Mockito.verifyNoMoreInteractions;
@@ -418,19 +400,6 @@
         }
     }
 
-<<<<<<< HEAD
-    private class MockDataManagerModule extends DataManagerModule {
-        @Override
-        protected TransactionListDataManager provideTransactionListDataManager(PayloadManager payloadManager, TransactionListStore transactionListStore, MultiAddrFactory multiAddrFactory) {
-            return mTransactionListDataManager;
-        }
-
-        @Override
-        protected PayloadDataManager provideTransactionHelper(PayloadManager payloadManager, MultiAddrFactory multiAddrFactory) {
-            return mPayloadDataManager;
-        }
-    }
-=======
 //    private class MockDataManagerModule extends DataManagerModule {
 //        @Override
 //        protected TransactionListDataManager provideTransactionListDataManager(PayloadManager payloadManager, TransactionListStore transactionListStore, MultiAddrFactory multiAddrFactory) {
@@ -442,5 +411,4 @@
 //            return mTransactionHelper;
 //        }
 //    }
->>>>>>> 172ead5d
 }