--- conflicted
+++ resolved
@@ -548,15 +548,10 @@
 
     private class MockDataManagerModule extends DataManagerModule {
         @Override
-<<<<<<< HEAD
-        protected TransactionListDataManager provideTransactionListDataManager(
-                PayloadManager payloadManager,
-                TransactionListStore transactionListStore) {
+        protected TransactionListDataManager provideTransactionListDataManager(PayloadManager payloadManager,
+                                                                               TransactionListStore transactionListStore,
+                                                                               RxBus rxBus) {
             return transactionListDataManager;
-=======
-        protected TransactionListDataManager provideTransactionListDataManager(PayloadManager payloadManager, TransactionListStore transactionListStore, MultiAddrFactory multiAddrFactory, RxBus rxBus) {
-            return mTransactionListDataManager;
->>>>>>> b1aa74c0
         }
 
         @Override
