--- conflicted
+++ resolved
@@ -27,21 +27,12 @@
 import org.mockito.Mockito
 import org.web3j.protocol.core.methods.request.RawTransaction
 import piuk.blockchain.android.RxTest
-<<<<<<< HEAD
 import piuk.blockchain.androidcore.data.api.EnvironmentConfig
+import piuk.blockchain.androidcore.data.ethereum.datastores.EthDataStore
 import piuk.blockchain.androidcore.data.ethereum.models.CombinedEthModel
 import piuk.blockchain.androidcore.data.metadata.MetadataManager
 import piuk.blockchain.androidcore.data.rxjava.RxBus
 import piuk.blockchain.androidcore.data.walletoptions.WalletOptionsDataManager
-import piuk.blockchain.androidcore.data.ethereum.datastores.EthDataStore
-=======
-import piuk.blockchain.android.data.api.EnvironmentSettings
-import piuk.blockchain.android.data.walletoptions.WalletOptionsDataManager
-import piuk.blockchain.androidcore.data.ethereum.datastores.EthDataStore
-import piuk.blockchain.androidcore.data.ethereum.models.CombinedEthModel
-import piuk.blockchain.androidcore.data.metadata.MetadataManager
-import piuk.blockchain.androidcore.data.rxjava.RxBus
->>>>>>> 81f5c7d2
 
 class EthDataManagerTest : RxTest() {
 
@@ -106,7 +97,6 @@
     @Throws(Exception::class)
     fun fetchEthAddressTestnet() {
         // Arrange
-        val ethAddress = "ADDRESS"
         whenever(environmentSettings.environment).thenReturn(Environment.TESTNET)
         // Act
         val testObserver = subject.fetchEthAddress().test()
@@ -185,7 +175,11 @@
         val ethHash = "HASH"
         whenever(environmentSettings.environment).thenReturn(Environment.PRODUCTION)
         whenever(ethDataStore.ethWallet!!.lastTransactionHash).thenReturn(ethHash)
-        whenever(walletOptionsDataManager.getLastEthTransactionFuse()).thenReturn(Observable.just(600))
+        whenever(walletOptionsDataManager.getLastEthTransactionFuse()).thenReturn(
+                Observable.just(
+                        600
+                )
+        )
         whenever(ethDataStore.ethWallet!!.lastTransactionTimestamp).thenReturn(0L)
 
         val ethAddress = "ADDRESS"
@@ -196,14 +190,20 @@
         val ethAddressResponse: EthAddressResponse = mock()
         val ethAddressResponseMap: EthAddressResponseMap = mock()
         whenever(ethAddressResponseMap.ethAddressResponseMap)
-                .thenReturn(mutableMapOf(Pair("",ethAddressResponse)))
+                .thenReturn(mutableMapOf(Pair("", ethAddressResponse)))
 
         val ethTransaction: EthTransaction = mock()
         whenever(ethTransaction.hash).thenReturn(ethHash)
         whenever(ethAddressResponse.transactions)
                 .thenReturn(listOf(ethTransaction, ethTransaction, ethTransaction))
         val combinedEthModel: CombinedEthModel = mock()
-        whenever(combinedEthModel.getTransactions()).thenReturn(listOf(ethTransaction, ethTransaction, ethTransaction))
+        whenever(combinedEthModel.getTransactions()).thenReturn(
+                listOf(
+                        ethTransaction,
+                        ethTransaction,
+                        ethTransaction
+                )
+        )
         whenever(ethDataStore.ethAddressResponse).thenReturn(combinedEthModel)
 
         // Act
@@ -294,7 +294,11 @@
     }
 
     @Throws(Exception::class)
-    private fun isLastTxPending(isProcessed: Boolean, timeLastTxSent: Long, hasPendingTransaction: Boolean) {
+    private fun isLastTxPending(
+            isProcessed: Boolean,
+            timeLastTxSent: Long,
+            hasPendingTransaction: Boolean
+    ) {
 
         // Arrange
         val lastTxHash = "hash1"
@@ -306,7 +310,11 @@
         }
         whenever(environmentSettings.environment).thenReturn(Environment.PRODUCTION)
         whenever(ethDataStore.ethWallet!!.lastTransactionHash).thenReturn(lastTxHash)
-        whenever(walletOptionsDataManager.getLastEthTransactionFuse()).thenReturn(Observable.just(86400L))
+        whenever(walletOptionsDataManager.getLastEthTransactionFuse()).thenReturn(
+                Observable.just(
+                        86400L
+                )
+        )
         whenever(ethDataStore.ethWallet!!.lastTransactionTimestamp).thenReturn(timeLastTxSent)
 
         val ethAddress = "ADDRESS"
@@ -317,7 +325,7 @@
 
         val ethAddressResponse: EthAddressResponse = mock()
         whenever(ethAddressResponseMap.ethAddressResponseMap)
-                .thenReturn(mutableMapOf(Pair("",ethAddressResponse)))
+                .thenReturn(mutableMapOf(Pair("", ethAddressResponse)))
 
         val ethTransaction: EthTransaction = mock()
         whenever(ethTransaction.hash).thenReturn(existingHash)
@@ -325,7 +333,13 @@
                 .thenReturn(listOf(ethTransaction, ethTransaction, ethTransaction))
 
         val combinedEthModel: CombinedEthModel = mock()
-        whenever(combinedEthModel.getTransactions()).thenReturn(listOf(ethTransaction, ethTransaction, ethTransaction))
+        whenever(combinedEthModel.getTransactions()).thenReturn(
+                listOf(
+                        ethTransaction,
+                        ethTransaction,
+                        ethTransaction
+                )
+        )
         whenever(ethDataStore.ethAddressResponse).thenReturn(combinedEthModel)
 
         // Act
@@ -360,7 +374,6 @@
     @Throws(Exception::class)
     fun getLatestBlockTestnet() {
         // Arrange
-        val latestBlock: EthLatestBlock = mock()
         whenever(environmentSettings.environment).thenReturn(Environment.TESTNET)
         // Act
         val testObserver = subject.getLatestBlock().test()
