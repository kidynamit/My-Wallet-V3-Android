package piuk.blockchain.android.ui.contacts.list

import android.app.Application
import android.content.Intent
import com.nhaarman.mockito_kotlin.*
import info.blockchain.wallet.contacts.data.Contact
import info.blockchain.wallet.exceptions.DecryptionException
import info.blockchain.wallet.metadata.MetadataNodeFactory
import info.blockchain.wallet.payload.PayloadManager
import io.reactivex.Completable
import io.reactivex.Observable
import io.reactivex.subjects.PublishSubject
import okhttp3.MediaType
import okhttp3.ResponseBody
import org.junit.Before
import org.junit.Test
import org.junit.runner.RunWith
import org.robolectric.RobolectricTestRunner
import org.robolectric.RuntimeEnvironment
import org.robolectric.annotation.Config
import piuk.blockchain.android.BlockchainTestApplication
import piuk.blockchain.android.BuildConfig
import piuk.blockchain.android.data.datamanagers.ContactsDataManager
import piuk.blockchain.android.data.datamanagers.PayloadDataManager
import piuk.blockchain.android.data.notifications.NotificationPayload
import piuk.blockchain.android.data.rxjava.RxBus
import piuk.blockchain.android.equals
import piuk.blockchain.android.injection.*
import piuk.blockchain.android.ui.customviews.ToastCustom
import java.util.*
import kotlin.test.assertNull

@Config(sdk = intArrayOf(23), constants = BuildConfig::class, application = BlockchainTestApplication::class)
@RunWith(RobolectricTestRunner::class)
class ContactsListViewModelTest {

    private lateinit var subject: ContactsListViewModel
    private var mockActivity: ContactsListViewModel.DataListener = mock()
    private var mockContactsManager: ContactsDataManager = mock()
    private var mockPayloadDataManager: PayloadDataManager = mock()
    private val mockRxBus: RxBus = mock()

    @Before
    @Throws(Exception::class)
    fun setUp() {

        InjectorTestUtils.initApplicationComponent(
                Injector.getInstance(),
                MockApplicationModule(RuntimeEnvironment.application),
                MockApiModule(),
                MockDataManagerModule())

        subject = ContactsListViewModel(mockActivity)
    }

    @Test
    @Throws(Exception::class)
    fun handleLinkSuccessful() {
        // Arrange
        val uri = "METADATA_URI"
        val notificationObservable = PublishSubject.create<NotificationPayload>()
        whenever(mockRxBus.register(NotificationPayload::class.java)).thenReturn(notificationObservable)
        whenever(mockContactsManager.acceptInvitation(uri)).thenReturn(Observable.just(Contact()))
        whenever(mockContactsManager.fetchContacts()).thenReturn(Completable.complete())
        whenever(mockContactsManager.contactList).thenReturn(Observable.empty())
        // Act
        subject.handleLink(uri)
        // Assert
        verify(mockActivity).showProgressDialog()
        verify(mockActivity).dismissProgressDialog()
        verify(mockActivity).showToast(any(), eq(ToastCustom.TYPE_OK))
        verify(mockContactsManager).acceptInvitation(uri)
        verify(mockContactsManager).fetchContacts()
        verify(mockContactsManager).contactList
        assertNull(subject.link)
    }

    @Test
    @Throws(Exception::class)
    fun handleLinkFailure() {
        // Arrange
        val uri = "METADATA_URI"
        val notificationObservable = PublishSubject.create<NotificationPayload>()
        whenever(mockRxBus.register(NotificationPayload::class.java)).thenReturn(notificationObservable)
        whenever(mockContactsManager.acceptInvitation(uri)).thenReturn(Observable.error { Throwable() })
        // Act
        subject.handleLink(uri)
        // Assert
        verify(mockActivity).showProgressDialog()
        verify(mockActivity).dismissProgressDialog()
        verify(mockActivity).showToast(any(), eq(ToastCustom.TYPE_ERROR))
        verifyNoMoreInteractions(mockActivity)
        verify(mockContactsManager).acceptInvitation(uri)
        verifyNoMoreInteractions(mockContactsManager)
    }

    @Test
    @Throws(Exception::class)
    fun onViewReadyEmitNotificationEvent() {
        // Arrange
        val notificationPayload: NotificationPayload = mock()
        val notificationObservable = PublishSubject.create<NotificationPayload>()
        whenever(mockRxBus.register(NotificationPayload::class.java)).thenReturn(notificationObservable)
        whenever(mockPayloadDataManager.loadNodes()).thenReturn(Observable.just(true))
        whenever(mockContactsManager.fetchContacts()).thenReturn(Completable.complete())
        whenever(mockContactsManager.contactList).thenReturn(Observable.fromIterable(Collections.emptyList()))
        // Act
        subject.onViewReady()
        notificationObservable.onNext(notificationPayload)
        // Assert
        verify(mockRxBus).register(NotificationPayload::class.java)
        verifyNoMoreInteractions(mockRxBus)
        verify(mockActivity, times(3)).setUiState(ContactsListActivity.LOADING)
        verify(mockPayloadDataManager).loadNodes()
        verify(mockContactsManager, times(2)).fetchContacts()
        verify(mockContactsManager, times(2)).contactList
    }

    @Test
    @Throws(Exception::class)
    fun onViewReadyEmitErrorEvent() {
        // Arrange
        val notificationObservable = PublishSubject.create<NotificationPayload>()
        whenever(mockRxBus.register(NotificationPayload::class.java)).thenReturn(notificationObservable)
        whenever(mockPayloadDataManager.loadNodes()).thenReturn(Observable.just(true))
        whenever(mockContactsManager.fetchContacts()).thenReturn(Completable.complete())
        whenever(mockContactsManager.contactList).thenReturn(Observable.fromIterable(Collections.emptyList()))
        // Act
        subject.onViewReady()
        notificationObservable.onError(Throwable())
        // Assert
        verify(mockRxBus).register(NotificationPayload::class.java)
        verifyNoMoreInteractions(mockRxBus)
        verify(mockActivity, times(2)).setUiState(ContactsListActivity.LOADING)
        verify(mockPayloadDataManager).loadNodes()
        verify(mockContactsManager).fetchContacts()
        verify(mockContactsManager).contactList
    }

    @Test
    @Throws(Exception::class)
    fun onViewReadyShouldShowSecondPasswordDialog() {
        // Arrange
        val uri = "URI"
        val intent = Intent().apply { putExtra(ContactsListActivity.EXTRA_METADATA_URI, uri) }
        val notificationObservable = PublishSubject.create<NotificationPayload>()
        whenever(mockRxBus.register(NotificationPayload::class.java)).thenReturn(notificationObservable)
        whenever(mockActivity.pageIntent).thenReturn(intent)
        whenever(mockPayloadDataManager.loadNodes()).thenReturn(Observable.just(false))
        whenever(mockPayloadDataManager.isDoubleEncrypted).thenReturn(true)
        // Act
        subject.onViewReady()
        // Assert
        verify(mockPayloadDataManager).isDoubleEncrypted
        verify(mockActivity).pageIntent
        verify(mockActivity).setUiState(ContactsListActivity.LOADING)
        verify(mockActivity).showSecondPasswordDialog()
        verify(mockActivity).setUiState(ContactsListActivity.FAILURE)
        verifyNoMoreInteractions(mockActivity)
        subject.link equals uri
    }

    @Test
    @Throws(Exception::class)
    fun onViewReadyShouldInitContacts() {
        // Arrange
        whenever(mockPayloadDataManager.loadNodes()).thenReturn(Observable.just(false))
        whenever(mockPayloadDataManager.isDoubleEncrypted).thenReturn(false)
        whenever(mockPayloadDataManager.generateNodes(isNull())).thenReturn(Completable.complete())
        val mockNodeFactory: MetadataNodeFactory = mock()
        whenever(mockPayloadDataManager.metadataNodeFactory)
                .thenReturn(Observable.just(mockNodeFactory))
        whenever(mockNodeFactory.sharedMetadataNode).thenReturn(mock())
        whenever(mockNodeFactory.metadataNode).thenReturn(mock())
        whenever(mockContactsManager.initContactsService(any(), any()))
                .thenReturn(Completable.complete())
<<<<<<< HEAD
        whenever(mockPayloadDataManager.registerMdid()).thenReturn(Completable.complete())
=======
        whenever(mockContactsManager.registerMdid())
                .thenReturn(Observable.just(ResponseBody.create(MediaType.parse("application/json"), "")))
>>>>>>> c6779bc2
        whenever(mockContactsManager.publishXpub()).thenReturn(Completable.complete())
        val notificationObservable = PublishSubject.create<NotificationPayload>()
        whenever(mockRxBus.register(NotificationPayload::class.java)).thenReturn(notificationObservable)
        // Act
        subject.onViewReady()
        // Assert
        verify(mockActivity).pageIntent
        verify(mockActivity, times(2)).setUiState(ContactsListActivity.LOADING)
        verify(mockActivity).setUiState(ContactsListActivity.FAILURE)
        // There will be other interactions with the mocks, but they are not tested here
        verify(mockPayloadDataManager).isDoubleEncrypted
        verify(mockPayloadDataManager).generateNodes(isNull())
        verify(mockPayloadDataManager).metadataNodeFactory
        verify(mockPayloadDataManager).registerMdid()
        verify(mockContactsManager).initContactsService(any(), any())
        verify(mockContactsManager).publishXpub()
    }

    @Test
    @Throws(Exception::class)
    fun onViewReadyShouldLoadContactsSuccessfully() {
        // Arrange
        whenever(mockPayloadDataManager.loadNodes()).thenReturn(Observable.just(true))
        whenever(mockContactsManager.fetchContacts()).thenReturn(Completable.complete())
        val id = "ID"
        val contacts = listOf(
                Contact().apply { mdid = "mdid" },
                Contact().apply { mdid = "mdid" },
                Contact().apply {
                    mdid = "mdid"
                    this.id = id
                })
        val notificationObservable = PublishSubject.create<NotificationPayload>()
        whenever(mockRxBus.register(NotificationPayload::class.java)).thenReturn(notificationObservable)
        whenever(mockContactsManager.contactList).thenReturn(Observable.fromIterable(contacts))
        whenever(mockContactsManager.contactsWithUnreadPaymentRequests)
                .thenReturn(Observable.fromIterable(listOf(Contact().apply {
                    mdid = "mdid"
                    this.id = id
                })))
        // Act
        subject.onViewReady()
        // Assert
        verify(mockActivity).pageIntent
        verify(mockActivity, times(2)).setUiState(ContactsListActivity.LOADING)
        verify(mockActivity).setUiState(ContactsListActivity.CONTENT)
        verify(mockActivity).onContactsLoaded(any())
        verifyNoMoreInteractions(mockActivity)
    }

    @Test
    @Throws(Exception::class)
    fun onViewReadyShouldLoadContactsEmpty() {
        // Arrange
        val notificationObservable = PublishSubject.create<NotificationPayload>()
        whenever(mockRxBus.register(NotificationPayload::class.java)).thenReturn(notificationObservable)
        whenever(mockPayloadDataManager.loadNodes()).thenReturn(Observable.just(true))
        whenever(mockContactsManager.fetchContacts()).thenReturn(Completable.complete())
        whenever(mockContactsManager.contactList).thenReturn(Observable.fromIterable(listOf<Contact>()))
        whenever(mockContactsManager.contactsWithUnreadPaymentRequests)
                .thenReturn(Observable.fromIterable(listOf<Contact>()))
        whenever(mockContactsManager.readInvitationSent(any())).thenReturn(Observable.just(true))
        // Act
        subject.onViewReady()
        // Assert
        verify(mockActivity).pageIntent
        verify(mockActivity, times(2)).setUiState(ContactsListActivity.LOADING)
        verify(mockActivity).setUiState(ContactsListActivity.EMPTY)
        verify(mockActivity).onContactsLoaded(any())
        verifyNoMoreInteractions(mockActivity)
    }

    @Test
    @Throws(Exception::class)
    fun onViewReadyShouldFailLoadingRequests() {
        // Arrange
        val notificationObservable = PublishSubject.create<NotificationPayload>()
        whenever(mockRxBus.register(NotificationPayload::class.java)).thenReturn(notificationObservable)
        whenever(mockPayloadDataManager.loadNodes()).thenReturn(Observable.just(true))
        whenever(mockContactsManager.fetchContacts()).thenReturn(Completable.complete())
        whenever(mockContactsManager.contactList)
                .thenReturn(Observable.fromIterable(listOf<Contact>()))
        whenever(mockContactsManager.contactsWithUnreadPaymentRequests)
                .thenReturn(Observable.error { Throwable() })
        // Act
        subject.onViewReady()
        // Assert
        verify(mockActivity).pageIntent
        verify(mockActivity, times(2)).setUiState(ContactsListActivity.LOADING)
        verify(mockActivity).setUiState(ContactsListActivity.FAILURE)
        verify(mockActivity).onContactsLoaded(any())
        verifyNoMoreInteractions(mockActivity)
    }

    @Test
    @Throws(Exception::class)
    fun onViewReadyShouldFailLoadingContacts() {
        // Arrange
        val notificationObservable = PublishSubject.create<NotificationPayload>()
        whenever(mockRxBus.register(NotificationPayload::class.java)).thenReturn(notificationObservable)
        whenever(mockPayloadDataManager.loadNodes()).thenReturn(Observable.just(true))
        whenever(mockContactsManager.fetchContacts()).thenReturn(Completable.error { Throwable() })
        // Act
        subject.onViewReady()
        // Assert
        verify(mockActivity).pageIntent
        verify(mockActivity, times(2)).setUiState(ContactsListActivity.LOADING)
        verify(mockActivity).setUiState(ContactsListActivity.FAILURE)
        verifyNoMoreInteractions(mockActivity)
    }

    @Test
    @Throws(Exception::class)
    fun initContactsServiceShouldThrowDecryptionException() {
        // Arrange
        val password = "PASSWORD"
        whenever(mockPayloadDataManager.generateNodes(password))
                .thenReturn(Completable.error { DecryptionException() })
        val mockNodeFactory: MetadataNodeFactory = mock()
        whenever(mockPayloadDataManager.metadataNodeFactory)
                .thenReturn(Observable.just(mockNodeFactory))
        whenever(mockNodeFactory.sharedMetadataNode).thenReturn(mock())
        whenever(mockNodeFactory.metadataNode).thenReturn(mock())
        whenever(mockContactsManager.initContactsService(any(), any()))
                .thenReturn(Completable.complete())
<<<<<<< HEAD
        whenever(mockPayloadDataManager.registerMdid()).thenReturn(Completable.complete())
        whenever(mockContactsManager.publishXpub()).thenReturn(Completable.complete())
=======
>>>>>>> c6779bc2
        // Act
        subject.initContactsService(password)
        // Assert
        verify(mockActivity).setUiState(ContactsListActivity.LOADING)
        verify(mockActivity).setUiState(ContactsListActivity.FAILURE)
        verify(mockActivity).showToast(any(), eq(ToastCustom.TYPE_ERROR))
        verifyNoMoreInteractions(mockActivity)
<<<<<<< HEAD
        verify(mockPayloadDataManager).generateNodes(password)
        verify(mockPayloadDataManager).metadataNodeFactory
        verify(mockPayloadDataManager).registerMdid()
        verify(mockContactsManager).publishXpub()
=======
        verify(mockContactsManager).generateNodes(password)
        verify(mockContactsManager).metadataNodeFactory
>>>>>>> c6779bc2
        verifyNoMoreInteractions(mockContactsManager)
    }

    @Test
    @Throws(Exception::class)
    fun initContactsServiceShouldThrowException() {
        // Arrange
        val password = "PASSWORD"
        whenever(mockPayloadDataManager.generateNodes(password))
                .thenReturn(Completable.error { Throwable() })
        val mockNodeFactory: MetadataNodeFactory = mock()
        whenever(mockPayloadDataManager.metadataNodeFactory)
                .thenReturn(Observable.just(mockNodeFactory))
        whenever(mockNodeFactory.sharedMetadataNode).thenReturn(mock())
        whenever(mockNodeFactory.metadataNode).thenReturn(mock())
        whenever(mockContactsManager.initContactsService(any(), any()))
                .thenReturn(Completable.complete())
<<<<<<< HEAD
        whenever(mockPayloadDataManager.registerMdid()).thenReturn(Completable.complete())
        whenever(mockContactsManager.publishXpub()).thenReturn(Completable.complete())
=======
>>>>>>> c6779bc2
        // Act
        subject.initContactsService(password)
        // Assert
        verify(mockActivity).setUiState(ContactsListActivity.LOADING)
        verify(mockActivity).setUiState(ContactsListActivity.FAILURE)
        verify(mockActivity).showToast(any(), eq(ToastCustom.TYPE_ERROR))
        verifyNoMoreInteractions(mockActivity)
<<<<<<< HEAD
        verify(mockPayloadDataManager).generateNodes(password)
        verify(mockPayloadDataManager).metadataNodeFactory
        verify(mockPayloadDataManager).registerMdid()
        verify(mockContactsManager).publishXpub()
=======
        verify(mockContactsManager).generateNodes(password)
        verify(mockContactsManager).metadataNodeFactory
>>>>>>> c6779bc2
        verifyNoMoreInteractions(mockContactsManager)
    }

    @Test
    @Throws(Exception::class)
    fun checkStatusOfPendingContactsSuccess() {
        // Arrange
        whenever(mockContactsManager.readInvitationSent(any<Contact>()))
                .thenReturn(Observable.just(true))
        whenever(mockContactsManager.contactList).thenReturn(Observable.error { Throwable() })
        // Act
        subject.checkStatusOfPendingContacts(listOf(Contact(), Contact(), Contact()))
        // Assert
        verify(mockContactsManager, times(3)).readInvitationSent(any<Contact>())
        verify(mockContactsManager, times(3)).contactList
        verifyNoMoreInteractions(mockContactsManager)
        verify(mockActivity, times(3)).setUiState(ContactsListActivity.LOADING)
        verify(mockActivity, times(3)).setUiState(ContactsListActivity.FAILURE)
        verifyNoMoreInteractions(mockActivity)
    }

    @Test
    @Throws(Exception::class)
    fun refreshContactsFailure() {
        // Arrange
        whenever(mockContactsManager.fetchContacts()).thenReturn(Completable.complete())
        whenever(mockContactsManager.contactList).thenReturn(Observable.error { Throwable() })
        // Act
        subject.refreshContacts()
        // Assert
        verify(mockContactsManager).fetchContacts()
        verify(mockContactsManager).contactList
        verifyNoMoreInteractions(mockContactsManager)
        verify(mockActivity).setUiState(ContactsListActivity.LOADING)
        verify(mockActivity).setUiState(ContactsListActivity.FAILURE)
        verifyNoMoreInteractions(mockActivity)
    }

    @Test
    @Throws(Exception::class)
    fun destroy() {
        // Arrange

        // Act
        subject.destroy()
        // Assert
        verify(mockRxBus).unregister(eq(NotificationPayload::class.java), anyOrNull())
    }

    inner class MockApplicationModule(application: Application?) : ApplicationModule(application) {
        override fun provideRxBus(): RxBus {
            return mockRxBus
        }
    }

    inner class MockApiModule : ApiModule() {
        override fun provideContactsManager(rxBus: RxBus?): ContactsDataManager {
            return mockContactsManager
        }
    }

    inner class MockDataManagerModule : DataManagerModule() {
        override fun providePayloadDataManager(payloadManager: PayloadManager?, rxBus: RxBus?): PayloadDataManager {
            return mockPayloadDataManager
        }
    }

}<|MERGE_RESOLUTION|>--- conflicted
+++ resolved
@@ -174,12 +174,8 @@
         whenever(mockNodeFactory.metadataNode).thenReturn(mock())
         whenever(mockContactsManager.initContactsService(any(), any()))
                 .thenReturn(Completable.complete())
-<<<<<<< HEAD
-        whenever(mockPayloadDataManager.registerMdid()).thenReturn(Completable.complete())
-=======
-        whenever(mockContactsManager.registerMdid())
+        whenever(mockPayloadDataManager.registerMdid())
                 .thenReturn(Observable.just(ResponseBody.create(MediaType.parse("application/json"), "")))
->>>>>>> c6779bc2
         whenever(mockContactsManager.publishXpub()).thenReturn(Completable.complete())
         val notificationObservable = PublishSubject.create<NotificationPayload>()
         whenever(mockRxBus.register(NotificationPayload::class.java)).thenReturn(notificationObservable)
@@ -193,8 +189,8 @@
         verify(mockPayloadDataManager).isDoubleEncrypted
         verify(mockPayloadDataManager).generateNodes(isNull())
         verify(mockPayloadDataManager).metadataNodeFactory
+        verify(mockContactsManager).initContactsService(any(), any())
         verify(mockPayloadDataManager).registerMdid()
-        verify(mockContactsManager).initContactsService(any(), any())
         verify(mockContactsManager).publishXpub()
     }
 
@@ -305,11 +301,6 @@
         whenever(mockNodeFactory.metadataNode).thenReturn(mock())
         whenever(mockContactsManager.initContactsService(any(), any()))
                 .thenReturn(Completable.complete())
-<<<<<<< HEAD
-        whenever(mockPayloadDataManager.registerMdid()).thenReturn(Completable.complete())
-        whenever(mockContactsManager.publishXpub()).thenReturn(Completable.complete())
-=======
->>>>>>> c6779bc2
         // Act
         subject.initContactsService(password)
         // Assert
@@ -317,15 +308,8 @@
         verify(mockActivity).setUiState(ContactsListActivity.FAILURE)
         verify(mockActivity).showToast(any(), eq(ToastCustom.TYPE_ERROR))
         verifyNoMoreInteractions(mockActivity)
-<<<<<<< HEAD
         verify(mockPayloadDataManager).generateNodes(password)
         verify(mockPayloadDataManager).metadataNodeFactory
-        verify(mockPayloadDataManager).registerMdid()
-        verify(mockContactsManager).publishXpub()
-=======
-        verify(mockContactsManager).generateNodes(password)
-        verify(mockContactsManager).metadataNodeFactory
->>>>>>> c6779bc2
         verifyNoMoreInteractions(mockContactsManager)
     }
 
@@ -343,11 +327,6 @@
         whenever(mockNodeFactory.metadataNode).thenReturn(mock())
         whenever(mockContactsManager.initContactsService(any(), any()))
                 .thenReturn(Completable.complete())
-<<<<<<< HEAD
-        whenever(mockPayloadDataManager.registerMdid()).thenReturn(Completable.complete())
-        whenever(mockContactsManager.publishXpub()).thenReturn(Completable.complete())
-=======
->>>>>>> c6779bc2
         // Act
         subject.initContactsService(password)
         // Assert
@@ -355,15 +334,8 @@
         verify(mockActivity).setUiState(ContactsListActivity.FAILURE)
         verify(mockActivity).showToast(any(), eq(ToastCustom.TYPE_ERROR))
         verifyNoMoreInteractions(mockActivity)
-<<<<<<< HEAD
         verify(mockPayloadDataManager).generateNodes(password)
         verify(mockPayloadDataManager).metadataNodeFactory
-        verify(mockPayloadDataManager).registerMdid()
-        verify(mockContactsManager).publishXpub()
-=======
-        verify(mockContactsManager).generateNodes(password)
-        verify(mockContactsManager).metadataNodeFactory
->>>>>>> c6779bc2
         verifyNoMoreInteractions(mockContactsManager)
     }
 
