<?xml version="1.0" encoding="utf-8"?>
<resources>

  <!-- Account created Success -->
  <string name="coinify_account_created_success">Success!\n Account Created</string>

  <!-- Overview Page -->
  <string name="buy_sell_buy">Buy</string>
  <string name="buy_sell_sell">Sell</string>
  <string name="buy_sell_overview_error_loading_transactions">Error fetching transactions</string>
  <string name="buy_sell_overview_empty_list">Your order history will show here</string>
  <string name="buy_sell_overview_in_review_title">Identity verification\nin review</string>
  <string name="buy_sell_overview_in_review_message">Our Buy &amp; Sell Partner Coinify will email
    you a status update within 48 hours.
  </string>
  <string name="buy_sell_overview_in_review_button">Buy now with card</string>
  <string name="buy_sell_overview_sell_unavailable">Your identity verification is still in review,
    so you cannot sell bitcoin at this time.
  </string>

  <!-- Buy Sell Transaction States -->
  <string name="buy_sell_state_awaiting_funds">Awaiting funds</string>
  <string name="buy_sell_state_processing">Processing</string>
  <string name="buy_sell_state_completed">Completed</string>
  <string name="buy_sell_state_cancelled">Cancelled</string>
  <string name="buy_sell_state_rejected">Rejected</string>
  <string name="buy_sell_state_expired">Expired</string>

<<<<<<< HEAD
    <!-- Transaction Detail -->
    <string name="buy_sell_detail_trade_id">Trade ID</string>
    <string name="buy_sell_detail_transaction_fee">Transaction Fee</string>
    <string name="buy_sell_detail_exchange_rate">Exchange Rate</string>
    <string name="buy_sell_detail_amount">Amount</string>
    <string name="buy_sell_detail_payment_fee">Payment Fee</string>
    <string name="buy_sell_detail_total">Total Cost</string>
    <string name="buy_sell_detail_title_buy">Buy %1$s</string>
    <string name="buy_sell_detail_title_sell">Sell %1$s</string>
    <string name="buy_sell_detail_currency_received">%1$s Received</string>
    <string name="buy_sell_detail_currency_to_be_received">%1$s to be Received</string>
    <string name="buy_sell_detail_currency_sold">%1$s Sold</string>
    <string name="buy_sell_detail_currency_to_be_sold">%1$s to be Sold</string>
    <string name="buy_sell_detail_bank_disclaimer">Receiving funds into your bank account usually takes between 2 to 3 working days.</string>

    <!-- Awaiting Transfer Detail -->
    <string name="buy_sell_details_whats_next">What\'s next?</string>
    <string name="buy_sell_awaiting_funds_description">Send %1$s to Coinify within the next 48 hours.\n\nBank account sending funds needs to be in the same name as your government issued ID. Otherwise it will be rejected.</string>
    <string name="buy_sell_awaiting_funds_already_sent">I\'ve already sent the funds to Coinify</string>
    <string name="buy_sell_awaiting_funds_reference_title">Reference/message</string>
    <string name="buy_sell_awaiting_funds_reference_note">*Must be included!</string>
    <string name="buy_sell_awaiting_funds_recipient_name_title">Recipient Name</string>
    <string name="buy_sell_awaiting_funds_recipient_address_title">Recipient Address</string>
    <string name="buy_sell_awaiting_funds_iban_title">IBAN</string>
    <string name="buy_sell_awaiting_funds_bic_title">BIC</string>
    <string name="buy_sell_awaiting_funds_bank_title">Bank</string>
    <string name="buy_sell_awaiting_funds_copy_all">Copy all information to clipboard</string>
    <string name="buy_sell_awaiting_funds_already_sent_title">Funds already sent?</string>
    <string name="buy_sell_awaiting_funds_already_sent_message">It usually takes between 2 to 3 working days for Coinify to process orders and send funds to your bank account.</string>

=======
  <string name="buy_sell_id_verification_in_review">Identity Verification in Review</string>
  <string name="buy_sell_id_verification_in_review_loading">Loading...</string>
  <string name="buy_sell_review_status_thanks">Thanks for completing the Identity Verification
    Process
  </string>
  <string name="buy_sell_review_in_progress">Identity Verification Process In Progress</string>
  <string name="buy_sell_review_failed">Identity Verification Process Unsuccessful</string>
  <string name="buy_sell_review_status_message">Our Buy &amp; Sell Partner Coinify will email you a
    status updated within 48 hours.
  </string>
  <string name="buy_sell_review_status_failed">Please contact our Buy &amp; Sell Partner Coinify</string>
  <string name="buy_sell_review_status">Status: %1$s</string>
  <string name="buy_sell_review_status_in_review">In Review</string>
  <string name="buy_sell_review_status_in_pending">Pending</string>
  <string name="buy_sell_review_status_in_rejected">Rejected</string>
  <string name="buy_sell_review_status_in_failed">Failed</string>
  <string name="buy_sell_review_status_in_expired">Expired</string>
  <string name="buy_sell_review_status_in_completed">Completed</string>
  <string name="buy_sell_review_status_in_reviewing">Reviewing</string>
  <string name="buy_sell_review_status_in_docs_requested">Documents Requested</string>
>>>>>>> ae4ecc6f
</resources><|MERGE_RESOLUTION|>--- conflicted
+++ resolved
@@ -1,32 +1,27 @@
 <?xml version="1.0" encoding="utf-8"?>
 <resources>
 
-  <!-- Account created Success -->
-  <string name="coinify_account_created_success">Success!\n Account Created</string>
+    <!-- Account created Success -->
+    <string name="coinify_account_created_success">Success!\n Account Created</string>
 
-  <!-- Overview Page -->
-  <string name="buy_sell_buy">Buy</string>
-  <string name="buy_sell_sell">Sell</string>
-  <string name="buy_sell_overview_error_loading_transactions">Error fetching transactions</string>
-  <string name="buy_sell_overview_empty_list">Your order history will show here</string>
-  <string name="buy_sell_overview_in_review_title">Identity verification\nin review</string>
-  <string name="buy_sell_overview_in_review_message">Our Buy &amp; Sell Partner Coinify will email
-    you a status update within 48 hours.
-  </string>
-  <string name="buy_sell_overview_in_review_button">Buy now with card</string>
-  <string name="buy_sell_overview_sell_unavailable">Your identity verification is still in review,
-    so you cannot sell bitcoin at this time.
-  </string>
+    <!-- Overview Page -->
+    <string name="buy_sell_buy">Buy</string>
+    <string name="buy_sell_sell">Sell</string>
+    <string name="buy_sell_overview_error_loading_transactions">Error fetching transactions</string>
+    <string name="buy_sell_overview_empty_list">Your order history will show here</string>
+    <string name="buy_sell_overview_in_review_title">Identity verification\nin review</string>
+    <string name="buy_sell_overview_in_review_message">Our Buy &amp; Sell Partner Coinify will email you a status update within 48 hours.</string>
+    <string name="buy_sell_overview_in_review_button">Buy now with card</string>
+    <string name="buy_sell_overview_sell_unavailable">Your identity verification is still in review, so you cannot sell bitcoin at this time.</string>
 
-  <!-- Buy Sell Transaction States -->
-  <string name="buy_sell_state_awaiting_funds">Awaiting funds</string>
-  <string name="buy_sell_state_processing">Processing</string>
-  <string name="buy_sell_state_completed">Completed</string>
-  <string name="buy_sell_state_cancelled">Cancelled</string>
-  <string name="buy_sell_state_rejected">Rejected</string>
-  <string name="buy_sell_state_expired">Expired</string>
+    <!-- Buy Sell Transaction States -->
+    <string name="buy_sell_state_awaiting_funds">Awaiting funds</string>
+    <string name="buy_sell_state_processing">Processing</string>
+    <string name="buy_sell_state_completed">Completed</string>
+    <string name="buy_sell_state_cancelled">Cancelled</string>
+    <string name="buy_sell_state_rejected">Rejected</string>
+    <string name="buy_sell_state_expired">Expired</string>
 
-<<<<<<< HEAD
     <!-- Transaction Detail -->
     <string name="buy_sell_detail_trade_id">Trade ID</string>
     <string name="buy_sell_detail_transaction_fee">Transaction Fee</string>
@@ -57,26 +52,22 @@
     <string name="buy_sell_awaiting_funds_already_sent_title">Funds already sent?</string>
     <string name="buy_sell_awaiting_funds_already_sent_message">It usually takes between 2 to 3 working days for Coinify to process orders and send funds to your bank account.</string>
 
-=======
-  <string name="buy_sell_id_verification_in_review">Identity Verification in Review</string>
-  <string name="buy_sell_id_verification_in_review_loading">Loading...</string>
-  <string name="buy_sell_review_status_thanks">Thanks for completing the Identity Verification
-    Process
-  </string>
-  <string name="buy_sell_review_in_progress">Identity Verification Process In Progress</string>
-  <string name="buy_sell_review_failed">Identity Verification Process Unsuccessful</string>
-  <string name="buy_sell_review_status_message">Our Buy &amp; Sell Partner Coinify will email you a
-    status updated within 48 hours.
-  </string>
-  <string name="buy_sell_review_status_failed">Please contact our Buy &amp; Sell Partner Coinify</string>
-  <string name="buy_sell_review_status">Status: %1$s</string>
-  <string name="buy_sell_review_status_in_review">In Review</string>
-  <string name="buy_sell_review_status_in_pending">Pending</string>
-  <string name="buy_sell_review_status_in_rejected">Rejected</string>
-  <string name="buy_sell_review_status_in_failed">Failed</string>
-  <string name="buy_sell_review_status_in_expired">Expired</string>
-  <string name="buy_sell_review_status_in_completed">Completed</string>
-  <string name="buy_sell_review_status_in_reviewing">Reviewing</string>
-  <string name="buy_sell_review_status_in_docs_requested">Documents Requested</string>
->>>>>>> ae4ecc6f
+    <!-- KYC-->
+    <string name="buy_sell_id_verification_in_review">Identity Verification in Review</string>
+    <string name="buy_sell_id_verification_in_review_loading">Loading…</string>
+    <string name="buy_sell_review_status_thanks">Thanks for completing the Identity Verification Process</string>
+    <string name="buy_sell_review_in_progress">Identity Verification Process In Progress</string>
+    <string name="buy_sell_review_failed">Identity Verification Process Unsuccessful</string>
+    <string name="buy_sell_review_status_message">Our Buy &amp; Sell Partner Coinify will email you a status updated within 48 hours.</string>
+    <string name="buy_sell_review_status_failed">Please contact our Buy &amp; Sell Partner Coinify</string>
+    <string name="buy_sell_review_status">Status: %1$s</string>
+    <string name="buy_sell_review_status_in_review">In Review</string>
+    <string name="buy_sell_review_status_in_pending">Pending</string>
+    <string name="buy_sell_review_status_in_rejected">Rejected</string>
+    <string name="buy_sell_review_status_in_failed">Failed</string>
+    <string name="buy_sell_review_status_in_expired">Expired</string>
+    <string name="buy_sell_review_status_in_completed">Completed</string>
+    <string name="buy_sell_review_status_in_reviewing">Reviewing</string>
+    <string name="buy_sell_review_status_in_docs_requested">Documents Requested</string>
+
 </resources>