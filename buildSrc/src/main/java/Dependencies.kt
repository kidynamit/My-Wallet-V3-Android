@file:Suppress("unused")

object Versions {

    // Release info
    const val minSdk = 17
    const val targetSdk = 27
    const val compileSdk = 27
<<<<<<< HEAD
    const val versionCode = 305
    const val versionName = "6.11.0-rc5"
=======
    const val versionCode = 306
    const val versionName = "6.11.1"
>>>>>>> 3838087e
    const val buildTools = "27.0.3"

    // Build tools and languages
    const val androidPlugin = "3.1.3"
    const val kotlin = "1.2.50"
    const val googleServicesPlugin = "3.2.1"
    const val coveralls = "2.8.2"
    const val buildProperties = "0.4"
<<<<<<< HEAD
    const val ktlint = "0.24.0"
=======
    const val ktlint = "0.19.0"
>>>>>>> 3838087e

    // Support Libraries
    const val supportLibs = "27.1.1"
    const val googleServices = "11.8.0"
    const val constraintLayout = "1.0.2"
    const val supportTesting = "1.0.1"
    const val multidex = "1.0.2"

    // Networking, RxJava
    const val retrofit = "2.4.0"
    const val okHttp = "3.9.1"
    const val okIo = "1.14.1"
    const val moshi = "1.6.0"
    const val jacksonCore = "2.9.5"
    const val dagger = "2.16"
    const val rxJava = "2.1.14"
    const val rxKotlin = "2.2.0"
    const val rxAndroid = "2.0.2"
    const val rxBinding = "2.1.1"
    const val rxFingerprint = "2.2.1"

    // Utils, Ethereum
    const val web3j = "2.2.1"
    const val spongycastle = "1.53.0.0"
    const val jjwt = "0.9.0"
    // Keep at 1.3 to match Android
    const val commonsCodec = "1.3"
    const val commonsLang = "3.4"
    const val commonsCli = "1.3"
    const val commonsIo = "2.4"
    const val urlBuilder = "2.0.8"
    const val yearclass = "2.0.0"
    const val protobuf = "2.6.1"
    const val findbugs = "2.0.1"
    const val guava = "24.0-android"
    const val dexter = "4.2.0"

    // Custom Views
    const val charts = "3.0.3"
    const val circleIndicator = "1.2.2"
    const val bottomNav = "2.2.0"
    const val countryPicker = "1.1.7"
    const val zxing = "3.3.0"
    const val wheelPicker = "1.1.2"
    const val konfetti = "1.1.1"

    // Logging
    const val timber = "4.6.0"
    const val slf4j = "1.7.20"
    const val crashlytics = "2.9.4"
    const val fabricTools = "1.24.4"

    // Testing
    const val mockito = "2.10.0"
    const val mockitoKotlin = "1.5.0"
    const val kluent = "1.19"
    const val hamcrestJunit = "2.0.0.0"
    const val junit = "4.12"
    const val robolectric = "3.8"
    const val json = "20140107"
    const val espresso = "3.0.1"

}

object Libraries {

    // Build tools and languages
    const val androidGradlePlugin = "com.android.tools.build:gradle:${Versions.androidPlugin}"
    const val kotlinGradlePlugin = "org.jetbrains.kotlin:kotlin-gradle-plugin:${Versions.kotlin}"
    const val kotlin = "org.jetbrains.kotlin:kotlin-stdlib-jdk7:${Versions.kotlin}"
    const val kotlinAllOpen = "org.jetbrains.kotlin:kotlin-allopen:${Versions.kotlin}"
    const val coveralls = "org.kt3k.gradle.plugin:coveralls-gradle-plugin:${Versions.coveralls}"
    const val googleServicesPlugin =
            "com.google.gms:google-services:${Versions.googleServicesPlugin}"
<<<<<<< HEAD
    const val buildProperties =
            "com.novoda:gradle-build-properties-plugin:${Versions.buildProperties}"
=======
    const val buildProperties = "com.novoda:gradle-build-properties-plugin:${Versions.buildProperties}"
>>>>>>> 3838087e
    const val ktlint = "com.github.shyiko:ktlint:${Versions.ktlint}"

    // Support Libraries
    const val appCompat = "com.android.support:appcompat-v7:${Versions.supportLibs}"
    const val recyclerView = "com.android.support:recyclerview-v7:${Versions.supportLibs}"
    const val cardView = "com.android.support:cardview-v7:${Versions.supportLibs}"
    const val gridLayout = "com.android.support:gridlayout-v7:${Versions.supportLibs}"
    const val design = "com.android.support:design:${Versions.supportLibs}"
    const val v13 = "com.android.support:support-v13:${Versions.supportLibs}"
    const val v14 = "com.android.support:preference-v14:${Versions.supportLibs}"
    const val dynamicAnims = "com.android.support:support-dynamic-animation:${Versions.supportLibs}"
    const val annotations = "com.android.support:support-annotations:${Versions.supportLibs}"
    const val constraintLayout =
            "com.android.support.constraint:constraint-layout:${Versions.constraintLayout}"
    const val dataBindingKapt = "com.android.databinding:compiler:${Versions.androidPlugin}"
    const val multidex = "com.android.support:multidex:${Versions.multidex}"

    // Google & Firebase
    const val firebaseMessaging =
            "com.google.firebase:firebase-messaging:${Versions.googleServices}"
    const val googlePlayServicesBase =
            "com.google.android.gms:play-services-base:${Versions.googleServices}"

    // Networking, RxJava
    const val retrofit = "com.squareup.retrofit2:retrofit:${Versions.retrofit}"
    const val retrofitJacksonConverter =
            "com.squareup.retrofit2:converter-jackson:${Versions.retrofit}"
    const val retrofitRxMoshiConverter =
            "com.squareup.retrofit2:converter-moshi:${Versions.retrofit}"
    const val retrofitRxJavaAdapter = "com.squareup.retrofit2:adapter-rxjava2:${Versions.retrofit}"
    const val okHttp = "com.squareup.okhttp3:okhttp:${Versions.okHttp}"
    const val okHttpInterceptor = "com.squareup.okhttp3:logging-interceptor:${Versions.okHttp}"
    const val okIo = "com.squareup.okio:okio:${Versions.okIo}"
    const val moshi = "com.squareup.moshi:moshi:${Versions.moshi}"
    const val moshiKotlin = "com.squareup.moshi:moshi-kotlin:${Versions.moshi}"
    const val jacksonCore = "com.fasterxml.jackson.core:jackson-core:${Versions.jacksonCore}"
    const val dagger = "com.google.dagger:dagger:${Versions.dagger}"
    const val daggerKapt = "com.google.dagger:dagger-compiler:${Versions.dagger}"
    const val rxJava = "io.reactivex.rxjava2:rxjava:${Versions.rxJava}"
    const val rxKotlin = "io.reactivex.rxjava2:rxkotlin:${Versions.rxKotlin}"
    const val rxAndroid = "io.reactivex.rxjava2:rxandroid:${Versions.rxAndroid}"
    const val rxBindingV4 = "com.jakewharton.rxbinding2:rxbinding-support-v4:${Versions.rxBinding}"
    const val rxBindingV7 =
            "com.jakewharton.rxbinding2:rxbinding-appcompat-v7:${Versions.rxBinding}"
    const val rxFingerprint = "com.mtramin:rxfingerprint:${Versions.rxFingerprint}"

    // Utils, Ethereum
    const val web3j = "org.web3j:core-android:${Versions.web3j}"
    const val spongyCastle = "com.madgag.spongycastle:prov:${Versions.spongycastle}"
    const val jjwt = "io.jsonwebtoken:jjwt:${Versions.jjwt}"
    const val commonsCodec = "commons-codec:commons-codec:${Versions.commonsCodec}"
    const val commonsLang = "org.apache.commons:commons-lang3:${Versions.commonsLang}"
    const val commonsCli = "commons-cli:commons-cli:${Versions.commonsCli}"
    const val commonsIo = "commons-io:commons-io:${Versions.commonsIo}"
    const val urlBuilder = "io.mikael:urlbuilder:${Versions.urlBuilder}"
    const val yearclass = "com.facebook.device.yearclass:yearclass:${Versions.yearclass}"
    const val protobuf = "com.google.protobuf:protobuf-java:${Versions.protobuf}"
    const val findbugs = "com.google.code.findbugs:jsr305:${Versions.findbugs}"
    const val guava = "com.google.guava:guava:${Versions.guava}"
    const val dexter = "com.karumi:dexter:${Versions.dexter}"

    // Custom Views
    const val charts = "com.github.PhilJay:MPAndroidChart:v${Versions.charts}"
    const val circleIndicator = "me.relex:circleindicator:${Versions.circleIndicator}@aar"
    const val bottomNav = "com.aurelhubert:ahbottomnavigation:${Versions.bottomNav}"
    const val countryPicker =
            "com.github.mukeshsolanki:country-picker-android:${Versions.countryPicker}"
    const val zxing = "com.google.zxing:core:${Versions.zxing}"
    const val wheelPicker = "cn.aigestudio.wheelpicker:WheelPicker:${Versions.wheelPicker}"
    const val konfetti = "nl.dionsegijn:konfetti:${Versions.konfetti}"

    // Logging
    const val timber = "com.jakewharton.timber:timber:${Versions.timber}"
    const val slf4j = "org.slf4j:slf4j-simple:${Versions.slf4j}"
    const val slf4jNoOp = "org.slf4j:slf4j-nop:${Versions.slf4j}"
    const val crashlytics = "com.crashlytics.sdk.android:crashlytics:${Versions.crashlytics}@aar"
    const val fabricTools = "io.fabric.tools:gradle:${Versions.fabricTools}"

    // Testing
    const val mockito = "org.mockito:mockito-core:${Versions.mockito}"
    const val mockitoKotlin = "com.nhaarman:mockito-kotlin:${Versions.mockitoKotlin}"
    const val kluent = "org.amshove.kluent:kluent:${Versions.kluent}"
    const val kotlinJunit = "org.jetbrains.kotlin:kotlin-test-junit:${Versions.kotlin}"
    const val hamcrestJunit = "org.hamcrest:hamcrest-junit:${Versions.hamcrestJunit}"
    const val junit = "junit:junit:${Versions.junit}"
    const val robolectric = "org.robolectric:robolectric:${Versions.robolectric}"
    const val json = "org.json:json:${Versions.json}"
    const val testRules = "com.android.support.test:rules:${Versions.supportTesting}"
    const val testRunner = "com.android.support.test:runner:${Versions.supportTesting}"
    const val espresso = "com.android.support.test.espresso:espresso-core:${Versions.espresso}"
    const val retrofitMock = "com.squareup.retrofit2:retrofit-mock:${Versions.retrofit}"
    const val okHttpMock = "com.squareup.okhttp3:mockwebserver:${Versions.okHttp}"

}<|MERGE_RESOLUTION|>--- conflicted
+++ resolved
@@ -6,13 +6,8 @@
     const val minSdk = 17
     const val targetSdk = 27
     const val compileSdk = 27
-<<<<<<< HEAD
-    const val versionCode = 305
-    const val versionName = "6.11.0-rc5"
-=======
     const val versionCode = 306
     const val versionName = "6.11.1"
->>>>>>> 3838087e
     const val buildTools = "27.0.3"
 
     // Build tools and languages
@@ -21,11 +16,7 @@
     const val googleServicesPlugin = "3.2.1"
     const val coveralls = "2.8.2"
     const val buildProperties = "0.4"
-<<<<<<< HEAD
     const val ktlint = "0.24.0"
-=======
-    const val ktlint = "0.19.0"
->>>>>>> 3838087e
 
     // Support Libraries
     const val supportLibs = "27.1.1"
@@ -100,12 +91,8 @@
     const val coveralls = "org.kt3k.gradle.plugin:coveralls-gradle-plugin:${Versions.coveralls}"
     const val googleServicesPlugin =
             "com.google.gms:google-services:${Versions.googleServicesPlugin}"
-<<<<<<< HEAD
     const val buildProperties =
             "com.novoda:gradle-build-properties-plugin:${Versions.buildProperties}"
-=======
-    const val buildProperties = "com.novoda:gradle-build-properties-plugin:${Versions.buildProperties}"
->>>>>>> 3838087e
     const val ktlint = "com.github.shyiko:ktlint:${Versions.ktlint}"
 
     // Support Libraries
