# Built application files
*.apk
*.ap_

# Gradle files
.gradle/
build/

# Android Studio
.idea/
*.iml

# Local configuration file (sdk path, etc)
local.properties

# Mac OS X clutter
*.DS_Store

<<<<<<< HEAD
# QA
*credentials_qa.xml

# Migration to Android Studio 2.4 Preview
projectFilesBackup/

=======
>>>>>>> b1aa74c0
# Captures
captures

# Firebase config
google-services.json

# Environment URLs
urls.properties<|MERGE_RESOLUTION|>--- conflicted
+++ resolved
@@ -16,15 +16,12 @@
 # Mac OS X clutter
 *.DS_Store
 
-<<<<<<< HEAD
 # QA
 *credentials_qa.xml
 
 # Migration to Android Studio 2.4 Preview
 projectFilesBackup/
 
-=======
->>>>>>> b1aa74c0
 # Captures
 captures
 
